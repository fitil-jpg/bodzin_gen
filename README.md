--- conflicted
+++ resolved
@@ -2,127 +2,7 @@
 
 A web-based music generator inspired by Stephan Bodzin's style, featuring advanced pattern generation and mathematical integration.
 
-<<<<<<< HEAD
----
-
-## Гармонічний аналіз — лади та менеджмент тональностей
-
-Швидка практична шпаргалка для визначення тональності, побудови гам, аналізу функцій та зручного менеджменту тональностей у написанні/аранжуванні.
-
-### Як знайти тональність
-- Перевірте ключові знаки; зважте фінальний акорд і каденції (V–I або V–i)
-- Порахуйте, скільки акордів «вписуються» у кожну кандидатну тональність
-- Звертайте увагу на випадкові знаки (підвищена 7 у мінорі → домінанта, можливі модуляції)
-
-### Формули гам (W = цілий тон, H = півтон)
-- Мажор: W–W–H–W–W–W–H
-- Натуральний мінор: W–H–W–W–H–W–W
-- Гармонічний мінор: підвищена 7 (leading tone)
-- Мелодичний мінор: підвищені 6 і 7 вгору; вниз як натуральний мінор
-
-### Діатонічні тризвуки (швидка памʼятка)
-- Мажор: I (maj), ii (min), iii (min), IV (maj), V (maj), vi (min), vii° (dim)
-- Мінор (натурал.): i (min), ii° (dim), III (maj), iv (min), v (min), VI (maj), VII (maj)
-- У мінорі часто використовують V (мажор) і vii° через підвищену 7 для сильнішої домінанти
-
-### Функції
-- Тоніка: I, vi (i, VI)
-- Переддомінанта: ii, IV (ii°, iv)
-- Домінанта: V, vii° (V7, vii°7)
-
-### Римські цифри та позначення
-- Великі = мажор; малі = мінор; ° = зменшений; + = збільшений; 7/9/11/13 — надбудови
-
-### Типові недіатонічні ходи
-- Вторинні домінанти: V/x (напр., V/V, V/ii) і прикладені провідні: vii°/x
-- Модальна суміш (позики з паралельного мінору): bIII, bVI, bVII, iv, ii°7 тощо
-- Неаполітанський: bII (частіше в мінорі, в 1-му оберненні)
-- Підвищені шостки: It+6, Fr+6, Ger+6 (ведуть до V)
-
-### Модуляції (зміни тональності)
-- Півот-акорд: спільний акорд, далі V–I у новій тональності
-- Пряма (фразова): стрибок на межі фрази
-- За спільним тоном або послідовністю: утримуємо спільний тон або секвенція до нової домінанти
-
-### Підбір ладів до акордів (джаз/поп)
-- Imaj7: Ionian; ii7: Dorian; V7: Mixolydian; vi7: Aeolian
-- Мінор: iΔ (контекст мелодичного мінору), V7 у мінорі: Phrygian dominant (5-й мод гармонічного мінору)
-- Тенсії: додавайте 9/11/13, уникаючи півтонів над chord tones
-
-### Менеджмент тональностей у написанні/аранжуванні
-- Коло квінт — для плавних прогресій і модулювань
-- Nashville Numbers — числова система для транспонування без привʼязки до тональності
-- Обирайте зручні для вокаліста тональності; використовуйте каподастр/транспонування для інструментів
-- Для транспонуючих (Bb/Eb) пишіть у їхній ключовій тональності
-
-### DJ-міксинг за гармонією (за потреби)
-- Camelot wheel: мікс у тій самій комірці або ±1 крок; «енергія +2 півтони»
-
-### Типові каденції і прогресії
-- Автентична: V–I (V7–I), півкаденція: будь-що–V, плагальна: IV–I, обман: V–vi
-- Поп: I–V–vi–IV; Джаз: ii–V–I; Мінор поп: i–bVII–bVI–V
-
-### Приклади
-- C–Am–Dm–G7–C → C мажор: I–vi–ii–V7–I (автентична каденція)
-- C–E7–Am–D7–G–C → C мажор із вторинними: I–V/vi–vi–V/V–V–I
-
----
-
-## Кольорові діаграми (ASCII)
-
-Нижче — два варіанти: емоджі (працює скрізь) та ANSI (кольори у терміналі).
-
-### Функціональна мапа (емоджі)
-
-```
-🟩 +-----------+    🟦 +-----------------+    🟥 +-----------+
-🟩 |  ТОНІКА   | => 🟦 | ПЕРЕДДОМІНАНТА  | => 🟥 | ДОМІНАНТА |
-🟩 | I, vi     |    🟦 | ii, IV          |    🟥 | V, vii°   |
-🟩 +-----------+    🟦 +-----------------+    🟥 +-----------+
-                       ↘                        ↘
-                        каденції: II–V–I, IV–V–I, V–VI (обман)
-```
-
-### Функціональна мапа (ANSI, для терміналу)
-
-```ansi
-\x1b[1;32m+-----------+\x1b[0m    \x1b[1;36m+-----------------+\x1b[0m    \x1b[1;31m+-----------+\x1b[0m
-\x1b[1;32m|  ТОНІКА   |\x1b[0m => \x1b[1;36m| ПЕРЕДДОМІНАНТА  |\x1b[0m => \x1b[1;31m| ДОМІНАНТА |\x1b[0m
-\x1b[1;32m| I, vi     |\x1b[0m    \x1b[1;36m| ii, IV          |\x1b[0m    \x1b[1;31m| V, vii°  |\x1b[0m
-\x1b[1;32m+-----------+\x1b[0m    \x1b[1;36m+-----------------+\x1b[0m    \x1b[1;31m+-----------+\x1b[0m
-                          \x1b[2mкаденції: II–V–I, IV–V–I, V–VI (обман)\x1b[0m
-```
-
-Підказка: переглядайте у терміналі, що підтримує ANSI, напр. `less -R README.md` або `bat`/`glow`.
-
-### Лінійне «коло квінт» (емоджі)
-
-```
-🟨 C → G → D → A → E → B → F# → C#
-⚪ Am  Em  Bm  F#m C#m G#m D#m A#m   (відносні мінори)
-
-🟪 C ← F ← Bb ← Eb ← Ab ← Db ← Gb ← Cb
-⚪ Am  Dm  Gm  Cm  Fm  Bbm Ebm Abm   (відносні мінори)
-```
-
-### Лінійне «коло квінт» (ANSI, для терміналу)
-
-```ansi
-\x1b[33mC\x1b[0m → \x1b[33mG\x1b[0m → \x1b[33mD\x1b[0m → \x1b[33mA\x1b[0m → \x1b[33mE\x1b[0m → \x1b[33mB\x1b[0m → \x1b[33mF#\x1b[0m → \x1b[33mC#\x1b[0m
-\x1b[2mAm  Em  Bm  F#m C#m G#m D#m A#m\x1b[0m   (відносні мінори)
-
-\x1b[35mC\x1b[0m ← \x1b[35mF\x1b[0m ← \x1b[35mBb\x1b[0m ← \x1b[35mEb\x1b[0m ← \x1b[35mAb\x1b[0m ← \x1b[35mDb\x1b[0m ← \x1b[35mGb\x1b[0m ← \x1b[35mCb\x1b[0m
-\x1b[2mAm  Dm  Gm  Cm  Fm  Bbm Ebm Abm\x1b[0m   (відносні мінори)
-```
-
----
-
-Якщо потрібно, можу додати невеликий аналізатор: зчитує акордові послідовності, ставить римські цифри, позначає вторинні/запозичені акорди та підказує можливі місця модуляції.
-
-## TODO / Future Work
-=======
 ## Features
->>>>>>> a86d021f
 
 ### Core Functionality
 - **Real-time Audio Engine**: Built with Web Audio API and Tone.js
