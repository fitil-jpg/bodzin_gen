--- conflicted
+++ resolved
@@ -1,121 +1,10 @@
 # Bodzin Generator Toolkit
 
-<<<<<<< HEAD
-A comprehensive web-based music generator inspired by Stephan Bodzin's style, featuring advanced procedural music theory and Wolfram Language integration.
-=======
 A web-based music generator inspired by Stephan Bodzin's style, featuring advanced pattern generation and mathematical integration.
->>>>>>> b8901aed
 
 ## Features
 
 ### Core Functionality
-<<<<<<< HEAD
-- **Real-time Audio Engine**: Built with Tone.js for professional audio processing
-- **Pattern Variations**: Advanced pattern morphing and variation system
-- **Automation System**: Comprehensive automation with curve editing
-- **Preset Management**: Save, load, and share presets with versioning
-- **MIDI Support**: Full MIDI input/output support
-- **Mobile Gestures**: Touch-friendly interface for mobile devices
-
-### Procedural Music Theory (NEW!)
-- **Advanced Music Theory Engine**: Comprehensive scale, chord, and progression system
-- **Wolfram Language Integration**: Advanced analysis and generation using Wolfram Cloud API
-- **Procedural Pattern Generation**: AI-powered pattern generation with multiple styles
-- **Real-time Analysis**: Harmonic analysis, voice leading, and tension analysis
-- **Style System**: Multiple musical styles (Bodzin, Ambient, Cinematic, Jazz, Experimental)
-- **Pattern Export/Import**: Seamless integration with existing automation system
-
-## Quick Start
-
-### Option 1: Python Server (Recommended)
-```bash
-cd site
-python3 server.py
-```
-Then open: http://localhost:8000
-
-### Option 2: Node.js Server
-```bash
-cd site
-npm install
-node server.js
-```
-Then open: http://localhost:8000
-
-### Option 3: Start Server Script
-```bash
-cd site
-chmod +x start-server.sh
-./start-server.sh
-```
-
-## Procedural Music Theory Usage
-
-1. **Open Interface**: Click the "🎵 Procedural Music Theory" button
-2. **Select Style**: Choose from Bodzin, Ambient, Cinematic, Jazz, or Experimental
-3. **Adjust Parameters**: Use complexity and randomness sliders
-4. **Generate Patterns**: Click "Generate New Patterns"
-5. **Export to Sequencer**: Use "Export Patterns" to apply to main sequencer
-
-### Wolfram Integration
-
-For advanced analysis and generation:
-1. Get a Wolfram Cloud API key
-2. Enter it in the Settings tab
-3. Use the Wolfram tab for advanced music theory computations
-
-## Architecture
-
-### Core Modules
-- `audio-engine.js`: Audio processing and synthesis
-- `ui-controls.js`: User interface controls
-- `timeline-renderer.js`: Visual timeline representation
-- `pattern-variation-manager.js`: Pattern morphing system
-- `preset-manager.js`: Preset save/load system
-
-### Procedural Music Theory Modules
-- `music-theory-engine.js`: Core music theory algorithms
-- `wolfram-connector.js`: Wolfram Language integration
-- `procedural-pattern-generator.js`: Advanced pattern generation
-- `procedural-music-ui.js`: User interface for music theory
-
-## Documentation
-
-- [Procedural Music Theory Guide](PROCEDURAL_MUSIC_THEORY.md)
-- [Pattern Variations System](PATTERN_VARIATIONS_README.md)
-- [Preset Versioning](PRESET_VERSIONING.md)
-
-## Requirements
-
-- Modern web browser with Web Audio API support
-- Internet connection (for Wolfram integration)
-- Python 3.x or Node.js (for local server)
-
-## Browser Support
-
-- Chrome 66+
-- Firefox 60+
-- Safari 11.1+
-- Edge 79+
-
-## Contributing
-
-1. Fork the repository
-2. Create a feature branch
-3. Make your changes
-4. Submit a pull request
-
-## License
-
-MIT License - see LICENSE file for details
-
-## Credits
-
-- **Stephan Bodzin**: Musical inspiration
-- **Tone.js**: Audio framework
-- **Wolfram Research**: Advanced music theory computation
-- **Community**: Contributors and testers
-=======
 - **Real-time Audio Engine**: Built with Web Audio API and Tone.js
 - **Automation System**: 16-step automation tracks with curve editing
 - **Pattern Variations**: A/B/C pattern system with morphing capabilities
@@ -196,5 +85,4 @@
 
 ## License
 
-MIT License - see LICENSE file for details.
->>>>>>> b8901aed
+MIT License - see LICENSE file for details.