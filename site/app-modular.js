'use strict';

// Import modules
import { AudioEngine } from './modules/audio-engine.js';
import { UIControls } from './modules/ui-controls.js';
import { TimelineRenderer } from './modules/timeline-renderer.js';
import { MidiHandler } from './modules/midi-handler.js';
import { StorageManager } from './modules/storage-manager.js';
import { StatusManager } from './modules/status-manager.js';
import { CurveEditor } from './modules/curve-editor.js';
import { LFOManager } from './modules/lfo-manager.js';
import { EQVisualizer } from './modules/eq-visualizer.js';
import { PatternChainManager } from './modules/pattern-chain-manager.js';
import { PatternVariationManager } from './modules/pattern-variation-manager.js';
import { CommunityPresetManager } from './modules/community-preset-manager.js';
import { PresetVersioning } from './modules/preset-versioning.js';
import { SearchFilter } from './modules/search-filter.js';
import { PatternMorphing } from './modules/pattern-morphing.js';
import { MobileGestures } from './modules/mobile-gestures.js';
import { PresetManager } from './modules/preset-manager.js';
import { PresetLibraryUI } from './modules/preset-library-ui.js';

import { 
  STEP_COUNT, 
  STEP_DURATION, 
  AUTOMATION_TRACK_DEFINITIONS,
  LFO_DEFINITIONS,
  CURVE_TYPES,
  CONTROL_SCHEMA
} from './utils/constants.js';
import { 
  createDefaultAutomation, 
  normalizeAutomationState,
  createSectionLayout 
} from './modules/automation-manager.js';

let appInstance = null;

document.addEventListener('DOMContentLoaded', () => {
  appInstance = createApp();
  initializeApp(appInstance);
  window.bodzinApp = appInstance;
  window.communityPresetManager = appInstance.communityPresets;
  
  // Attempt to start audio automatically on load to trigger browser prompt
  // If blocked by autoplay policies, fallback handlers below will handle it
  attemptAutoStartAudio(appInstance);

  // Add user interaction handler to enable audio context
  setupUserInteractionHandler(appInstance);
});

function createApp() {
  return {
    // Core modules
    audio: null,
    uiControls: null,
    timeline: null,
    midi: null,
    storage: null,
    status: null,
    curveEditor: null,
    lfo: null,
    communityPresets: null,
    searchFilter: null,
    patternMorphing: null,
    patternChain: null,
    mobileGestures: null,
    presetManager: null,
    presetLibraryUI: null,
    presetManager: null,
    presetLibraryUI: null,
    patternVariation: null,
    
    // State
    controlState: {},
    automation: createDefaultAutomation(STEP_COUNT),
    automationEvent: null,
    automationStep: 0,
    activeSection: null,
    presetName: 'Deep Default',
    audioContextStarted: false,
    
    // UI elements
    presetFileInput: null,
    
    // Waveform
    waveform: {
      canvas: document.getElementById('waveform'),
      ctx: null,
      analyser: null,
      dataArray: null,
      animationId: null,
      deviceRatio: window.devicePixelRatio || 1
    },
    
    // EQ Visualizer
    eqVisualizer: null
  };
}

function setupUserInteractionHandler(app) {
  // Check if browser supports required audio APIs
  if (!window.AudioContext && !window.webkitAudioContext) {
    showUnsupportedBrowserMessage();
    return;
  }
  
  // Show audio permission request UI
  showAudioPermissionRequest(app);
  
  // Function to handle first user interaction
  const handleFirstInteraction = async () => {
    if (app.audioContextStarted) return;
    
    try {
      // Start the audio context
      if (Tone.context.state !== 'running') {
        await app.audio.startAudioContext();
        app.audioContextStarted = true;
        console.log('Audio context started successfully');
        
        // Initialize audio engine now that audio context is running
        await app.audio.initializeAudio();
        
        // Initialize waveform analyser now that audio context is running
        initializeWaveformAnalyser(app);
        
        // Hide permission request and show ready status
        hideAudioPermissionRequest();
        app.status.set('Audio ready - click Start to begin');
      }
    } catch (error) {
      console.error('Failed to start audio context:', error);
      app.status.set('Audio initialization failed - try refreshing the page');
    }
  };
  
  // Add event listeners for user interaction
  const interactionEvents = ['click', 'touchstart', 'keydown'];
  
  interactionEvents.forEach(eventType => {
    document.addEventListener(eventType, handleFirstInteraction, { once: true });
  });
  
  // Also handle the start button specifically
  const startBtn = document.getElementById('startButton');
  if (startBtn) {
    startBtn.addEventListener('click', handleFirstInteraction, { once: true });
  }
}

<<<<<<< HEAD
function showAudioPermissionRequest(app) {
  // Create permission request overlay
  const overlay = document.createElement('div');
  overlay.id = 'audio-permission-overlay';
  overlay.style.cssText = `
    position: fixed;
    top: 0;
    left: 0;
    width: 100%;
    height: 100%;
    background: rgba(0, 0, 0, 0.9);
    display: flex;
    align-items: center;
    justify-content: center;
    z-index: 10000;
    font-family: -apple-system, BlinkMacSystemFont, 'Segoe UI', Roboto, sans-serif;
    backdrop-filter: blur(10px);
    animation: fadeIn 0.3s ease-out;
  `;
  
  // Add CSS animation
  const style = document.createElement('style');
  style.textContent = `
    @keyframes fadeIn {
      from { opacity: 0; }
      to { opacity: 1; }
    }
    @keyframes slideIn {
      from { transform: translateY(-20px); opacity: 0; }
      to { transform: translateY(0); opacity: 1; }
    }
    @keyframes pulse {
      0% { transform: scale(1); }
      50% { transform: scale(1.05); }
      100% { transform: scale(1); }
    }
    #audio-permission-overlay .btn-primary {
      animation: pulse 2s infinite;
    }
  `;
  document.head.appendChild(style);
  
  const dialog = document.createElement('div');
  dialog.style.cssText = `
    background: linear-gradient(135deg, #1a1a1a, #2a2a2a);
    border: 1px solid #333;
    border-radius: 16px;
    padding: 40px;
    max-width: 450px;
    text-align: center;
    box-shadow: 0 25px 50px rgba(0, 0, 0, 0.7);
    animation: slideIn 0.4s ease-out;
    position: relative;
  `;
  
  const icon = document.createElement('div');
  icon.innerHTML = '🔊';
  icon.style.cssText = `
    font-size: 64px;
    margin-bottom: 20px;
    filter: drop-shadow(0 4px 8px rgba(73, 169, 255, 0.3));
  `;
  
  const title = document.createElement('h2');
  title.textContent = 'Audio Permission Required';
  title.style.cssText = `
    color: #fff;
    margin: 0 0 16px 0;
    font-size: 28px;
    font-weight: 700;
    text-shadow: 0 2px 4px rgba(0, 0, 0, 0.5);
  `;
  
  const message = document.createElement('p');
  message.textContent = 'This application needs permission to play audio. Please click "Allow Audio" to continue.';
  message.style.cssText = `
    color: #ccc;
    margin: 0 0 32px 0;
    line-height: 1.6;
    font-size: 16px;
  `;
  
  const button = document.createElement('button');
  button.textContent = 'Allow Audio';
  button.className = 'btn btn-primary';
  button.style.cssText = `
    padding: 14px 32px;
    font-size: 18px;
    font-weight: 600;
    margin-top: 8px;
    min-width: 160px;
  `;
  
  const loadingSpinner = document.createElement('div');
  loadingSpinner.style.cssText = `
    display: none;
    width: 20px;
    height: 20px;
    border: 2px solid #ffffff40;
    border-top: 2px solid #ffffff;
    border-radius: 50%;
    animation: spin 1s linear infinite;
    margin: 0 auto 16px;
  `;
  
  // Add spinner animation
  const spinnerStyle = document.createElement('style');
  spinnerStyle.textContent = `
    @keyframes spin {
      0% { transform: rotate(0deg); }
      100% { transform: rotate(360deg); }
    }
  `;
  document.head.appendChild(spinnerStyle);
  
  button.addEventListener('click', async () => {
    try {
      // Show loading state
      button.style.display = 'none';
      loadingSpinner.style.display = 'block';
      message.textContent = 'Requesting audio permission...';
      
      // Request audio permission explicitly
      await requestAudioPermission(app);
      overlay.remove();
    } catch (error) {
      console.error('Audio permission denied:', error);
      message.textContent = 'Audio permission was denied. Please refresh the page and try again.';
      message.style.color = '#ff6b6b';
      button.style.display = 'block';
      loadingSpinner.style.display = 'none';
      button.textContent = 'Try Again';
    }
  });
  
  dialog.appendChild(icon);
  dialog.appendChild(title);
  dialog.appendChild(message);
  dialog.appendChild(loadingSpinner);
  dialog.appendChild(button);
  overlay.appendChild(dialog);
  document.body.appendChild(overlay);
}

function hideAudioPermissionRequest() {
  const overlay = document.getElementById('audio-permission-overlay');
  if (overlay) {
    overlay.remove();
  }
}

function showUnsupportedBrowserMessage() {
  const overlay = document.createElement('div');
  overlay.id = 'unsupported-browser-overlay';
  overlay.style.cssText = `
    position: fixed;
    top: 0;
    left: 0;
    width: 100%;
    height: 100%;
    background: rgba(0, 0, 0, 0.9);
    display: flex;
    align-items: center;
    justify-content: center;
    z-index: 10000;
    font-family: -apple-system, BlinkMacSystemFont, 'Segoe UI', Roboto, sans-serif;
  `;
  
  const dialog = document.createElement('div');
  dialog.style.cssText = `
    background: linear-gradient(135deg, #1a1a1a, #2a2a2a);
    border: 1px solid #333;
    border-radius: 16px;
    padding: 40px;
    max-width: 450px;
    text-align: center;
    box-shadow: 0 25px 50px rgba(0, 0, 0, 0.7);
  `;
  
  const icon = document.createElement('div');
  icon.innerHTML = '⚠️';
  icon.style.cssText = `
    font-size: 64px;
    margin-bottom: 20px;
  `;
  
  const title = document.createElement('h2');
  title.textContent = 'Unsupported Browser';
  title.style.cssText = `
    color: #fff;
    margin: 0 0 16px 0;
    font-size: 28px;
    font-weight: 700;
  `;
  
  const message = document.createElement('p');
  message.textContent = 'Your browser does not support the required audio features. Please use a modern browser like Chrome, Firefox, Safari, or Edge.';
  message.style.cssText = `
    color: #ccc;
    margin: 0 0 32px 0;
    line-height: 1.6;
    font-size: 16px;
  `;
  
  dialog.appendChild(icon);
  dialog.appendChild(title);
  dialog.appendChild(message);
  overlay.appendChild(dialog);
  document.body.appendChild(overlay);
}

async function requestAudioPermission(app) {
  try {
    // Method 1: Try to create and start an audio context directly
    const audioContext = new (window.AudioContext || window.webkitAudioContext)();
    
    // Try to resume the context (this will trigger permission request in some browsers)
    if (audioContext.state === 'suspended') {
      await audioContext.resume();
    }
    
    // Create a short audio buffer to ensure permission is granted
    const buffer = audioContext.createBuffer(1, 1, 22050);
    const source = audioContext.createBufferSource();
    source.buffer = buffer;
    source.connect(audioContext.destination);
    source.start();
    
    // Wait a moment to ensure the audio plays
    await new Promise(resolve => setTimeout(resolve, 100));
    
    // Close the temporary context
    await audioContext.close();
    
    // Now start the app's audio context
    await app.audio.startAudioContext();
    
  } catch (error) {
    // Method 2: If direct audio context fails, try with Tone.js
    console.log('Direct audio context failed, trying Tone.js approach...');
    
    try {
      // Start Tone.js directly - this should trigger browser permission
      await Tone.start();
      
      // Now start the app's audio context
      await app.audio.startAudioContext();
      
    } catch (toneError) {
      console.error('Both audio permission methods failed:', toneError);
      throw new Error('Unable to get audio permission. Please check your browser settings and try again.');
    }
=======
// Best-effort autoplay attempt to restore browser prompt behavior
async function attemptAutoStartAudio(app) {
  try {
    if (Tone.context.state !== 'running') {
      await Tone.start();
      // Some browsers may allow start immediately; ensure we initialize if so
      if (Tone.context.state === 'running') {
        app.audioContextStarted = true;
        await app.audio.initializeAudio();
        initializeWaveformAnalyser(app);
        app.status.set('Audio ready - click Start to begin');
      }
    }
  } catch (e) {
    // Autoplay likely blocked by browser; user gesture handler will take over
    console.log('Autoplay blocked; waiting for user interaction');
>>>>>>> 1771e3a8
  }
}

async function initializeApp(app) {
  // Initialize modules
  app.storage = new StorageManager();
  app.status = new StatusManager();
  app.audio = new AudioEngine().initialize();
  app.patternChain = new PatternChainManager(app.audio);
  app.patternVariation = new PatternVariationManager(app);
  app.uiControls = new UIControls(app);
  app.timeline = new TimelineRenderer(app);
  app.midi = new MidiHandler(app);
  app.curveEditor = new CurveEditor(app);
  app.lfo = new LFOManager(app).initialize();
  app.communityPresets = new CommunityPresetManager(app);
  app.presetVersioning = new PresetVersioning();
  app.searchFilter = new SearchFilter(app);
  app.patternMorphing = new PatternMorphing(app);
  app.mobileGestures = new MobileGestures(app);
  app.presetManager = new PresetManager(app);
  app.presetLibraryUI = new PresetLibraryUI(app);
  app.presetManager = new PresetManager(app);
  app.presetLibraryUI = new PresetLibraryUI(app);

  // Initialize timeline
  app.timeline.initialize();

  // Initialize curve editor
  app.curveEditor.initialize();
  // Initialize community presets
  app.communityPresets.initialize();

  // Configure transport
  app.audio.configureTransport();

  // Load stored state
  const storedControls = app.storage.loadControlState();
  const storedPreset = app.storage.loadPresetState();
  const externalPreset = typeof preset !== 'undefined' ? preset : null;
  const defaultState = app.uiControls.buildDefaultControlState();
  const lfoDefaults = app.lfo.getDefaultControlState();

  app.controlState = Object.assign({}, defaultState, lfoDefaults, storedControls);
  app.automation = normalizeAutomationState(app.automation, STEP_COUNT);

  if (externalPreset && externalPreset.controls) {
    Object.assign(app.controlState, externalPreset.controls);
  }
  if (storedPreset && storedPreset.controls) {
    Object.assign(app.controlState, storedPreset.controls);
  }
  if (externalPreset && externalPreset.automation) {
    applyAutomationPreset(app, externalPreset.automation);
  }
  if (storedPreset && storedPreset.automation) {
    applyAutomationPreset(app, storedPreset.automation);
  }

  // Render UI
  app.uiControls.render();
  setupButtons(app);
  setupWaveform(app);
  setupEQVisualizer(app);
  setupAutomationScheduling(app);
  
  // Start gain reduction meter animation
  app.uiControls.startGainReductionAnimation();
  
  // Initialize MIDI
  await app.midi.initialize();
  
  // Sync LFO with control state
  app.lfo.syncWithControlState(app.controlState);

  // Initialize mobile gestures
  app.mobileGestures.initialize();
  
  // Register service worker for offline functionality
  if ('serviceWorker' in navigator) {
    navigator.serviceWorker.register('/sw.js')
      .then(registration => {
        console.log('Service Worker registered:', registration);
      })
      .catch(error => {
        console.log('Service Worker registration failed:', error);
      });
  }
  // Initialize preset manager
  app.presetManager.initialize();
  // Setup keyboard shortcuts
  setupKeyboardShortcuts(app);
  
  // Apply initial state
  applyAutomationForStep(app, 0);
  syncSectionState(app, 0);
  app.timeline.draw();
  app.status.set('Idle');
  
  // Initialize pattern variation status
  if (app.patternVariation) {
    updatePatternStatus(app, app.patternVariation.currentPattern);
  }
}

function setupButtons(app) {
  const startBtn = document.getElementById('startButton');
  const stopBtn = document.getElementById('stopButton');
  const savePresetBtn = document.getElementById('savePresetButton');
  const loadPresetBtn = document.getElementById('loadPresetButton');
  const presetHistoryBtn = document.getElementById('presetHistoryButton');
  const exportMixBtn = document.getElementById('exportMixButton');
  const exportStemsBtn = document.getElementById('exportStemsButton');
  const curveEditorBtn = document.getElementById('curveEditorButton');
  const midiToggle = document.getElementById('midiLearnToggle');
  
  // Morphing buttons
  const morphToLiftBtn = document.getElementById('morphToLiftButton');
  const morphToPeakBtn = document.getElementById('morphToPeakButton');
  const morphToBreakBtn = document.getElementById('morphToBreakButton');
  // Pattern variation buttons
  const patternABtn = document.getElementById('patternAButton');
  const patternBBtn = document.getElementById('patternBButton');
  const patternCBtn = document.getElementById('patternCButton');
  const randomizeBtn = document.getElementById('randomizePatternButton');

  // Randomize buttons
  const randomizeDrumsBtn = document.getElementById('randomizeDrums');
  const randomizeBassBtn = document.getElementById('randomizeBass');
  const randomizeLeadBtn = document.getElementById('randomizeLead');
  const randomizeFxBtn = document.getElementById('randomizeFx');
  const randomizeAllBtn = document.getElementById('randomizeAll');

  startBtn?.addEventListener('click', () => startPlayback(app));
  stopBtn?.addEventListener('click', () => stopPlayback(app));
  savePresetBtn?.addEventListener('click', () => savePreset(app));
  loadPresetBtn?.addEventListener('click', () => triggerPresetLoad(app));
  presetHistoryBtn?.addEventListener('click', () => showPresetHistory(app));
  exportMixBtn?.addEventListener('click', () => exportMix(app));
  exportStemsBtn?.addEventListener('click', () => exportStems(app));
  curveEditorBtn?.addEventListener('click', () => app.curveEditor.show());
  
  // Add pattern chain export/import buttons
  const exportChainBtn = document.getElementById('exportChainButton');
  const importChainBtn = document.getElementById('importChainButton');
  
  if (exportChainBtn) {
    exportChainBtn.addEventListener('click', () => exportPatternChain(app));
  }
  if (importChainBtn) {
    importChainBtn.addEventListener('click', () => triggerChainImport(app));
  }
  midiToggle?.addEventListener('change', event => {
    const enabled = Boolean(event.target.checked);
    app.midi.setLearning(enabled);
  });
  
  // Morphing button handlers
  morphToLiftBtn?.addEventListener('click', () => {
    const currentSection = app.patternMorphing?.getCurrentSection() || 'Intro';
    app.patternMorphing?.startMorphing(currentSection, 'Lift', 4, 'easeInOut');
  });
  
  morphToPeakBtn?.addEventListener('click', () => {
    const currentSection = app.patternMorphing?.getCurrentSection() || 'Intro';
    app.patternMorphing?.startMorphing(currentSection, 'Peak', 4, 'easeInOut');
  });
  
  morphToBreakBtn?.addEventListener('click', () => {
    const currentSection = app.patternMorphing?.getCurrentSection() || 'Intro';
    app.patternMorphing?.startMorphing(currentSection, 'Break', 4, 'easeInOut');
  });
  // Pattern variation button handlers
  patternABtn?.addEventListener('click', () => switchPattern(app, 'A'));
  patternBBtn?.addEventListener('click', () => switchPattern(app, 'B'));
  patternCBtn?.addEventListener('click', () => switchPattern(app, 'C'));
  randomizeBtn?.addEventListener('click', () => randomizeCurrentPattern(app));
  
  // Add double-click handlers for pattern morphing
  patternABtn?.addEventListener('dblclick', () => morphToPattern(app, 'A'));
  patternBBtn?.addEventListener('dblclick', () => morphToPattern(app, 'B'));
  patternCBtn?.addEventListener('dblclick', () => morphToPattern(app, 'C'));

  // Randomize button event listeners
  randomizeDrumsBtn?.addEventListener('click', () => {
    app.audio.randomizeDrums();
    app.status.set('Drums randomized');
    addRandomizeAnimation(randomizeDrumsBtn);
  });
  
  randomizeBassBtn?.addEventListener('click', () => {
    app.audio.randomizeBass();
    app.status.set('Bass randomized');
    addRandomizeAnimation(randomizeBassBtn);
  });
  
  randomizeLeadBtn?.addEventListener('click', () => {
    app.audio.randomizeLead();
    app.status.set('Lead randomized');
    addRandomizeAnimation(randomizeLeadBtn);
  });
  
  randomizeFxBtn?.addEventListener('click', () => {
    app.audio.randomizeFx();
    app.status.set('FX randomized');
    addRandomizeAnimation(randomizeFxBtn);
  });
  
  randomizeAllBtn?.addEventListener('click', () => {
    app.audio.randomizeAll();
    app.status.set('All patterns randomized');
    addRandomizeAnimation(randomizeAllBtn);
  });

  const fileInput = document.createElement('input');
  fileInput.type = 'file';
  fileInput.accept = 'application/json';
  fileInput.style.display = 'none';
  fileInput.addEventListener('change', event => {
    const file = event.target.files && event.target.files[0];
    if (!file) return;
    const reader = new FileReader();
    reader.onload = () => {
      try {
        const parsed = JSON.parse(reader.result);
        
        // Check compatibility before applying
        if (!app.presetVersioning.isCompatible(parsed)) {
          app.status.set('Preset is incompatible with current version');
          return;
        }
        
        applyPreset(app, parsed);
      } catch (err) {
        console.error('Preset parse failed', err);
        app.status.set('Preset load failed');
      } finally {
        fileInput.value = '';
      }
    };
    reader.readAsText(file);
  });
  document.body.appendChild(fileInput);
  app.presetFileInput = fileInput;
}

async function startPlayback(app, options = {}) {
  const startBtn = document.getElementById('startButton');
  const stopBtn = document.getElementById('stopButton');
  
  // Visual feedback
  if (startBtn) {
    startBtn.classList.add('loading');
    startBtn.disabled = true;
  }
  
  try {
    await ensureTransportRunning(app);
    
    if (startBtn) {
      startBtn.classList.remove('loading');
      startBtn.disabled = false;
    }
    
    if (stopBtn) {
      stopBtn.style.background = 'rgba(255, 73, 175, 0.1)';
      stopBtn.style.borderColor = '#ff49af';
    }
    
    if (!options.silent) {
      app.status.set('Playing');
    }
  } catch (error) {
    console.error('Failed to start playback:', error);
    if (startBtn) {
      startBtn.classList.remove('loading');
      startBtn.disabled = false;
    }
    app.status.set('Failed to start playback - try clicking again');
  }
}

async function ensureTransportRunning(app) {
  if (Tone.Transport.state === 'started') {
    return false;
  }
  
  // Ensure audio context is started with user interaction
  if (Tone.context.state !== 'running') {
    await Tone.start();
  }
  
  // Ensure audio engine is initialized
  if (!app.audio.audioInitialized) {
    await app.audio.initializeAudio();
  }
  
  await app.audio.startSequences();
  Tone.Transport.start();
  return true;
}

function stopPlayback(app) {
  const startBtn = document.getElementById('startButton');
  const stopBtn = document.getElementById('stopButton');
  
  // Visual feedback
  if (stopBtn) {
    stopBtn.style.background = 'rgba(255, 255, 255, 0.04)';
    stopBtn.style.borderColor = 'var(--border)';
  }
  
  if (startBtn) {
    startBtn.style.background = 'linear-gradient(135deg, var(--accent), #3d8bff)';
    startBtn.style.borderColor = 'rgba(73, 169, 255, 0.45)';
  }
  
  Tone.Transport.stop();
  Tone.Transport.position = 0;
  app.timeline.currentStep = 0;
  app.automationStep = 0;
  applyAutomationForStep(app, 0);
  syncSectionState(app, 0);
  app.timeline.draw();
  app.status.set('Stopped');
}

function triggerPresetLoad(app) {
  if (app.presetFileInput) {
    app.presetFileInput.click();
  }
}

function showPresetHistory(app) {
  const modal = document.getElementById('presetHistoryModal');
  const historyList = document.getElementById('presetHistoryList');
  const closeBtn = document.getElementById('closeHistoryModal');
  const clearBtn = document.getElementById('clearHistoryButton');
  
  if (!modal) return;
  
  // Load and display history
  const history = app.storage.loadPresetHistory();
  historyList.innerHTML = '';
  
  if (history.length === 0) {
    historyList.innerHTML = '<div style="text-align: center; color: var(--muted); padding: 2rem;">No preset history found</div>';
  } else {
    history.reverse().forEach(entry => {
      const entryEl = document.createElement('div');
      entryEl.className = 'history-entry';
      entryEl.innerHTML = `
        <div class="history-info">
          <div class="history-name">${entry.presetName}</div>
          <div class="history-details">
            <span>${new Date(entry.timestamp).toLocaleString()}</span>
            <span>${entry.action}</span>
            <span class="history-version">v${entry.version}</span>
          </div>
        </div>
      `;
      historyList.appendChild(entryEl);
    });
  }
  
  // Show modal
  modal.style.display = 'flex';
  
  // Close modal handlers
  closeBtn?.addEventListener('click', () => {
    modal.style.display = 'none';
  });
  
  modal.addEventListener('click', (e) => {
    if (e.target === modal) {
      modal.style.display = 'none';
    }
  });
  
  // Clear history handler
  clearBtn?.addEventListener('click', () => {
    if (confirm('Are you sure you want to clear all preset history?')) {
      app.storage.clearPresetHistory();
      historyList.innerHTML = '<div style="text-align: center; color: var(--muted); padding: 2rem;">No preset history found</div>';
      app.status.set('Preset history cleared');
    }
  });
}

function savePreset(app) {
  const name = prompt('Preset name', app.presetName || 'Deep Preset');
  if (!name) return;
  
  // Get additional preset options
  const description = prompt('Preset description (optional)', '');
  const tags = prompt('Preset tags (comma-separated, optional)', '');
  
  const options = {};
  if (description) options.description = description;
  if (tags) options.tags = tags.split(',').map(tag => tag.trim()).filter(tag => tag);
  
  const payload = buildPresetPayload(app, name, options);
  const blob = new Blob([JSON.stringify(payload, null, 2)], { type: 'application/json' });
  const url = URL.createObjectURL(blob);
  const anchor = document.createElement('a');
  anchor.href = url;
  anchor.download = slugify(name) + '.json';
  document.body.appendChild(anchor);
  anchor.click();
  document.body.removeChild(anchor);
  URL.revokeObjectURL(url);
  
  app.presetName = name;
  app.storage.savePresetState(payload);
  
  // Save to history
  const historyEntry = app.presetVersioning.createHistoryEntry(payload, 'save');
  app.storage.savePresetHistory(historyEntry);
  
  const versionInfo = app.presetVersioning.getVersionInfo(payload);
  app.status.set(`Preset "${name}" saved (v${versionInfo.version})`);
}

function buildPresetPayload(app, name) {
  return {
    name,
    createdAt: new Date().toISOString(),
    controls: { ...app.controlState },
    automation: {
      tracks: app.automation.tracks.map(track => ({ id: track.id, values: [...track.values] })),
      sections: app.automation.sections.map(section => ({ ...section }))
    },
    midiMappings: { ...app.midi.mappings },
    probabilitySettings: app.audio.exportProbabilitySettings(),
    patternVariations: app.patternVariation ? app.patternVariation.getPatternForPreset() : null
  };
}

function applyPreset(app, presetData) {
  if (!presetData || typeof presetData !== 'object') return;
  
  try {
    // Validate and migrate preset if needed
    const migratedPreset = app.presetVersioning.validateAndMigratePreset(presetData);
    const versionInfo = app.presetVersioning.getVersionInfo(migratedPreset);
    
    if (migratedPreset.controls) {
      Object.entries(migratedPreset.controls).forEach(([id, value]) => {
        const control = app.uiControls.getControlDefinition(id);
        if (control) {
          app.uiControls.setControlValue(control, value, { silent: true });
        }
      });
      app.storage.saveControlState(app.controlState);
    }
    if (migratedPreset.automation) {
      applyAutomationPreset(app, migratedPreset.automation);
      app.timeline.draw();
    }
    if (migratedPreset.midiMappings) {
      app.midi.mappings = { ...migratedPreset.midiMappings };
      app.midi.saveMappings();
    }
    if (migratedPreset.name) {
      app.presetName = migratedPreset.name;
    }
    
    // Save the migrated preset
    app.storage.savePresetState(buildPresetPayload(app, app.presetName));
    
    // Save to history
    const historyEntry = app.presetVersioning.createHistoryEntry(migratedPreset, 'load');
    app.storage.savePresetHistory(historyEntry);
    
    applyAutomationForStep(app, app.timeline.currentStep);
    syncSectionState(app, app.timeline.currentStep);
    
    // Show version info in status
    const migrationNote = versionInfo.isLegacy ? ' (migrated from legacy)' : '';
    app.status.set(`Preset "${migratedPreset.name}" loaded (v${versionInfo.version})${migrationNote}`);
    
  } catch (error) {
    console.error('Failed to apply preset:', error);
    app.status.set(`Preset load failed: ${error.message}`);
    
    // Fallback to basic preset loading
    if (presetData.controls) {
      Object.entries(presetData.controls).forEach(([id, value]) => {
        const control = app.uiControls.getControlDefinition(id);
        if (control) {
          app.uiControls.setControlValue(control, value, { silent: true });
        }
      });
      app.storage.saveControlState(app.controlState);
    }
    if (presetData.automation) {
      applyAutomationPreset(app, presetData.automation);
      app.timeline.draw();
    }
    if (presetData.midiMappings) {
      app.midi.mappings = { ...presetData.midiMappings };
      app.midi.saveMappings();
    }
    if (presetData.probabilitySettings) {
      app.audio.importProbabilitySettings(presetData.probabilitySettings);
    }
    if (presetData.patternVariations && app.patternVariation) {
      app.patternVariation.applyPatternFromPreset(presetData.patternVariations);
    }
    if (presetData.name) {
      app.presetName = presetData.name;
    }
  }
}

function applyAutomationPreset(app, automationData) {
  if (!automationData) return;
  const sections = sanitizePresetSections(automationData.sections, STEP_COUNT);
  const sanitizedAutomation = { ...automationData, sections };
  app.automation = normalizeAutomationState(sanitizedAutomation, STEP_COUNT);
}

function sanitizePresetSections(sections, stepCount = STEP_COUNT) {
  const totalSteps = Math.max(Math.floor(stepCount), 0);
  const maxIndex = totalSteps - 1;
  if (totalSteps <= 0) {
    return [];
  }

  const fallbackLayout = createSectionLayout(totalSteps);
  if (!fallbackLayout.length) {
    return [];
  }

  const fallbackDefault = fallbackLayout[0];
  const fallbackColor = fallbackDefault?.color || 'rgba(255, 255, 255, 0.04)';
  const fallbackName = fallbackDefault?.name || 'Section';

  const parsedSections = Array.isArray(sections)
    ? sections
        .map(section => {
          if (!section) {
            return null;
          }
          const startValue = Number(section.start);
          const endValue = Number(section.end);
          if (!Number.isFinite(startValue) || !Number.isFinite(endValue)) {
            return null;
          }
          const startBound = Math.min(startValue, endValue);
          const endBound = Math.max(startValue, endValue);
          const start = clamp(Math.round(startBound), 0, maxIndex);
          const end = clamp(Math.round(endBound), 0, maxIndex);
          if (end < start) {
            return null;
          }
          const trimmedName = typeof section.name === 'string' ? section.name.trim() : '';
          return {
            name: trimmedName || undefined,
            color: section.color,
            start,
            end
          };
        })
        .filter(Boolean)
        .sort((a, b) => a.start - b.start || a.end - b.end)
    : [];

  const result = [];

  const pushSection = (section) => {
    if (!result.length) {
      result.push({ ...section });
      return;
    }
    const previous = result[result.length - 1];
    if (previous.name === section.name && previous.color === section.color && previous.end + 1 >= section.start) {
      previous.end = Math.max(previous.end, section.end);
      return;
    }
    const normalizedStart = Math.max(section.start, previous.end + 1);
    const normalizedEnd = Math.max(section.end, normalizedStart);
    result.push({
      name: section.name,
      color: section.color,
      start: normalizedStart,
      end: normalizedEnd
    });
  };

  const appendFallbackRange = (from, to) => {
    if (from > to) {
      return;
    }
    fallbackLayout.forEach(fallback => {
      const overlapStart = Math.max(fallback.start, from);
      const overlapEnd = Math.min(fallback.end, to);
      if (overlapStart <= overlapEnd) {
        pushSection({
          name: fallback.name,
          color: fallback.color,
          start: overlapStart,
          end: overlapEnd
        });
      }
    });
  };

  const findFallbackForStep = (step) => {
    return fallbackLayout.find(section => step >= section.start && step <= section.end) || fallbackDefault;
  };

  let cursor = 0;
  parsedSections.forEach(section => {
    if (cursor > maxIndex) {
      return;
    }
    if (section.end < cursor) {
      return;
    }
    const safeStart = clamp(section.start, 0, maxIndex);
    const safeEnd = clamp(section.end, 0, maxIndex);
    if (safeStart > cursor) {
      appendFallbackRange(cursor, safeStart - 1);
      cursor = safeStart;
    }
    const sectionStart = Math.max(safeStart, cursor);
    const sectionEnd = Math.max(Math.min(safeEnd, maxIndex), sectionStart);
    const fallback = findFallbackForStep(sectionStart);
    const name = section.name || fallback?.name || fallbackName;
    const color = section.color || fallback?.color || fallbackColor;
    pushSection({ name, color, start: sectionStart, end: sectionEnd });
    cursor = sectionEnd + 1;
  });

  if (cursor <= maxIndex) {
    appendFallbackRange(cursor, maxIndex);
  }

  if (!result.length) {
    return fallbackLayout.map(section => ({ ...section }));
  }

  result[0].start = 0;
  result[result.length - 1].end = maxIndex;

  return result;
}

function setupWaveform(app) {
  if (!app.waveform.canvas) return;
  
  const resizeObserver = new ResizeObserver(() => {
    syncWaveformCanvas(app);
  });
  syncWaveformCanvas(app);
  resizeObserver.observe(app.waveform.canvas);
  
  // Don't create analyser until audio context is started
  // This will be done in setupUserInteractionHandler after user interaction
  startWaveformAnimation(app);
}

function initializeWaveformAnalyser(app) {
  if (!app.waveform.canvas || app.waveform.analyser) return;
  
  // Create analyser for waveform visualization
  app.waveform.analyser = new Tone.Analyser('waveform', 1024);
  app.audio.master.connect(app.waveform.analyser);
  app.waveform.dataArray = new Uint8Array(app.waveform.analyser.size);
}

function setupEQVisualizer(app) {
  const eqCanvas = document.getElementById('eqDisplay');
  if (!eqCanvas) return;
  
  // Initialize EQ visualizer
  app.eqVisualizer = new EQVisualizer(eqCanvas, app.audio);
  
  // Handle window resize
  const resizeObserver = new ResizeObserver(() => {
    if (app.eqVisualizer) {
      app.eqVisualizer.resize();
    }
  });
  resizeObserver.observe(eqCanvas);
}

function syncWaveformCanvas(app) {
  const canvas = app.waveform.canvas;
  const ratio = window.devicePixelRatio || 1;
  const width = canvas.clientWidth * ratio;
  const height = canvas.clientHeight * ratio;
  if (canvas.width !== width || canvas.height !== height) {
    canvas.width = width;
    canvas.height = height;
  }
  app.waveform.deviceRatio = ratio;
}

function startWaveformAnimation(app) {
  if (app.waveform.animationId) {
    cancelAnimationFrame(app.waveform.animationId);
  }
  
  function animate() {
    if (app.waveform.analyser && app.waveform.ctx) {
      drawWaveform(app);
    }
    app.waveform.animationId = requestAnimationFrame(animate);
  }
  
  animate();
}

function drawWaveform(app) {
  const { canvas, ctx, analyser, dataArray } = app.waveform;
  if (!ctx || !analyser) return;
  
  const ratio = app.waveform.deviceRatio;
  const width = canvas.width;
  const height = canvas.height;
  
  ctx.clearRect(0, 0, width, height);
  
  analyser.getValue(dataArray);
  
  const barWidth = (width / dataArray.length) * 2.5;
  let x = 0;
  
  // Create gradient for waveform bars
  const gradient = ctx.createLinearGradient(0, 0, 0, height);
  gradient.addColorStop(0, 'rgba(73, 169, 255, 0.8)');
  gradient.addColorStop(0.5, 'rgba(255, 73, 175, 0.6)');
  gradient.addColorStop(1, 'rgba(148, 255, 73, 0.4)');
  
  ctx.fillStyle = gradient;
  
  for (let i = 0; i < dataArray.length; i++) {
    const barHeight = (dataArray[i] / 255) * height;
    const y = (height - barHeight) / 2;
    
    // Add some visual flair with rounded rectangles
    ctx.beginPath();
    ctx.roundRect(x, y, barWidth, barHeight, 2);
    ctx.fill();
    
    x += barWidth + 1;
  }
  
  // Add a subtle glow effect
  ctx.shadowColor = 'rgba(73, 169, 255, 0.3)';
  ctx.shadowBlur = 10;
  ctx.fillStyle = 'rgba(73, 169, 255, 0.1)';
  ctx.fillRect(0, 0, width, height);
  ctx.shadowBlur = 0;
}

function setupAutomationScheduling(app) {
  if (app.automationEvent) {
    Tone.Transport.clear(app.automationEvent);
  }
  app.activeSection = null;
  app.automationEvent = Tone.Transport.scheduleRepeat(time => {
    const step = app.automationStep % STEP_COUNT;
    app.timeline.currentStep = step;
    
    // Update pattern morphing
    if (app.patternMorphing) {
      const stepProgress = step / STEP_COUNT;
      app.patternMorphing.updateMorphing(stepProgress);
      app.patternMorphing.applyMorphedPattern();
    }
    
    applyAutomationForStep(app, step, time);
    syncSectionState(app, step);
    
    // Handle pattern chaining
    if (app.patternChain && app.patternChain.isChaining) {
      // Advance chain every 16 steps (one complete pattern)
      if (step === 0 && app.automationStep > 0) {
        app.patternChain.advanceChain();
      }
    }
    
    requestAnimationFrame(() => app.timeline.draw());
    app.automationStep = (step + 1) % STEP_COUNT;
  }, STEP_DURATION);
}

function getSectionForStep(app, step) {
  const sections = app.automation.sections && app.automation.sections.length
    ? app.automation.sections
    : createSectionLayout(STEP_COUNT);
  return sections.find(section => step >= section.start && step <= section.end) || null;
}

function syncSectionState(app, step) {
  const section = getSectionForStep(app, step);
  app.audio.updateSectionPlayback(section);
  updateSectionLabel(app, step, section);
}

function updateSectionLabel(app, step, sectionOverride) {
  const section = sectionOverride || getSectionForStep(app, step);
  const sectionLabelEl = document.getElementById('sectionLabel');
  if (section && sectionLabelEl) {
    sectionLabelEl.textContent = `Section: ${section.name}`;
  } else if (sectionLabelEl) {
    sectionLabelEl.textContent = 'Section: Loop';
  }
}

function applyAutomationForStep(app, step, time) {
  if (!app.automation?.tracks) return;
  
  // Apply automation for each track
  app.automation.tracks.forEach(track => {
    if (track.values && track.values[step] !== undefined) {
      const value = track.values[step];
      applyTrackAutomation(app, track.id, value);
    }
  });
}

function applyTrackAutomation(app, trackId, value) {
  // Apply automation to audio parameters based on track ID
  switch (trackId) {
    case 'leadFilter':
      if (app.audio?.leadFilter) {
        app.audio.leadFilter.frequency.rampTo(value * 20000 + 20, 0.1);
      }
      break;
    case 'fxSend':
      if (app.audio?.fxSend) {
        app.audio.fxSend.gain.rampTo(value * 20 - 20, 0.1);
      }
      break;
    case 'bassFilter':
      if (app.audio?.bassFilter) {
        app.audio.bassFilter.frequency.rampTo(value * 20000 + 20, 0.1);
      }
      break;
    case 'reverbDecay':
      if (app.audio?.reverb) {
        app.audio.reverb.decay = value * 10 + 0.1;
      }
      break;
    case 'delayFeedback':
      if (app.audio?.delay) {
        app.audio.delay.feedback.rampTo(value, 0.1);
      }
      break;
    case 'bassDrive':
      if (app.audio?.bassDrive) {
        app.audio.bassDrive.distortion = value;
      }
      break;
    case 'leadResonance':
      if (app.audio?.leadResonance) {
        app.audio.leadResonance.Q.rampTo(value * 50 + 0.1, 0.1);
      }
      break;
    case 'masterVolume':
      if (app.audio?.master) {
        app.audio.master.volume.rampTo(value * 20 - 20, 0.1);
      }
      break;
  }
  
  // Apply LFO modulation
  if (app.lfo) {
    app.lfo.applyModulation();
  }
  
  // Apply automation track values
  if (app.automation && app.automation.tracks) {
    app.automation.tracks.forEach(track => {
      const value = track.values[step] || 0;
      applyAutomationTrackValue(app, track.id, value);
    });
  }
}

function applyAutomationTrackValue(app, trackId, value) {
  if (!app.audio || !app.audio.nodes) return;

  switch (trackId) {
    case 'leadFilter':
      if (app.audio.nodes.leadFilter) {
        const baseFreq = app.controlState.leadFilterBase || 520;
        const modRange = app.controlState.leadFilterMod || 2600;
        const freq = baseFreq + (value * modRange);
        app.audio.nodes.leadFilter.frequency.value = freq;
      }
      break;
    case 'fxSend':
      if (app.audio.nodes.leadFxSend) {
        app.audio.nodes.leadFxSend.gain.value = value;
      }
      break;
    case 'bassFilter':
      if (app.audio.nodes.bassFilter) {
        const baseFreq = app.controlState.bassFilterBase || 140;
        const modRange = app.controlState.bassFilterMod || 260;
        const freq = baseFreq + (value * modRange);
        app.audio.nodes.bassFilter.frequency.value = freq;
      }
      break;
    case 'reverbDecay':
      if (app.audio.nodes.reverb) {
        const decay = 1 + (value * 11); // 1 to 12 seconds
        app.audio.nodes.reverb.decay = decay;
      }
      break;
    case 'delayFeedback':
      if (app.audio.nodes.delay) {
        app.audio.nodes.delay.feedback.value = value;
      }
      break;
    case 'bassDrive':
      if (app.audio.nodes.bassDrive) {
        app.audio.nodes.bassDrive.wet.value = value;
      }
      break;
    case 'leadResonance':
      if (app.audio.nodes.leadFilter) {
        app.audio.nodes.leadFilter.Q.value = value * 6;
      }
      break;
    case 'masterVolume':
      if (app.audio.master) {
        const db = -24 + (value * 30); // -24 to 6 dB
        app.audio.master.volume.value = db;
      }
      break;
  }
}

function applyAutomationForStep(app, step, time) {
  if (!app.automation || !app.automation.tracks) return;
  
  // Apply pattern variation if enabled
  if (app.patternVariation) {
    const currentPattern = app.patternVariation.getCurrentPattern();
    if (currentPattern) {
      // Apply pattern-specific automation values
      currentPattern.tracks.forEach(patternTrack => {
        const automationTrack = app.automation.tracks.find(track => track.id === patternTrack.id);
        if (automationTrack && patternTrack.values[step] !== undefined) {
          // Apply the pattern value with any morphing or randomization
          let value = patternTrack.values[step];
          
          // Apply morphing if enabled
          if (app.patternVariation.morphingEnabled) {
            // This could be enhanced with actual morphing logic
            const morphProgress = (step / STEP_COUNT) % 1;
            // Simple morphing example - could be more sophisticated
            value = value * (1 + Math.sin(morphProgress * Math.PI * 2) * 0.1);
          }
          
          // Apply randomization if enabled
          if (app.patternVariation.randomizationEnabled) {
            const randomFactor = (Math.random() - 0.5) * app.patternVariation.randomizationAmount;
            value = clamp(value + randomFactor, 0, 1);
          }
          
          // Apply the value to the audio engine
          applyAutomationValue(app, patternTrack.id, value);
        }
      });
    }
  } else {
    // Fallback to original automation logic
    app.automation.tracks.forEach(track => {
      if (track.values[step] !== undefined) {
        applyAutomationValue(app, track.id, track.values[step]);
      }
    });
  }
}

function applyAutomationValue(app, trackId, value) {
  const audio = app.audio;
  
  switch (trackId) {
    case 'leadFilter':
      if (audio.nodes.leadFilter) {
        audio.nodes.leadFilter.frequency.value = 200 + (value * 2000);
      }
      break;
      
    case 'fxSend':
      if (audio.nodes.leadFxSend) {
        audio.nodes.leadFxSend.gain.value = value;
      }
      break;
      
    case 'bassFilter':
      if (audio.nodes.bassFilter) {
        audio.nodes.bassFilter.frequency.value = 50 + (value * 500);
      }
      break;
      
    case 'reverbDecay':
      if (audio.nodes.reverb) {
        audio.nodes.reverb.decay = 1 + (value * 9);
      }
      break;
      
    case 'delayFeedback':
      if (audio.nodes.delay) {
        audio.nodes.delay.feedback.value = value * 0.9;
      }
      break;
      
    case 'bassDrive':
      if (audio.nodes.bassDrive) {
        audio.nodes.bassDrive.distortion = value;
      }
      break;
      
    case 'masterVolume':
      if (audio.master) {
        audio.master.gain.value = 0.1 + (value * 0.8);
      }
      break;
  }
  
  // Apply automation value to the appropriate audio parameter
  // This would need to be connected to the actual audio engine parameters
  if (app.audio && app.audio.applyAutomation) {
    app.audio.applyAutomation(trackId, value);
  }
}

async function exportMix(app) {
  await captureBuses(app, [
    { node: app.audio.master, label: 'mix' }
  ]);
  app.status.set('Mix export complete');
}

async function exportStems(app) {
  await captureBuses(app, [
    { node: app.audio.buses.drums, label: 'drums' },
    { node: app.audio.buses.bass, label: 'bass' },
    { node: app.audio.buses.lead, label: 'lead' },
    { node: app.audio.buses.fx, label: 'fx' }
  ]);
  app.status.set('Stem export complete');
}

async function captureBuses(app, buses) {
  const startedByExport = await ensureTransportRunning(app);
  const duration = Tone.Time(STEP_DURATION).toSeconds() * STEP_COUNT;
  const recorders = buses.map(info => {
    const recorder = new Tone.Recorder();
    info.node.connect(recorder);
    recorder.start();
    return { info, recorder };
  });
  await wait(duration);
  await Promise.all(recorders.map(async ({ info, recorder }) => {
    const blob = await recorder.stop();
    info.node.disconnect(recorder);
    downloadBlob(blob, `bodzin-${info.label}.wav`);
  }));
  if (startedByExport) {
    Tone.Transport.stop();
    Tone.Transport.position = 0;
    app.timeline.currentStep = 0;
    applyAutomationForStep(app, 0);
    syncSectionState(app, 0);
    app.timeline.draw();
  }
}

function wait(seconds) {
  return new Promise(resolve => setTimeout(resolve, seconds * 1000));
}

function downloadBlob(blob, filename) {
  const url = URL.createObjectURL(blob);
  const anchor = document.createElement('a');
  anchor.href = url;
  anchor.download = filename;
  document.body.appendChild(anchor);
  anchor.click();
  document.body.removeChild(anchor);
  URL.revokeObjectURL(url);
}

function exportPatternChain(app) {
  if (!app.patternChain) {
    app.status.set('Pattern chaining not available');
    return;
  }
  
  const chainConfig = app.patternChain.exportChainConfiguration();
  const name = prompt('Pattern chain name', 'My Pattern Chain');
  if (!name) return;
  
  const payload = {
    name,
    type: 'pattern-chain',
    createdAt: new Date().toISOString(),
    chainConfig
  };
  
  const blob = new Blob([JSON.stringify(payload, null, 2)], { type: 'application/json' });
  const url = URL.createObjectURL(blob);
  const anchor = document.createElement('a');
  anchor.href = url;
  anchor.download = slugify(name) + '-chain.json';
  document.body.appendChild(anchor);
  anchor.click();
  document.body.removeChild(anchor);
  URL.revokeObjectURL(url);
  
  app.status.set(`Pattern chain "${name}" exported`);
}

function triggerChainImport(app) {
  const fileInput = document.createElement('input');
  fileInput.type = 'file';
  fileInput.accept = 'application/json';
  fileInput.style.display = 'none';
  fileInput.addEventListener('change', event => {
    const file = event.target.files && event.target.files[0];
    if (!file) return;
    const reader = new FileReader();
    reader.onload = () => {
      try {
        const parsed = JSON.parse(reader.result);
        if (parsed.type === 'pattern-chain' && parsed.chainConfig) {
          importPatternChain(app, parsed);
          app.status.set(`Pattern chain "${parsed.name || 'Imported'}" loaded`);
        } else {
          app.status.set('Invalid pattern chain file');
        }
      } catch (err) {
        console.error('Pattern chain parse failed', err);
        app.status.set('Pattern chain load failed');
      } finally {
        fileInput.value = '';
      }
    };
    reader.readAsText(file);
  });
  document.body.appendChild(fileInput);
  fileInput.click();
  document.body.removeChild(fileInput);
}

function importPatternChain(app, chainData) {
  if (!app.patternChain) {
    app.status.set('Pattern chaining not available');
    return;
  }
  
  app.patternChain.importChainConfiguration(chainData.chainConfig);
  
  // Update UI controls
  const chainLengthSlider = document.getElementById('chainLengthSlider');
  const variationIntensitySlider = document.getElementById('variationIntensitySlider');
  const transitionModeSelect = document.getElementById('transitionModeSelect');
  
  if (chainLengthSlider) {
    chainLengthSlider.value = chainData.chainConfig.chainLength;
    chainLengthSlider.dispatchEvent(new Event('input'));
  }
  
  if (variationIntensitySlider) {
    variationIntensitySlider.value = chainData.chainConfig.variationIntensity;
    variationIntensitySlider.dispatchEvent(new Event('input'));
  }
  
  if (transitionModeSelect) {
    transitionModeSelect.value = chainData.chainConfig.transitionMode;
    transitionModeSelect.dispatchEvent(new Event('change'));
  }
}

function slugify(name) {
  return name
    .toLowerCase()
    .replace(/[^a-z0-9]+/g, '-')
    .replace(/^-+|-+$/g, '') || 'preset';
}

function clamp(value, min, max) {
  return Math.min(Math.max(value, min), max);
}

function addRandomizeAnimation(button) {
  if (!button) return;
  
  // Add visual feedback animation
  button.style.transform = 'scale(0.95)';
  button.style.background = 'rgba(73, 169, 255, 0.2)';
  button.style.borderColor = '#49a9ff';
  
  setTimeout(() => {
    button.style.transform = '';
    button.style.background = '';
    button.style.borderColor = '';
  }, 200);
}

function switchPattern(app, patternId) {
  if (!app.patternVariation) return;
  
  const success = app.patternVariation.switchPattern(patternId);
  if (success) {
    updatePatternButtons(app, patternId);
    updatePatternStatus(app, patternId);
    app.status.set(`Switched to Pattern ${patternId}`);
    
    // Update automation for current step
    applyAutomationForStep(app, app.timeline.currentStep);
    syncSectionState(app, app.timeline.currentStep);
    app.timeline.draw();
  }
}

function updatePatternStatus(app, patternId) {
  const patternStatusEl = document.getElementById('patternStatus');
  if (patternStatusEl) {
    patternStatusEl.textContent = `Pattern: ${patternId}`;
    
    // Add visual feedback
    patternStatusEl.style.color = '#49a9ff';
    patternStatusEl.style.transform = 'scale(1.1)';
    setTimeout(() => {
      patternStatusEl.style.color = '';
      patternStatusEl.style.transform = '';
    }, 300);
  }
}

function updatePatternButtons(app, activePatternId) {
  const patternButtons = {
    'A': document.getElementById('patternAButton'),
    'B': document.getElementById('patternBButton'),
    'C': document.getElementById('patternCButton')
  };
  
  Object.entries(patternButtons).forEach(([patternId, button]) => {
    if (button) {
      if (patternId === activePatternId) {
        button.classList.add('btn-primary');
        button.classList.remove('btn-outline');
      } else {
        button.classList.remove('btn-primary');
        button.classList.add('btn-outline');
      }
    }
  });
}

function randomizeCurrentPattern(app) {
  if (!app.patternVariation) return;
  
  const currentPattern = app.patternVariation.getCurrentPattern();
  if (currentPattern) {
    app.patternVariation.randomizePattern(currentPattern.id, 0.3);
    app.status.set(`Randomized Pattern ${currentPattern.id}`);
    
    // Update automation for current step
    applyAutomationForStep(app, app.timeline.currentStep);
    syncSectionState(app, app.timeline.currentStep);
    app.timeline.draw();
  }
}

function setupKeyboardShortcuts(app) {
  document.addEventListener('keydown', (event) => {
    // Only handle shortcuts when not typing in input fields
    if (event.target.tagName === 'INPUT' || event.target.tagName === 'TEXTAREA') {
      return;
    }
    
    switch (event.key.toLowerCase()) {
      case '1':
        switchPattern(app, 'A');
        break;
      case '2':
        switchPattern(app, 'B');
        break;
      case '3':
        switchPattern(app, 'C');
        break;
      case 'r':
        if (event.ctrlKey || event.metaKey) {
          event.preventDefault();
          randomizeCurrentPattern(app);
        }
        break;
      case 'm':
        if (event.ctrlKey || event.metaKey) {
          event.preventDefault();
          toggleMorphing(app);
        }
        break;
      case 'shift':
        // Hold shift for morphing mode
        if (app.patternVariation) {
          app.patternVariation.setMorphingEnabled(true);
        }
        break;
    }
  });
  
  document.addEventListener('keyup', (event) => {
    if (event.key === 'Shift' && app.patternVariation) {
      app.patternVariation.setMorphingEnabled(false);
    }
  });
}

function toggleMorphing(app) {
  if (!app.patternVariation) return;
  
  const currentMorphing = app.patternVariation.morphingEnabled;
  app.patternVariation.setMorphingEnabled(!currentMorphing);
  app.status.set(`Pattern morphing ${!currentMorphing ? 'enabled' : 'disabled'}`);
}

function morphToPattern(app, targetPatternId) {
  if (!app.patternVariation) return;
  
  const currentPattern = app.patternVariation.getCurrentPattern();
  if (!currentPattern || currentPattern.id === targetPatternId) return;
  
  app.status.set(`Morphing from Pattern ${currentPattern.id} to Pattern ${targetPatternId}`);
  
  // Start morphing animation
  let morphProgress = 0;
  const morphDuration = 2000; // 2 seconds
  const startTime = Date.now();
  
  function morphStep() {
    const elapsed = Date.now() - startTime;
    morphProgress = Math.min(elapsed / morphDuration, 1);
    
    // Create morphed pattern
    const morphedPattern = app.patternVariation.morphBetweenPatterns(
      currentPattern.id, 
      targetPatternId, 
      morphProgress
    );
    
    if (morphedPattern) {
      // Apply morphed pattern to automation
      morphedPattern.tracks.forEach(patternTrack => {
        const automationTrack = app.automation.tracks.find(track => track.id === patternTrack.id);
        if (automationTrack) {
          automationTrack.values = [...patternTrack.values];
        }
      });
      
      // Update timeline
      app.timeline.draw();
    }
    
    if (morphProgress < 1) {
      requestAnimationFrame(morphStep);
    } else {
      // Complete morphing by switching to target pattern
      switchPattern(app, targetPatternId);
      app.status.set(`Morphing complete - now using Pattern ${targetPatternId}`);
    }
  }
  
  morphStep();
}<|MERGE_RESOLUTION|>--- conflicted
+++ resolved
@@ -150,7 +150,6 @@
   }
 }
 
-<<<<<<< HEAD
 function showAudioPermissionRequest(app) {
   // Create permission request overlay
   const overlay = document.createElement('div');
@@ -403,7 +402,6 @@
       console.error('Both audio permission methods failed:', toneError);
       throw new Error('Unable to get audio permission. Please check your browser settings and try again.');
     }
-=======
 // Best-effort autoplay attempt to restore browser prompt behavior
 async function attemptAutoStartAudio(app) {
   try {
@@ -420,7 +418,6 @@
   } catch (e) {
     // Autoplay likely blocked by browser; user gesture handler will take over
     console.log('Autoplay blocked; waiting for user interaction');
->>>>>>> 1771e3a8
   }
 }
 
