'use strict';

// Import modules
import { AudioEngine } from './modules/audio-engine.js';
import { UIControls } from './modules/ui-controls.js';
import { TimelineRenderer } from './modules/timeline-renderer.js';
import { MidiHandler } from './modules/midi-handler.js';
import { StorageManager } from './modules/storage-manager.js';
import { StatusManager } from './modules/status-manager.js';
<<<<<<< HEAD
import { CommunityPresetManager } from './modules/community-preset-manager.js';
=======
import { PresetVersioning } from './modules/preset-versioning.js';
import { SearchFilter } from './modules/search-filter.js';
import { PatternMorphing } from './modules/pattern-morphing.js';
import { PatternChainManager } from './modules/pattern-chain-manager.js';
import { MobileGestures } from './modules/mobile-gestures.js';
import { PresetManager } from './modules/preset-manager.js';
import { PresetLibraryUI } from './modules/preset-library-ui.js';
import { PresetManager } from './modules/preset-manager.js';
import { PresetLibraryUI } from './modules/preset-library-ui.js';
import { PatternVariationManager } from './modules/pattern-variation-manager.js';
>>>>>>> e5ade70c

import { 
  STEP_COUNT, 
  STEP_DURATION, 
  AUTOMATION_TRACK_DEFINITIONS,
  LFO_DEFINITIONS,
  CURVE_TYPES,
  CONTROL_SCHEMA
} from './utils/constants.js';
import { 
  createDefaultAutomation, 
  normalizeAutomationState,
  createSectionLayout 
} from './modules/automation-manager.js';

let appInstance = null;

document.addEventListener('DOMContentLoaded', () => {
  appInstance = createApp();
  initializeApp(appInstance);
  window.bodzinApp = appInstance;
  window.communityPresetManager = appInstance.communityPresets;
});

function createApp() {
  return {
    // Core modules
    audio: null,
    uiControls: null,
    timeline: null,
    midi: null,
    storage: null,
    status: null,
<<<<<<< HEAD
    communityPresets: null,
=======
    searchFilter: null,
    patternMorphing: null,
    patternChain: null,
    mobileGestures: null,
    presetManager: null,
    presetLibraryUI: null,
    presetManager: null,
    presetLibraryUI: null,
    patternVariation: null,
>>>>>>> e5ade70c
    
    // State
    controlState: {},
    automation: createDefaultAutomation(STEP_COUNT),
    automationEvent: null,
    automationStep: 0,
    activeSection: null,
    presetName: 'Deep Default',
    
    // UI elements
    presetFileInput: null,
    
    // Waveform
    waveform: {
      canvas: document.getElementById('waveform'),
      ctx: null,
      analyser: null,
      dataArray: null,
      animationId: null,
      deviceRatio: window.devicePixelRatio || 1
    }
  };
}

async function initializeApp(app) {
  // Initialize modules
  app.storage = new StorageManager();
  app.status = new StatusManager();
  app.audio = new AudioEngine().initialize();
  app.patternChain = new PatternChainManager(app.audio);
  app.patternVariation = new PatternVariationManager(app);
  app.uiControls = new UIControls(app);
  app.timeline = new TimelineRenderer(app);
  app.midi = new MidiHandler(app);
<<<<<<< HEAD
  app.communityPresets = new CommunityPresetManager(app);
=======
  app.presetVersioning = new PresetVersioning();
  app.searchFilter = new SearchFilter(app);
  app.patternMorphing = new PatternMorphing(app);
  app.mobileGestures = new MobileGestures(app);
  app.presetManager = new PresetManager(app);
  app.presetLibraryUI = new PresetLibraryUI(app);
  app.presetManager = new PresetManager(app);
  app.presetLibraryUI = new PresetLibraryUI(app);
>>>>>>> e5ade70c

  // Initialize timeline
  app.timeline.initialize();

  // Initialize community presets
  app.communityPresets.initialize();

  // Configure transport
  app.audio.configureTransport();

  // Load stored state
  const storedControls = app.storage.loadControlState();
  const storedPreset = app.storage.loadPresetState();
  const externalPreset = typeof preset !== 'undefined' ? preset : null;
  const defaultState = app.uiControls.buildDefaultControlState();

  app.controlState = Object.assign({}, defaultState, storedControls);
  app.automation = normalizeAutomationState(app.automation, STEP_COUNT);

  if (externalPreset && externalPreset.controls) {
    Object.assign(app.controlState, externalPreset.controls);
  }
  if (storedPreset && storedPreset.controls) {
    Object.assign(app.controlState, storedPreset.controls);
  }
  if (externalPreset && externalPreset.automation) {
    applyAutomationPreset(app, externalPreset.automation);
  }
  if (storedPreset && storedPreset.automation) {
    applyAutomationPreset(app, storedPreset.automation);
  }

  // Render UI
  app.uiControls.render();
  setupButtons(app);
  setupWaveform(app);
  setupAutomationScheduling(app);
  
  // Start gain reduction meter animation
  app.uiControls.startGainReductionAnimation();
  
  // Initialize MIDI
  await app.midi.initialize();
  
  // Initialize mobile gestures
  app.mobileGestures.initialize();
  
  // Register service worker for offline functionality
  if ('serviceWorker' in navigator) {
    navigator.serviceWorker.register('/sw.js')
      .then(registration => {
        console.log('Service Worker registered:', registration);
      })
      .catch(error => {
        console.log('Service Worker registration failed:', error);
      });
  }
  // Initialize preset manager
  app.presetManager.initialize();
  // Setup keyboard shortcuts
  setupKeyboardShortcuts(app);
  
  // Apply initial state
  applyAutomationForStep(app, 0);
  syncSectionState(app, 0);
  app.timeline.draw();
  app.status.set('Idle');
  
  // Initialize pattern variation status
  if (app.patternVariation) {
    updatePatternStatus(app, app.patternVariation.currentPattern);
  }
}

function setupButtons(app) {
  const startBtn = document.getElementById('startButton');
  const stopBtn = document.getElementById('stopButton');
  const savePresetBtn = document.getElementById('savePresetButton');
  const loadPresetBtn = document.getElementById('loadPresetButton');
  const presetHistoryBtn = document.getElementById('presetHistoryButton');
  const exportMixBtn = document.getElementById('exportMixButton');
  const exportStemsBtn = document.getElementById('exportStemsButton');
  const midiToggle = document.getElementById('midiLearnToggle');
  
  // Morphing buttons
  const morphToLiftBtn = document.getElementById('morphToLiftButton');
  const morphToPeakBtn = document.getElementById('morphToPeakButton');
  const morphToBreakBtn = document.getElementById('morphToBreakButton');
  // Pattern variation buttons
  const patternABtn = document.getElementById('patternAButton');
  const patternBBtn = document.getElementById('patternBButton');
  const patternCBtn = document.getElementById('patternCButton');
  const randomizeBtn = document.getElementById('randomizePatternButton');

  startBtn?.addEventListener('click', () => startPlayback(app));
  stopBtn?.addEventListener('click', () => stopPlayback(app));
  savePresetBtn?.addEventListener('click', () => savePreset(app));
  loadPresetBtn?.addEventListener('click', () => triggerPresetLoad(app));
  presetHistoryBtn?.addEventListener('click', () => showPresetHistory(app));
  exportMixBtn?.addEventListener('click', () => exportMix(app));
  exportStemsBtn?.addEventListener('click', () => exportStems(app));
  
  // Add pattern chain export/import buttons
  const exportChainBtn = document.getElementById('exportChainButton');
  const importChainBtn = document.getElementById('importChainButton');
  
  if (exportChainBtn) {
    exportChainBtn.addEventListener('click', () => exportPatternChain(app));
  }
  if (importChainBtn) {
    importChainBtn.addEventListener('click', () => triggerChainImport(app));
  }
  midiToggle?.addEventListener('change', event => {
    const enabled = Boolean(event.target.checked);
    app.midi.setLearning(enabled);
  });
  
  // Morphing button handlers
  morphToLiftBtn?.addEventListener('click', () => {
    const currentSection = app.patternMorphing?.getCurrentSection() || 'Intro';
    app.patternMorphing?.startMorphing(currentSection, 'Lift', 4, 'easeInOut');
  });
  
  morphToPeakBtn?.addEventListener('click', () => {
    const currentSection = app.patternMorphing?.getCurrentSection() || 'Intro';
    app.patternMorphing?.startMorphing(currentSection, 'Peak', 4, 'easeInOut');
  });
  
  morphToBreakBtn?.addEventListener('click', () => {
    const currentSection = app.patternMorphing?.getCurrentSection() || 'Intro';
    app.patternMorphing?.startMorphing(currentSection, 'Break', 4, 'easeInOut');
  });
  // Pattern variation button handlers
  patternABtn?.addEventListener('click', () => switchPattern(app, 'A'));
  patternBBtn?.addEventListener('click', () => switchPattern(app, 'B'));
  patternCBtn?.addEventListener('click', () => switchPattern(app, 'C'));
  randomizeBtn?.addEventListener('click', () => randomizeCurrentPattern(app));
  
  // Add double-click handlers for pattern morphing
  patternABtn?.addEventListener('dblclick', () => morphToPattern(app, 'A'));
  patternBBtn?.addEventListener('dblclick', () => morphToPattern(app, 'B'));
  patternCBtn?.addEventListener('dblclick', () => morphToPattern(app, 'C'));

  const fileInput = document.createElement('input');
  fileInput.type = 'file';
  fileInput.accept = 'application/json';
  fileInput.style.display = 'none';
  fileInput.addEventListener('change', event => {
    const file = event.target.files && event.target.files[0];
    if (!file) return;
    const reader = new FileReader();
    reader.onload = () => {
      try {
        const parsed = JSON.parse(reader.result);
        
        // Check compatibility before applying
        if (!app.presetVersioning.isCompatible(parsed)) {
          app.status.set('Preset is incompatible with current version');
          return;
        }
        
        applyPreset(app, parsed);
      } catch (err) {
        console.error('Preset parse failed', err);
        app.status.set('Preset load failed');
      } finally {
        fileInput.value = '';
      }
    };
    reader.readAsText(file);
  });
  document.body.appendChild(fileInput);
  app.presetFileInput = fileInput;
}

async function startPlayback(app, options = {}) {
  const startBtn = document.getElementById('startButton');
  const stopBtn = document.getElementById('stopButton');
  
  // Visual feedback
  if (startBtn) {
    startBtn.classList.add('loading');
    startBtn.disabled = true;
  }
  
  await ensureTransportRunning(app);
  
  if (startBtn) {
    startBtn.classList.remove('loading');
    startBtn.disabled = false;
  }
  
  if (stopBtn) {
    stopBtn.style.background = 'rgba(255, 73, 175, 0.1)';
    stopBtn.style.borderColor = '#ff49af';
  }
  
  if (!options.silent) {
    app.status.set('Playing');
  }
}

async function ensureTransportRunning(app) {
  if (Tone.Transport.state === 'started') {
    return false;
  }
  await Tone.start();
  await app.audio.startSequences();
  Tone.Transport.start();
  return true;
}

function stopPlayback(app) {
  const startBtn = document.getElementById('startButton');
  const stopBtn = document.getElementById('stopButton');
  
  // Visual feedback
  if (stopBtn) {
    stopBtn.style.background = 'rgba(255, 255, 255, 0.04)';
    stopBtn.style.borderColor = 'var(--border)';
  }
  
  if (startBtn) {
    startBtn.style.background = 'linear-gradient(135deg, var(--accent), #3d8bff)';
    startBtn.style.borderColor = 'rgba(73, 169, 255, 0.45)';
  }
  
  Tone.Transport.stop();
  Tone.Transport.position = 0;
  app.timeline.currentStep = 0;
  app.automationStep = 0;
  applyAutomationForStep(app, 0);
  syncSectionState(app, 0);
  app.timeline.draw();
  app.status.set('Stopped');
}

function triggerPresetLoad(app) {
  if (app.presetFileInput) {
    app.presetFileInput.click();
  }
}

function showPresetHistory(app) {
  const modal = document.getElementById('presetHistoryModal');
  const historyList = document.getElementById('presetHistoryList');
  const closeBtn = document.getElementById('closeHistoryModal');
  const clearBtn = document.getElementById('clearHistoryButton');
  
  if (!modal) return;
  
  // Load and display history
  const history = app.storage.loadPresetHistory();
  historyList.innerHTML = '';
  
  if (history.length === 0) {
    historyList.innerHTML = '<div style="text-align: center; color: var(--muted); padding: 2rem;">No preset history found</div>';
  } else {
    history.reverse().forEach(entry => {
      const entryEl = document.createElement('div');
      entryEl.className = 'history-entry';
      entryEl.innerHTML = `
        <div class="history-info">
          <div class="history-name">${entry.presetName}</div>
          <div class="history-details">
            <span>${new Date(entry.timestamp).toLocaleString()}</span>
            <span>${entry.action}</span>
            <span class="history-version">v${entry.version}</span>
          </div>
        </div>
      `;
      historyList.appendChild(entryEl);
    });
  }
  
  // Show modal
  modal.style.display = 'flex';
  
  // Close modal handlers
  closeBtn?.addEventListener('click', () => {
    modal.style.display = 'none';
  });
  
  modal.addEventListener('click', (e) => {
    if (e.target === modal) {
      modal.style.display = 'none';
    }
  });
  
  // Clear history handler
  clearBtn?.addEventListener('click', () => {
    if (confirm('Are you sure you want to clear all preset history?')) {
      app.storage.clearPresetHistory();
      historyList.innerHTML = '<div style="text-align: center; color: var(--muted); padding: 2rem;">No preset history found</div>';
      app.status.set('Preset history cleared');
    }
  });
}

function savePreset(app) {
  const name = prompt('Preset name', app.presetName || 'Deep Preset');
  if (!name) return;
  
  // Get additional preset options
  const description = prompt('Preset description (optional)', '');
  const tags = prompt('Preset tags (comma-separated, optional)', '');
  
  const options = {};
  if (description) options.description = description;
  if (tags) options.tags = tags.split(',').map(tag => tag.trim()).filter(tag => tag);
  
  const payload = buildPresetPayload(app, name, options);
  const blob = new Blob([JSON.stringify(payload, null, 2)], { type: 'application/json' });
  const url = URL.createObjectURL(blob);
  const anchor = document.createElement('a');
  anchor.href = url;
  anchor.download = slugify(name) + '.json';
  document.body.appendChild(anchor);
  anchor.click();
  document.body.removeChild(anchor);
  URL.revokeObjectURL(url);
  
  app.presetName = name;
  app.storage.savePresetState(payload);
  
  // Save to history
  const historyEntry = app.presetVersioning.createHistoryEntry(payload, 'save');
  app.storage.savePresetHistory(historyEntry);
  
  const versionInfo = app.presetVersioning.getVersionInfo(payload);
  app.status.set(`Preset "${name}" saved (v${versionInfo.version})`);
}

function buildPresetPayload(app, name) {
  return {
    name,
    createdAt: new Date().toISOString(),
    controls: { ...app.controlState },
    automation: {
      tracks: app.automation.tracks.map(track => ({ id: track.id, values: [...track.values] })),
      sections: app.automation.sections.map(section => ({ ...section }))
    },
    midiMappings: { ...app.midi.mappings },
    probabilitySettings: app.audio.exportProbabilitySettings()
    patternVariations: app.patternVariation ? app.patternVariation.getPatternForPreset() : null
  };
}

function applyPreset(app, presetData) {
  if (!presetData || typeof presetData !== 'object') return;
  
  try {
    // Validate and migrate preset if needed
    const migratedPreset = app.presetVersioning.validateAndMigratePreset(presetData);
    const versionInfo = app.presetVersioning.getVersionInfo(migratedPreset);
    
    if (migratedPreset.controls) {
      Object.entries(migratedPreset.controls).forEach(([id, value]) => {
        const control = app.uiControls.getControlDefinition(id);
        if (control) {
          app.uiControls.setControlValue(control, value, { silent: true });
        }
      });
      app.storage.saveControlState(app.controlState);
    }
    if (migratedPreset.automation) {
      applyAutomationPreset(app, migratedPreset.automation);
      app.timeline.draw();
    }
    if (migratedPreset.midiMappings) {
      app.midi.mappings = { ...migratedPreset.midiMappings };
      app.midi.saveMappings();
    }
    if (migratedPreset.name) {
      app.presetName = migratedPreset.name;
    }
    
    // Save the migrated preset
    app.storage.savePresetState(buildPresetPayload(app, app.presetName));
    
    // Save to history
    const historyEntry = app.presetVersioning.createHistoryEntry(migratedPreset, 'load');
    app.storage.savePresetHistory(historyEntry);
    
    applyAutomationForStep(app, app.timeline.currentStep);
    syncSectionState(app, app.timeline.currentStep);
    
    // Show version info in status
    const migrationNote = versionInfo.isLegacy ? ' (migrated from legacy)' : '';
    app.status.set(`Preset "${migratedPreset.name}" loaded (v${versionInfo.version})${migrationNote}`);
    
  } catch (error) {
    console.error('Failed to apply preset:', error);
    app.status.set(`Preset load failed: ${error.message}`);
  if (presetData.controls) {
    Object.entries(presetData.controls).forEach(([id, value]) => {
      const control = app.uiControls.getControlDefinition(id);
      if (control) {
        app.uiControls.setControlValue(control, value, { silent: true });
      }
    });
    app.storage.saveControlState(app.controlState);
  }
  if (presetData.automation) {
    applyAutomationPreset(app, presetData.automation);
    app.timeline.draw();
  }
  if (presetData.midiMappings) {
    app.midi.mappings = { ...presetData.midiMappings };
    app.midi.saveMappings();
  }
  if (presetData.probabilitySettings) {
    app.audio.importProbabilitySettings(presetData.probabilitySettings);
  if (presetData.patternVariations && app.patternVariation) {
    app.patternVariation.applyPatternFromPreset(presetData.patternVariations);
  }
  if (presetData.name) {
    app.presetName = presetData.name;
  }
}

function applyAutomationPreset(app, automationData) {
  if (!automationData) return;
  const sections = sanitizePresetSections(automationData.sections, STEP_COUNT);
  const sanitizedAutomation = { ...automationData, sections };
  app.automation = normalizeAutomationState(sanitizedAutomation, STEP_COUNT);
}

function sanitizePresetSections(sections, stepCount = STEP_COUNT) {
  const totalSteps = Math.max(Math.floor(stepCount), 0);
  const maxIndex = totalSteps - 1;
  if (totalSteps <= 0) {
    return [];
  }

  const fallbackLayout = createSectionLayout(totalSteps);
  if (!fallbackLayout.length) {
    return [];
  }

  const fallbackDefault = fallbackLayout[0];
  const fallbackColor = fallbackDefault?.color || 'rgba(255, 255, 255, 0.04)';
  const fallbackName = fallbackDefault?.name || 'Section';

  const parsedSections = Array.isArray(sections)
    ? sections
        .map(section => {
          if (!section) {
            return null;
          }
          const startValue = Number(section.start);
          const endValue = Number(section.end);
          if (!Number.isFinite(startValue) || !Number.isFinite(endValue)) {
            return null;
          }
          const startBound = Math.min(startValue, endValue);
          const endBound = Math.max(startValue, endValue);
          const start = clamp(Math.round(startBound), 0, maxIndex);
          const end = clamp(Math.round(endBound), 0, maxIndex);
          if (end < start) {
            return null;
          }
          const trimmedName = typeof section.name === 'string' ? section.name.trim() : '';
          return {
            name: trimmedName || undefined,
            color: section.color,
            start,
            end
          };
        })
        .filter(Boolean)
        .sort((a, b) => a.start - b.start || a.end - b.end)
    : [];

  const result = [];

  const pushSection = (section) => {
    if (!result.length) {
      result.push({ ...section });
      return;
    }
    const previous = result[result.length - 1];
    if (previous.name === section.name && previous.color === section.color && previous.end + 1 >= section.start) {
      previous.end = Math.max(previous.end, section.end);
      return;
    }
    const normalizedStart = Math.max(section.start, previous.end + 1);
    const normalizedEnd = Math.max(section.end, normalizedStart);
    result.push({
      name: section.name,
      color: section.color,
      start: normalizedStart,
      end: normalizedEnd
    });
  };

  const appendFallbackRange = (from, to) => {
    if (from > to) {
      return;
    }
    fallbackLayout.forEach(fallback => {
      const overlapStart = Math.max(fallback.start, from);
      const overlapEnd = Math.min(fallback.end, to);
      if (overlapStart <= overlapEnd) {
        pushSection({
          name: fallback.name,
          color: fallback.color,
          start: overlapStart,
          end: overlapEnd
        });
      }
    });
  };

  const findFallbackForStep = (step) => {
    return fallbackLayout.find(section => step >= section.start && step <= section.end) || fallbackDefault;
  };

  let cursor = 0;
  parsedSections.forEach(section => {
    if (cursor > maxIndex) {
      return;
    }
    if (section.end < cursor) {
      return;
    }
    const safeStart = clamp(section.start, 0, maxIndex);
    const safeEnd = clamp(section.end, 0, maxIndex);
    if (safeStart > cursor) {
      appendFallbackRange(cursor, safeStart - 1);
      cursor = safeStart;
    }
    const sectionStart = Math.max(safeStart, cursor);
    const sectionEnd = Math.max(Math.min(safeEnd, maxIndex), sectionStart);
    const fallback = findFallbackForStep(sectionStart);
    const name = section.name || fallback?.name || fallbackName;
    const color = section.color || fallback?.color || fallbackColor;
    pushSection({ name, color, start: sectionStart, end: sectionEnd });
    cursor = sectionEnd + 1;
  });

  if (cursor <= maxIndex) {
    appendFallbackRange(cursor, maxIndex);
  }

  if (!result.length) {
    return fallbackLayout.map(section => ({ ...section }));
  }

  result[0].start = 0;
  result[result.length - 1].end = maxIndex;

  return result;
}

function setupWaveform(app) {
  if (!app.waveform.canvas) return;
  
  const resizeObserver = new ResizeObserver(() => {
    syncWaveformCanvas(app);
  });
  syncWaveformCanvas(app);
  resizeObserver.observe(app.waveform.canvas);
  
  // Create analyser for waveform visualization
  app.waveform.analyser = new Tone.Analyser('waveform', 1024);
  app.audio.master.connect(app.waveform.analyser);
  app.waveform.dataArray = new Uint8Array(app.waveform.analyser.size);
  
  startWaveformAnimation(app);
}

function syncWaveformCanvas(app) {
  const canvas = app.waveform.canvas;
  const ratio = window.devicePixelRatio || 1;
  const width = canvas.clientWidth * ratio;
  const height = canvas.clientHeight * ratio;
  if (canvas.width !== width || canvas.height !== height) {
    canvas.width = width;
    canvas.height = height;
  }
  app.waveform.deviceRatio = ratio;
}

function startWaveformAnimation(app) {
  if (app.waveform.animationId) {
    cancelAnimationFrame(app.waveform.animationId);
  }
  
  function animate() {
    if (app.waveform.analyser && app.waveform.ctx) {
      drawWaveform(app);
    }
    app.waveform.animationId = requestAnimationFrame(animate);
  }
  
  animate();
}

function drawWaveform(app) {
  const { canvas, ctx, analyser, dataArray } = app.waveform;
  if (!ctx || !analyser) return;
  
  const ratio = app.waveform.deviceRatio;
  const width = canvas.width;
  const height = canvas.height;
  
  ctx.clearRect(0, 0, width, height);
  
  analyser.getValue(dataArray);
  
  const barWidth = (width / dataArray.length) * 2.5;
  let x = 0;
  
  // Create gradient for waveform bars
  const gradient = ctx.createLinearGradient(0, 0, 0, height);
  gradient.addColorStop(0, 'rgba(73, 169, 255, 0.8)');
  gradient.addColorStop(0.5, 'rgba(255, 73, 175, 0.6)');
  gradient.addColorStop(1, 'rgba(148, 255, 73, 0.4)');
  
  ctx.fillStyle = gradient;
  
  for (let i = 0; i < dataArray.length; i++) {
    const barHeight = (dataArray[i] / 255) * height;
    const y = (height - barHeight) / 2;
    
    // Add some visual flair with rounded rectangles
    ctx.beginPath();
    ctx.roundRect(x, y, barWidth, barHeight, 2);
    ctx.fill();
    
    x += barWidth + 1;
  }
  
  // Add a subtle glow effect
  ctx.shadowColor = 'rgba(73, 169, 255, 0.3)';
  ctx.shadowBlur = 10;
  ctx.fillStyle = 'rgba(73, 169, 255, 0.1)';
  ctx.fillRect(0, 0, width, height);
  ctx.shadowBlur = 0;
}

function setupAutomationScheduling(app) {
  if (app.automationEvent) {
    Tone.Transport.clear(app.automationEvent);
  }
  app.activeSection = null;
  app.automationEvent = Tone.Transport.scheduleRepeat(time => {
    const step = app.automationStep % STEP_COUNT;
    app.timeline.currentStep = step;
    
    // Update pattern morphing
    if (app.patternMorphing) {
      const stepProgress = step / STEP_COUNT;
      app.patternMorphing.updateMorphing(stepProgress);
      app.patternMorphing.applyMorphedPattern();
    }
    
    applyAutomationForStep(app, step, time);
    syncSectionState(app, step);
    
    // Handle pattern chaining
    if (app.patternChain && app.patternChain.isChaining) {
      // Advance chain every 16 steps (one complete pattern)
      if (step === 0 && app.automationStep > 0) {
        app.patternChain.advanceChain();
      }
    }
    
    requestAnimationFrame(() => app.timeline.draw());
    app.automationStep = (step + 1) % STEP_COUNT;
  }, STEP_DURATION);
}

function getSectionForStep(app, step) {
  const sections = app.automation.sections && app.automation.sections.length
    ? app.automation.sections
    : createSectionLayout(STEP_COUNT);
  return sections.find(section => step >= section.start && step <= section.end) || null;
}

function syncSectionState(app, step) {
  const section = getSectionForStep(app, step);
  app.audio.updateSectionPlayback(section);
  updateSectionLabel(app, step, section);
}

function updateSectionLabel(app, step, sectionOverride) {
  const section = sectionOverride || getSectionForStep(app, step);
  const sectionLabelEl = document.getElementById('sectionLabel');
  if (section && sectionLabelEl) {
    sectionLabelEl.textContent = `Section: ${section.name}`;
  } else if (sectionLabelEl) {
    sectionLabelEl.textContent = 'Section: Loop';
  }
}

function applyAutomationForStep(app, step, time) {
  // Update audio engine context for probability calculations
  const section = getSectionForStep(app, step);
  app.audio.updateStepContext(step, section);
  
  // Process probability-based triggers
  if (time !== undefined) {
    app.audio.processProbabilityTriggers(time);
  }
  
  // Apply automation curves to audio parameters
  if (app.automation && app.automation.tracks) {
    app.automation.tracks.forEach(track => {
      const value = track.values[step] || 0;
      applyAutomationValue(app, track.id, value);
  if (!app.automation || !app.automation.tracks) return;
  
  // Apply pattern variation if enabled
  if (app.patternVariation) {
    const currentPattern = app.patternVariation.getCurrentPattern();
    if (currentPattern) {
      // Apply pattern-specific automation values
      currentPattern.tracks.forEach(patternTrack => {
        const automationTrack = app.automation.tracks.find(track => track.id === patternTrack.id);
        if (automationTrack && patternTrack.values[step] !== undefined) {
          // Apply the pattern value with any morphing or randomization
          let value = patternTrack.values[step];
          
          // Apply morphing if enabled
          if (app.patternVariation.morphingEnabled) {
            // This could be enhanced with actual morphing logic
            const morphProgress = (step / STEP_COUNT) % 1;
            // Simple morphing example - could be more sophisticated
            value = value * (1 + Math.sin(morphProgress * Math.PI * 2) * 0.1);
          }
          
          // Apply randomization if enabled
          if (app.patternVariation.randomizationEnabled) {
            const randomFactor = (Math.random() - 0.5) * app.patternVariation.randomizationAmount;
            value = clamp(value + randomFactor, 0, 1);
          }
          
          // Apply the value to the audio engine
          applyAutomationValue(app, patternTrack.id, value);
        }
      });
    }
  } else {
    // Fallback to original automation logic
    app.automation.tracks.forEach(track => {
      if (track.values[step] !== undefined) {
        applyAutomationValue(app, track.id, track.values[step]);
      }
    });
  }
}

function applyAutomationValue(app, trackId, value) {
  const audio = app.audio;
  
  switch (trackId) {
    case 'leadFilter':
      if (audio.nodes.leadFilter) {
        audio.nodes.leadFilter.frequency.value = 200 + (value * 2000);
      }
      break;
      
    case 'fxSend':
      if (audio.nodes.leadFxSend) {
        audio.nodes.leadFxSend.gain.value = value;
      }
      break;
      
    case 'bassFilter':
      if (audio.nodes.bassFilter) {
        audio.nodes.bassFilter.frequency.value = 50 + (value * 500);
      }
      break;
      
    case 'reverbDecay':
      if (audio.nodes.reverb) {
        audio.nodes.reverb.decay = 1 + (value * 9);
      }
      break;
      
    case 'delayFeedback':
      if (audio.nodes.delay) {
        audio.nodes.delay.feedback.value = value * 0.9;
      }
      break;
      
    case 'bassDrive':
      if (audio.nodes.bassDrive) {
        audio.nodes.bassDrive.distortion = value;
      }
      break;
      
    case 'masterVolume':
      if (audio.master) {
        audio.master.gain.value = 0.1 + (value * 0.8);
      }
      break;
  // Apply automation value to the appropriate audio parameter
  // This would need to be connected to the actual audio engine parameters
  if (app.audio && app.audio.applyAutomation) {
    app.audio.applyAutomation(trackId, value);
  }
}

async function exportMix(app) {
  await captureBuses(app, [
    { node: app.audio.master, label: 'mix' }
  ]);
  app.status.set('Mix export complete');
}

async function exportStems(app) {
  await captureBuses(app, [
    { node: app.audio.buses.drums, label: 'drums' },
    { node: app.audio.buses.bass, label: 'bass' },
    { node: app.audio.buses.lead, label: 'lead' },
    { node: app.audio.buses.fx, label: 'fx' }
  ]);
  app.status.set('Stem export complete');
}

async function captureBuses(app, buses) {
  const startedByExport = await ensureTransportRunning(app);
  const duration = Tone.Time(STEP_DURATION).toSeconds() * STEP_COUNT;
  const recorders = buses.map(info => {
    const recorder = new Tone.Recorder();
    info.node.connect(recorder);
    recorder.start();
    return { info, recorder };
  });
  await wait(duration);
  await Promise.all(recorders.map(async ({ info, recorder }) => {
    const blob = await recorder.stop();
    info.node.disconnect(recorder);
    downloadBlob(blob, `bodzin-${info.label}.wav`);
  }));
  if (startedByExport) {
    Tone.Transport.stop();
    Tone.Transport.position = 0;
    app.timeline.currentStep = 0;
    applyAutomationForStep(app, 0);
    syncSectionState(app, 0);
    app.timeline.draw();
  }
}

function wait(seconds) {
  return new Promise(resolve => setTimeout(resolve, seconds * 1000));
}

function downloadBlob(blob, filename) {
  const url = URL.createObjectURL(blob);
  const anchor = document.createElement('a');
  anchor.href = url;
  anchor.download = filename;
  document.body.appendChild(anchor);
  anchor.click();
  document.body.removeChild(anchor);
  URL.revokeObjectURL(url);
}

function exportPatternChain(app) {
  if (!app.patternChain) {
    app.status.set('Pattern chaining not available');
    return;
  }
  
  const chainConfig = app.patternChain.exportChainConfiguration();
  const name = prompt('Pattern chain name', 'My Pattern Chain');
  if (!name) return;
  
  const payload = {
    name,
    type: 'pattern-chain',
    createdAt: new Date().toISOString(),
    chainConfig
  };
  
  const blob = new Blob([JSON.stringify(payload, null, 2)], { type: 'application/json' });
  const url = URL.createObjectURL(blob);
  const anchor = document.createElement('a');
  anchor.href = url;
  anchor.download = slugify(name) + '-chain.json';
  document.body.appendChild(anchor);
  anchor.click();
  document.body.removeChild(anchor);
  URL.revokeObjectURL(url);
  
  app.status.set(`Pattern chain "${name}" exported`);
}

function triggerChainImport(app) {
  const fileInput = document.createElement('input');
  fileInput.type = 'file';
  fileInput.accept = 'application/json';
  fileInput.style.display = 'none';
  fileInput.addEventListener('change', event => {
    const file = event.target.files && event.target.files[0];
    if (!file) return;
    const reader = new FileReader();
    reader.onload = () => {
      try {
        const parsed = JSON.parse(reader.result);
        if (parsed.type === 'pattern-chain' && parsed.chainConfig) {
          importPatternChain(app, parsed);
          app.status.set(`Pattern chain "${parsed.name || 'Imported'}" loaded`);
        } else {
          app.status.set('Invalid pattern chain file');
        }
      } catch (err) {
        console.error('Pattern chain parse failed', err);
        app.status.set('Pattern chain load failed');
      } finally {
        fileInput.value = '';
      }
    };
    reader.readAsText(file);
  });
  document.body.appendChild(fileInput);
  fileInput.click();
  document.body.removeChild(fileInput);
}

function importPatternChain(app, chainData) {
  if (!app.patternChain) {
    app.status.set('Pattern chaining not available');
    return;
  }
  
  app.patternChain.importChainConfiguration(chainData.chainConfig);
  
  // Update UI controls
  const chainLengthSlider = document.getElementById('chainLengthSlider');
  const variationIntensitySlider = document.getElementById('variationIntensitySlider');
  const transitionModeSelect = document.getElementById('transitionModeSelect');
  
  if (chainLengthSlider) {
    chainLengthSlider.value = chainData.chainConfig.chainLength;
    chainLengthSlider.dispatchEvent(new Event('input'));
  }
  
  if (variationIntensitySlider) {
    variationIntensitySlider.value = chainData.chainConfig.variationIntensity;
    variationIntensitySlider.dispatchEvent(new Event('input'));
  }
  
  if (transitionModeSelect) {
    transitionModeSelect.value = chainData.chainConfig.transitionMode;
    transitionModeSelect.dispatchEvent(new Event('change'));
  }
}

function slugify(name) {
  return name
    .toLowerCase()
    .replace(/[^a-z0-9]+/g, '-')
    .replace(/^-+|-+$/g, '') || 'preset';
}

function clamp(value, min, max) {
  return Math.min(Math.max(value, min), max);
}

function switchPattern(app, patternId) {
  if (!app.patternVariation) return;
  
  const success = app.patternVariation.switchPattern(patternId);
  if (success) {
    updatePatternButtons(app, patternId);
    updatePatternStatus(app, patternId);
    app.status.set(`Switched to Pattern ${patternId}`);
    
    // Update automation for current step
    applyAutomationForStep(app, app.timeline.currentStep);
    syncSectionState(app, app.timeline.currentStep);
    app.timeline.draw();
  }
}

function updatePatternStatus(app, patternId) {
  const patternStatusEl = document.getElementById('patternStatus');
  if (patternStatusEl) {
    patternStatusEl.textContent = `Pattern: ${patternId}`;
    
    // Add visual feedback
    patternStatusEl.style.color = '#49a9ff';
    patternStatusEl.style.transform = 'scale(1.1)';
    setTimeout(() => {
      patternStatusEl.style.color = '';
      patternStatusEl.style.transform = '';
    }, 300);
  }
}

function updatePatternButtons(app, activePatternId) {
  const patternButtons = {
    'A': document.getElementById('patternAButton'),
    'B': document.getElementById('patternBButton'),
    'C': document.getElementById('patternCButton')
  };
  
  Object.entries(patternButtons).forEach(([patternId, button]) => {
    if (button) {
      if (patternId === activePatternId) {
        button.classList.add('btn-primary');
        button.classList.remove('btn-outline');
      } else {
        button.classList.remove('btn-primary');
        button.classList.add('btn-outline');
      }
    }
  });
}

function randomizeCurrentPattern(app) {
  if (!app.patternVariation) return;
  
  const currentPattern = app.patternVariation.getCurrentPattern();
  if (currentPattern) {
    app.patternVariation.randomizePattern(currentPattern.id, 0.3);
    app.status.set(`Randomized Pattern ${currentPattern.id}`);
    
    // Update automation for current step
    applyAutomationForStep(app, app.timeline.currentStep);
    syncSectionState(app, app.timeline.currentStep);
    app.timeline.draw();
  }
}

function setupKeyboardShortcuts(app) {
  document.addEventListener('keydown', (event) => {
    // Only handle shortcuts when not typing in input fields
    if (event.target.tagName === 'INPUT' || event.target.tagName === 'TEXTAREA') {
      return;
    }
    
    switch (event.key.toLowerCase()) {
      case '1':
        switchPattern(app, 'A');
        break;
      case '2':
        switchPattern(app, 'B');
        break;
      case '3':
        switchPattern(app, 'C');
        break;
      case 'r':
        if (event.ctrlKey || event.metaKey) {
          event.preventDefault();
          randomizeCurrentPattern(app);
        }
        break;
      case 'm':
        if (event.ctrlKey || event.metaKey) {
          event.preventDefault();
          toggleMorphing(app);
        }
        break;
      case 'shift':
        // Hold shift for morphing mode
        if (app.patternVariation) {
          app.patternVariation.setMorphingEnabled(true);
        }
        break;
    }
  });
  
  document.addEventListener('keyup', (event) => {
    if (event.key === 'Shift' && app.patternVariation) {
      app.patternVariation.setMorphingEnabled(false);
    }
  });
}

function toggleMorphing(app) {
  if (!app.patternVariation) return;
  
  const currentMorphing = app.patternVariation.morphingEnabled;
  app.patternVariation.setMorphingEnabled(!currentMorphing);
  app.status.set(`Pattern morphing ${!currentMorphing ? 'enabled' : 'disabled'}`);
}

function morphToPattern(app, targetPatternId) {
  if (!app.patternVariation) return;
  
  const currentPattern = app.patternVariation.getCurrentPattern();
  if (!currentPattern || currentPattern.id === targetPatternId) return;
  
  app.status.set(`Morphing from Pattern ${currentPattern.id} to Pattern ${targetPatternId}`);
  
  // Start morphing animation
  let morphProgress = 0;
  const morphDuration = 2000; // 2 seconds
  const startTime = Date.now();
  
  function morphStep() {
    const elapsed = Date.now() - startTime;
    morphProgress = Math.min(elapsed / morphDuration, 1);
    
    // Create morphed pattern
    const morphedPattern = app.patternVariation.morphBetweenPatterns(
      currentPattern.id, 
      targetPatternId, 
      morphProgress
    );
    
    if (morphedPattern) {
      // Apply morphed pattern to automation
      morphedPattern.tracks.forEach(patternTrack => {
        const automationTrack = app.automation.tracks.find(track => track.id === patternTrack.id);
        if (automationTrack) {
          automationTrack.values = [...patternTrack.values];
        }
      });
      
      // Update timeline
      app.timeline.draw();
    }
    
    if (morphProgress < 1) {
      requestAnimationFrame(morphStep);
    } else {
      // Complete morphing by switching to target pattern
      switchPattern(app, targetPatternId);
      app.status.set(`Morphing complete - now using Pattern ${targetPatternId}`);
    }
  }
  
  morphStep();
}<|MERGE_RESOLUTION|>--- conflicted
+++ resolved
@@ -7,9 +7,7 @@
 import { MidiHandler } from './modules/midi-handler.js';
 import { StorageManager } from './modules/storage-manager.js';
 import { StatusManager } from './modules/status-manager.js';
-<<<<<<< HEAD
 import { CommunityPresetManager } from './modules/community-preset-manager.js';
-=======
 import { PresetVersioning } from './modules/preset-versioning.js';
 import { SearchFilter } from './modules/search-filter.js';
 import { PatternMorphing } from './modules/pattern-morphing.js';
@@ -20,7 +18,6 @@
 import { PresetManager } from './modules/preset-manager.js';
 import { PresetLibraryUI } from './modules/preset-library-ui.js';
 import { PatternVariationManager } from './modules/pattern-variation-manager.js';
->>>>>>> e5ade70c
 
 import { 
   STEP_COUNT, 
@@ -54,9 +51,7 @@
     midi: null,
     storage: null,
     status: null,
-<<<<<<< HEAD
     communityPresets: null,
-=======
     searchFilter: null,
     patternMorphing: null,
     patternChain: null,
@@ -66,7 +61,6 @@
     presetManager: null,
     presetLibraryUI: null,
     patternVariation: null,
->>>>>>> e5ade70c
     
     // State
     controlState: {},
@@ -101,9 +95,7 @@
   app.uiControls = new UIControls(app);
   app.timeline = new TimelineRenderer(app);
   app.midi = new MidiHandler(app);
-<<<<<<< HEAD
   app.communityPresets = new CommunityPresetManager(app);
-=======
   app.presetVersioning = new PresetVersioning();
   app.searchFilter = new SearchFilter(app);
   app.patternMorphing = new PatternMorphing(app);
@@ -112,7 +104,6 @@
   app.presetLibraryUI = new PresetLibraryUI(app);
   app.presetManager = new PresetManager(app);
   app.presetLibraryUI = new PresetLibraryUI(app);
->>>>>>> e5ade70c
 
   // Initialize timeline
   app.timeline.initialize();
