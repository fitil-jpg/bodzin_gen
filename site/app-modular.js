--- conflicted
+++ resolved
@@ -7,9 +7,7 @@
 import { MidiHandler } from './modules/midi-handler.js';
 import { StorageManager } from './modules/storage-manager.js';
 import { StatusManager } from './modules/status-manager.js';
-<<<<<<< HEAD
 import { SearchFilter } from './modules/search-filter.js';
-=======
 import { PatternMorphing } from './modules/pattern-morphing.js';
 import { PatternChainManager } from './modules/pattern-chain-manager.js';
 import { MobileGestures } from './modules/mobile-gestures.js';
@@ -18,7 +16,6 @@
 import { PresetManager } from './modules/preset-manager.js';
 import { PresetLibraryUI } from './modules/preset-library-ui.js';
 import { PatternVariationManager } from './modules/pattern-variation-manager.js';
->>>>>>> 5486bb20
 
 import { 
   STEP_COUNT, 
@@ -50,9 +47,7 @@
     midi: null,
     storage: null,
     status: null,
-<<<<<<< HEAD
     searchFilter: null,
-=======
     patternMorphing: null,
     patternChain: null,
     mobileGestures: null,
@@ -61,7 +56,6 @@
     presetManager: null,
     presetLibraryUI: null,
     patternVariation: null,
->>>>>>> 5486bb20
     
     // State
     controlState: {},
@@ -96,16 +90,13 @@
   app.uiControls = new UIControls(app);
   app.timeline = new TimelineRenderer(app);
   app.midi = new MidiHandler(app);
-<<<<<<< HEAD
   app.searchFilter = new SearchFilter(app);
-=======
   app.patternMorphing = new PatternMorphing(app);
   app.mobileGestures = new MobileGestures(app);
   app.presetManager = new PresetManager(app);
   app.presetLibraryUI = new PresetLibraryUI(app);
   app.presetManager = new PresetManager(app);
   app.presetLibraryUI = new PresetLibraryUI(app);
->>>>>>> 5486bb20
 
   // Initialize timeline
   app.timeline.initialize();
