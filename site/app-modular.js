'use strict';

// Import modules
import { AudioEngine } from './modules/audio-engine.js';
import { UIControls } from './modules/ui-controls.js';
import { TimelineRenderer } from './modules/timeline-renderer.js';
import { MidiHandler } from './modules/midi-handler.js';
import { StorageManager } from './modules/storage-manager.js';
import { StatusManager } from './modules/status-manager.js';
import { CommunityPresetManager } from './modules/community-preset-manager.js';
import { PresetVersioning } from './modules/preset-versioning.js';
import { SearchFilter } from './modules/search-filter.js';
import { PatternMorphing } from './modules/pattern-morphing.js';
import { PatternChainManager } from './modules/pattern-chain-manager.js';
import { MobileGestures } from './modules/mobile-gestures.js';
import { PresetManager } from './modules/preset-manager.js';
import { PresetLibraryUI } from './modules/preset-library-ui.js';
import { PresetManager } from './modules/preset-manager.js';
import { PresetLibraryUI } from './modules/preset-library-ui.js';
import { PatternVariationManager } from './modules/pattern-variation-manager.js';

import { 
  STEP_COUNT, 
  STEP_DURATION, 
  AUTOMATION_TRACK_DEFINITIONS,
  LFO_DEFINITIONS,
  CURVE_TYPES,
  CONTROL_SCHEMA
} from './utils/constants.js';
import { 
  createDefaultAutomation, 
  normalizeAutomationState,
  createSectionLayout 
} from './modules/automation-manager.js';

let appInstance = null;

document.addEventListener('DOMContentLoaded', () => {
  appInstance = createApp();
  initializeApp(appInstance);
  window.bodzinApp = appInstance;
  window.communityPresetManager = appInstance.communityPresets;
});

function createApp() {
  return {
    // Core modules
    audio: null,
    uiControls: null,
    timeline: null,
    midi: null,
    storage: null,
    status: null,
    communityPresets: null,
    searchFilter: null,
    patternMorphing: null,
    patternChain: null,
    mobileGestures: null,
    presetManager: null,
    presetLibraryUI: null,
    presetManager: null,
    presetLibraryUI: null,
    patternVariation: null,
    
    // State
    controlState: {},
    automation: createDefaultAutomation(STEP_COUNT),
    automationEvent: null,
    automationStep: 0,
    activeSection: null,
    presetName: 'Deep Default',
    
    // UI elements
    presetFileInput: null,
    
    // Waveform
    waveform: {
      canvas: document.getElementById('waveform'),
      ctx: null,
      analyser: null,
      dataArray: null,
      animationId: null,
      deviceRatio: window.devicePixelRatio || 1
    }
  };
}

async function initializeApp(app) {
  // Initialize modules
  app.storage = new StorageManager();
  app.status = new StatusManager();
  app.audio = new AudioEngine().initialize();
  app.patternChain = new PatternChainManager(app.audio);
  app.patternVariation = new PatternVariationManager(app);
  app.uiControls = new UIControls(app);
  app.timeline = new TimelineRenderer(app);
  app.midi = new MidiHandler(app);
  app.communityPresets = new CommunityPresetManager(app);
  app.presetVersioning = new PresetVersioning();
  app.searchFilter = new SearchFilter(app);
  app.patternMorphing = new PatternMorphing(app);
  app.mobileGestures = new MobileGestures(app);
  app.presetManager = new PresetManager(app);
  app.presetLibraryUI = new PresetLibraryUI(app);
  app.presetManager = new PresetManager(app);
  app.presetLibraryUI = new PresetLibraryUI(app);

  // Initialize timeline
  app.timeline.initialize();

  // Initialize community presets
  app.communityPresets.initialize();

  // Configure transport
  app.audio.configureTransport();

  // Load stored state
  const storedControls = app.storage.loadControlState();
  const storedPreset = app.storage.loadPresetState();
  const externalPreset = typeof preset !== 'undefined' ? preset : null;
  const defaultState = app.uiControls.buildDefaultControlState();

  app.controlState = Object.assign({}, defaultState, storedControls);
  app.automation = normalizeAutomationState(app.automation, STEP_COUNT);

  if (externalPreset && externalPreset.controls) {
    Object.assign(app.controlState, externalPreset.controls);
  }
  if (storedPreset && storedPreset.controls) {
    Object.assign(app.controlState, storedPreset.controls);
  }
  if (externalPreset && externalPreset.automation) {
    applyAutomationPreset(app, externalPreset.automation);
  }
  if (storedPreset && storedPreset.automation) {
    applyAutomationPreset(app, storedPreset.automation);
  }

  // Render UI
  app.uiControls.render();
  setupButtons(app);
  setupWaveform(app);
  setupAutomationScheduling(app);
  
  // Start gain reduction meter animation
  app.uiControls.startGainReductionAnimation();
  
  // Initialize MIDI
  await app.midi.initialize();
  
  // Initialize mobile gestures
  app.mobileGestures.initialize();
  
  // Register service worker for offline functionality
  if ('serviceWorker' in navigator) {
    navigator.serviceWorker.register('/sw.js')
      .then(registration => {
        console.log('Service Worker registered:', registration);
      })
      .catch(error => {
        console.log('Service Worker registration failed:', error);
      });
  }
  // Initialize preset manager
  app.presetManager.initialize();
  // Setup keyboard shortcuts
  setupKeyboardShortcuts(app);
  
  // Apply initial state
  applyAutomationForStep(app, 0);
  syncSectionState(app, 0);
  app.timeline.draw();
  app.status.set('Idle');
  
  // Initialize pattern variation status
  if (app.patternVariation) {
    updatePatternStatus(app, app.patternVariation.currentPattern);
  }
}

function setupButtons(app) {
  const startBtn = document.getElementById('startButton');
  const stopBtn = document.getElementById('stopButton');
  const savePresetBtn = document.getElementById('savePresetButton');
  const loadPresetBtn = document.getElementById('loadPresetButton');
  const presetHistoryBtn = document.getElementById('presetHistoryButton');
  const exportMixBtn = document.getElementById('exportMixButton');
  const exportStemsBtn = document.getElementById('exportStemsButton');
  const midiToggle = document.getElementById('midiLearnToggle');
  
  // Morphing buttons
  const morphToLiftBtn = document.getElementById('morphToLiftButton');
  const morphToPeakBtn = document.getElementById('morphToPeakButton');
  const morphToBreakBtn = document.getElementById('morphToBreakButton');
  // Pattern variation buttons
  const patternABtn = document.getElementById('patternAButton');
  const patternBBtn = document.getElementById('patternBButton');
  const patternCBtn = document.getElementById('patternCButton');
  const randomizeBtn = document.getElementById('randomizePatternButton');

  // Randomize buttons
  const randomizeDrumsBtn = document.getElementById('randomizeDrums');
  const randomizeBassBtn = document.getElementById('randomizeBass');
  const randomizeLeadBtn = document.getElementById('randomizeLead');
  const randomizeFxBtn = document.getElementById('randomizeFx');
  const randomizeAllBtn = document.getElementById('randomizeAll');

  startBtn?.addEventListener('click', () => startPlayback(app));
  stopBtn?.addEventListener('click', () => stopPlayback(app));
  savePresetBtn?.addEventListener('click', () => savePreset(app));
  loadPresetBtn?.addEventListener('click', () => triggerPresetLoad(app));
  presetHistoryBtn?.addEventListener('click', () => showPresetHistory(app));
  exportMixBtn?.addEventListener('click', () => exportMix(app));
  exportStemsBtn?.addEventListener('click', () => exportStems(app));
  
  // Add pattern chain export/import buttons
  const exportChainBtn = document.getElementById('exportChainButton');
  const importChainBtn = document.getElementById('importChainButton');
  
  if (exportChainBtn) {
    exportChainBtn.addEventListener('click', () => exportPatternChain(app));
  }
  if (importChainBtn) {
    importChainBtn.addEventListener('click', () => triggerChainImport(app));
  }
  midiToggle?.addEventListener('change', event => {
    const enabled = Boolean(event.target.checked);
    app.midi.setLearning(enabled);
  });
  
  // Morphing button handlers
  morphToLiftBtn?.addEventListener('click', () => {
    const currentSection = app.patternMorphing?.getCurrentSection() || 'Intro';
    app.patternMorphing?.startMorphing(currentSection, 'Lift', 4, 'easeInOut');
  });
  
  morphToPeakBtn?.addEventListener('click', () => {
    const currentSection = app.patternMorphing?.getCurrentSection() || 'Intro';
    app.patternMorphing?.startMorphing(currentSection, 'Peak', 4, 'easeInOut');
  });
  
  morphToBreakBtn?.addEventListener('click', () => {
    const currentSection = app.patternMorphing?.getCurrentSection() || 'Intro';
    app.patternMorphing?.startMorphing(currentSection, 'Break', 4, 'easeInOut');
  });
  // Pattern variation button handlers
  patternABtn?.addEventListener('click', () => switchPattern(app, 'A'));
  patternBBtn?.addEventListener('click', () => switchPattern(app, 'B'));
  patternCBtn?.addEventListener('click', () => switchPattern(app, 'C'));
  randomizeBtn?.addEventListener('click', () => randomizeCurrentPattern(app));
  
  // Add double-click handlers for pattern morphing
  patternABtn?.addEventListener('dblclick', () => morphToPattern(app, 'A'));
  patternBBtn?.addEventListener('dblclick', () => morphToPattern(app, 'B'));
  patternCBtn?.addEventListener('dblclick', () => morphToPattern(app, 'C'));

  // Randomize button event listeners
  randomizeDrumsBtn?.addEventListener('click', () => {
    app.audio.randomizeDrums();
    app.status.set('Drums randomized');
    addRandomizeAnimation(randomizeDrumsBtn);
  });
  
  randomizeBassBtn?.addEventListener('click', () => {
    app.audio.randomizeBass();
    app.status.set('Bass randomized');
    addRandomizeAnimation(randomizeBassBtn);
  });
  
  randomizeLeadBtn?.addEventListener('click', () => {
    app.audio.randomizeLead();
    app.status.set('Lead randomized');
    addRandomizeAnimation(randomizeLeadBtn);
  });
  
  randomizeFxBtn?.addEventListener('click', () => {
    app.audio.randomizeFx();
    app.status.set('FX randomized');
    addRandomizeAnimation(randomizeFxBtn);
  });
  
  randomizeAllBtn?.addEventListener('click', () => {
    app.audio.randomizeAll();
    app.status.set('All patterns randomized');
    addRandomizeAnimation(randomizeAllBtn);
  });

  const fileInput = document.createElement('input');
  fileInput.type = 'file';
  fileInput.accept = 'application/json';
  fileInput.style.display = 'none';
  fileInput.addEventListener('change', event => {
    const file = event.target.files && event.target.files[0];
    if (!file) return;
    const reader = new FileReader();
    reader.onload = () => {
      try {
        const parsed = JSON.parse(reader.result);
        
        // Check compatibility before applying
        if (!app.presetVersioning.isCompatible(parsed)) {
          app.status.set('Preset is incompatible with current version');
          return;
        }
        
        applyPreset(app, parsed);
      } catch (err) {
        console.error('Preset parse failed', err);
        app.status.set('Preset load failed');
      } finally {
        fileInput.value = '';
      }
    };
    reader.readAsText(file);
  });
  document.body.appendChild(fileInput);
  app.presetFileInput = fileInput;
}

async function startPlayback(app, options = {}) {
  const startBtn = document.getElementById('startButton');
  const stopBtn = document.getElementById('stopButton');
  
  // Visual feedback
  if (startBtn) {
    startBtn.classList.add('loading');
    startBtn.disabled = true;
  }
  
  await ensureTransportRunning(app);
  
  if (startBtn) {
    startBtn.classList.remove('loading');
    startBtn.disabled = false;
  }
  
  if (stopBtn) {
    stopBtn.style.background = 'rgba(255, 73, 175, 0.1)';
    stopBtn.style.borderColor = '#ff49af';
  }
  
  if (!options.silent) {
    app.status.set('Playing');
  }
}

async function ensureTransportRunning(app) {
  if (Tone.Transport.state === 'started') {
    return false;
  }
  await Tone.start();
  await app.audio.startSequences();
  Tone.Transport.start();
  return true;
}

function stopPlayback(app) {
  const startBtn = document.getElementById('startButton');
  const stopBtn = document.getElementById('stopButton');
  
  // Visual feedback
  if (stopBtn) {
    stopBtn.style.background = 'rgba(255, 255, 255, 0.04)';
    stopBtn.style.borderColor = 'var(--border)';
  }
  
  if (startBtn) {
    startBtn.style.background = 'linear-gradient(135deg, var(--accent), #3d8bff)';
    startBtn.style.borderColor = 'rgba(73, 169, 255, 0.45)';
  }
  
  Tone.Transport.stop();
  Tone.Transport.position = 0;
  app.timeline.currentStep = 0;
  app.automationStep = 0;
  applyAutomationForStep(app, 0);
  syncSectionState(app, 0);
  app.timeline.draw();
  app.status.set('Stopped');
}

function triggerPresetLoad(app) {
  if (app.presetFileInput) {
    app.presetFileInput.click();
  }
}

function showPresetHistory(app) {
  const modal = document.getElementById('presetHistoryModal');
  const historyList = document.getElementById('presetHistoryList');
  const closeBtn = document.getElementById('closeHistoryModal');
  const clearBtn = document.getElementById('clearHistoryButton');
  
  if (!modal) return;
  
  // Load and display history
  const history = app.storage.loadPresetHistory();
  historyList.innerHTML = '';
  
  if (history.length === 0) {
    historyList.innerHTML = '<div style="text-align: center; color: var(--muted); padding: 2rem;">No preset history found</div>';
  } else {
    history.reverse().forEach(entry => {
      const entryEl = document.createElement('div');
      entryEl.className = 'history-entry';
      entryEl.innerHTML = `
        <div class="history-info">
          <div class="history-name">${entry.presetName}</div>
          <div class="history-details">
            <span>${new Date(entry.timestamp).toLocaleString()}</span>
            <span>${entry.action}</span>
            <span class="history-version">v${entry.version}</span>
          </div>
        </div>
      `;
      historyList.appendChild(entryEl);
    });
  }
  
  // Show modal
  modal.style.display = 'flex';
  
  // Close modal handlers
  closeBtn?.addEventListener('click', () => {
    modal.style.display = 'none';
  });
  
  modal.addEventListener('click', (e) => {
    if (e.target === modal) {
      modal.style.display = 'none';
    }
  });
  
  // Clear history handler
  clearBtn?.addEventListener('click', () => {
    if (confirm('Are you sure you want to clear all preset history?')) {
      app.storage.clearPresetHistory();
      historyList.innerHTML = '<div style="text-align: center; color: var(--muted); padding: 2rem;">No preset history found</div>';
      app.status.set('Preset history cleared');
    }
  });
}

function savePreset(app) {
  const name = prompt('Preset name', app.presetName || 'Deep Preset');
  if (!name) return;
  
  // Get additional preset options
  const description = prompt('Preset description (optional)', '');
  const tags = prompt('Preset tags (comma-separated, optional)', '');
  
  const options = {};
  if (description) options.description = description;
  if (tags) options.tags = tags.split(',').map(tag => tag.trim()).filter(tag => tag);
  
  const payload = buildPresetPayload(app, name, options);
  const blob = new Blob([JSON.stringify(payload, null, 2)], { type: 'application/json' });
  const url = URL.createObjectURL(blob);
  const anchor = document.createElement('a');
  anchor.href = url;
  anchor.download = slugify(name) + '.json';
  document.body.appendChild(anchor);
  anchor.click();
  document.body.removeChild(anchor);
  URL.revokeObjectURL(url);
  
  app.presetName = name;
  app.storage.savePresetState(payload);
  
  // Save to history
  const historyEntry = app.presetVersioning.createHistoryEntry(payload, 'save');
  app.storage.savePresetHistory(historyEntry);
  
  const versionInfo = app.presetVersioning.getVersionInfo(payload);
  app.status.set(`Preset "${name}" saved (v${versionInfo.version})`);
}

function buildPresetPayload(app, name) {
  return {
    name,
    createdAt: new Date().toISOString(),
    controls: { ...app.controlState },
    automation: {
      tracks: app.automation.tracks.map(track => ({ id: track.id, values: [...track.values] })),
      sections: app.automation.sections.map(section => ({ ...section }))
    },
    midiMappings: { ...app.midi.mappings },
    probabilitySettings: app.audio.exportProbabilitySettings()
    patternVariations: app.patternVariation ? app.patternVariation.getPatternForPreset() : null
  };
}

function applyPreset(app, presetData) {
  if (!presetData || typeof presetData !== 'object') return;
  
  try {
    // Validate and migrate preset if needed
    const migratedPreset = app.presetVersioning.validateAndMigratePreset(presetData);
    const versionInfo = app.presetVersioning.getVersionInfo(migratedPreset);
    
    if (migratedPreset.controls) {
      Object.entries(migratedPreset.controls).forEach(([id, value]) => {
        const control = app.uiControls.getControlDefinition(id);
        if (control) {
          app.uiControls.setControlValue(control, value, { silent: true });
        }
      });
      app.storage.saveControlState(app.controlState);
    }
    if (migratedPreset.automation) {
      applyAutomationPreset(app, migratedPreset.automation);
      app.timeline.draw();
    }
    if (migratedPreset.midiMappings) {
      app.midi.mappings = { ...migratedPreset.midiMappings };
      app.midi.saveMappings();
    }
    if (migratedPreset.name) {
      app.presetName = migratedPreset.name;
    }
    
    // Save the migrated preset
    app.storage.savePresetState(buildPresetPayload(app, app.presetName));
    
    // Save to history
    const historyEntry = app.presetVersioning.createHistoryEntry(migratedPreset, 'load');
    app.storage.savePresetHistory(historyEntry);
    
    applyAutomationForStep(app, app.timeline.currentStep);
    syncSectionState(app, app.timeline.currentStep);
    
    // Show version info in status
    const migrationNote = versionInfo.isLegacy ? ' (migrated from legacy)' : '';
    app.status.set(`Preset "${migratedPreset.name}" loaded (v${versionInfo.version})${migrationNote}`);
    
  } catch (error) {
    console.error('Failed to apply preset:', error);
    app.status.set(`Preset load failed: ${error.message}`);
  if (presetData.controls) {
    Object.entries(presetData.controls).forEach(([id, value]) => {
      const control = app.uiControls.getControlDefinition(id);
      if (control) {
        app.uiControls.setControlValue(control, value, { silent: true });
      }
    });
    app.storage.saveControlState(app.controlState);
  }
  if (presetData.automation) {
    applyAutomationPreset(app, presetData.automation);
    app.timeline.draw();
  }
  if (presetData.midiMappings) {
    app.midi.mappings = { ...presetData.midiMappings };
    app.midi.saveMappings();
  }
  if (presetData.probabilitySettings) {
    app.audio.importProbabilitySettings(presetData.probabilitySettings);
  if (presetData.patternVariations && app.patternVariation) {
    app.patternVariation.applyPatternFromPreset(presetData.patternVariations);
  }
  if (presetData.name) {
    app.presetName = presetData.name;
  }
}

function applyAutomationPreset(app, automationData) {
  if (!automationData) return;
  const sections = sanitizePresetSections(automationData.sections, STEP_COUNT);
  const sanitizedAutomation = { ...automationData, sections };
  app.automation = normalizeAutomationState(sanitizedAutomation, STEP_COUNT);
}

function sanitizePresetSections(sections, stepCount = STEP_COUNT) {
  const totalSteps = Math.max(Math.floor(stepCount), 0);
  const maxIndex = totalSteps - 1;
  if (totalSteps <= 0) {
    return [];
  }

  const fallbackLayout = createSectionLayout(totalSteps);
  if (!fallbackLayout.length) {
    return [];
  }

  const fallbackDefault = fallbackLayout[0];
  const fallbackColor = fallbackDefault?.color || 'rgba(255, 255, 255, 0.04)';
  const fallbackName = fallbackDefault?.name || 'Section';

  const parsedSections = Array.isArray(sections)
    ? sections
        .map(section => {
          if (!section) {
            return null;
          }
          const startValue = Number(section.start);
          const endValue = Number(section.end);
          if (!Number.isFinite(startValue) || !Number.isFinite(endValue)) {
            return null;
          }
          const startBound = Math.min(startValue, endValue);
          const endBound = Math.max(startValue, endValue);
          const start = clamp(Math.round(startBound), 0, maxIndex);
          const end = clamp(Math.round(endBound), 0, maxIndex);
          if (end < start) {
            return null;
          }
          const trimmedName = typeof section.name === 'string' ? section.name.trim() : '';
          return {
            name: trimmedName || undefined,
            color: section.color,
            start,
            end
          };
        })
        .filter(Boolean)
        .sort((a, b) => a.start - b.start || a.end - b.end)
    : [];

  const result = [];

  const pushSection = (section) => {
    if (!result.length) {
      result.push({ ...section });
      return;
    }
    const previous = result[result.length - 1];
    if (previous.name === section.name && previous.color === section.color && previous.end + 1 >= section.start) {
      previous.end = Math.max(previous.end, section.end);
      return;
    }
    const normalizedStart = Math.max(section.start, previous.end + 1);
    const normalizedEnd = Math.max(section.end, normalizedStart);
    result.push({
      name: section.name,
      color: section.color,
      start: normalizedStart,
      end: normalizedEnd
    });
  };

  const appendFallbackRange = (from, to) => {
    if (from > to) {
      return;
    }
    fallbackLayout.forEach(fallback => {
      const overlapStart = Math.max(fallback.start, from);
      const overlapEnd = Math.min(fallback.end, to);
      if (overlapStart <= overlapEnd) {
        pushSection({
          name: fallback.name,
          color: fallback.color,
          start: overlapStart,
          end: overlapEnd
        });
      }
    });
  };

  const findFallbackForStep = (step) => {
    return fallbackLayout.find(section => step >= section.start && step <= section.end) || fallbackDefault;
  };

  let cursor = 0;
  parsedSections.forEach(section => {
    if (cursor > maxIndex) {
      return;
    }
    if (section.end < cursor) {
      return;
    }
    const safeStart = clamp(section.start, 0, maxIndex);
    const safeEnd = clamp(section.end, 0, maxIndex);
    if (safeStart > cursor) {
      appendFallbackRange(cursor, safeStart - 1);
      cursor = safeStart;
    }
    const sectionStart = Math.max(safeStart, cursor);
    const sectionEnd = Math.max(Math.min(safeEnd, maxIndex), sectionStart);
    const fallback = findFallbackForStep(sectionStart);
    const name = section.name || fallback?.name || fallbackName;
    const color = section.color || fallback?.color || fallbackColor;
    pushSection({ name, color, start: sectionStart, end: sectionEnd });
    cursor = sectionEnd + 1;
  });

  if (cursor <= maxIndex) {
    appendFallbackRange(cursor, maxIndex);
  }

  if (!result.length) {
    return fallbackLayout.map(section => ({ ...section }));
  }

  result[0].start = 0;
  result[result.length - 1].end = maxIndex;

  return result;
}

function setupWaveform(app) {
  if (!app.waveform.canvas) return;
  
  const resizeObserver = new ResizeObserver(() => {
    syncWaveformCanvas(app);
  });
  syncWaveformCanvas(app);
  resizeObserver.observe(app.waveform.canvas);
  
  // Create analyser for waveform visualization
  app.waveform.analyser = new Tone.Analyser('waveform', 1024);
  app.audio.master.connect(app.waveform.analyser);
  app.waveform.dataArray = new Uint8Array(app.waveform.analyser.size);
  
  startWaveformAnimation(app);
}

function syncWaveformCanvas(app) {
  const canvas = app.waveform.canvas;
  const ratio = window.devicePixelRatio || 1;
  const width = canvas.clientWidth * ratio;
  const height = canvas.clientHeight * ratio;
  if (canvas.width !== width || canvas.height !== height) {
    canvas.width = width;
    canvas.height = height;
  }
  app.waveform.deviceRatio = ratio;
}

function startWaveformAnimation(app) {
  if (app.waveform.animationId) {
    cancelAnimationFrame(app.waveform.animationId);
  }
  
  function animate() {
    if (app.waveform.analyser && app.waveform.ctx) {
      drawWaveform(app);
    }
    app.waveform.animationId = requestAnimationFrame(animate);
  }
  
  animate();
}

function drawWaveform(app) {
  const { canvas, ctx, analyser, dataArray } = app.waveform;
  if (!ctx || !analyser) return;
  
  const ratio = app.waveform.deviceRatio;
  const width = canvas.width;
  const height = canvas.height;
  
  ctx.clearRect(0, 0, width, height);
  
  analyser.getValue(dataArray);
  
  const barWidth = (width / dataArray.length) * 2.5;
  let x = 0;
  
  // Create gradient for waveform bars
  const gradient = ctx.createLinearGradient(0, 0, 0, height);
  gradient.addColorStop(0, 'rgba(73, 169, 255, 0.8)');
  gradient.addColorStop(0.5, 'rgba(255, 73, 175, 0.6)');
  gradient.addColorStop(1, 'rgba(148, 255, 73, 0.4)');
  
  ctx.fillStyle = gradient;
  
  for (let i = 0; i < dataArray.length; i++) {
    const barHeight = (dataArray[i] / 255) * height;
    const y = (height - barHeight) / 2;
    
    // Add some visual flair with rounded rectangles
    ctx.beginPath();
    ctx.roundRect(x, y, barWidth, barHeight, 2);
    ctx.fill();
    
    x += barWidth + 1;
  }
  
  // Add a subtle glow effect
  ctx.shadowColor = 'rgba(73, 169, 255, 0.3)';
  ctx.shadowBlur = 10;
  ctx.fillStyle = 'rgba(73, 169, 255, 0.1)';
  ctx.fillRect(0, 0, width, height);
  ctx.shadowBlur = 0;
}

function setupAutomationScheduling(app) {
  if (app.automationEvent) {
    Tone.Transport.clear(app.automationEvent);
  }
  app.activeSection = null;
  app.automationEvent = Tone.Transport.scheduleRepeat(time => {
    const step = app.automationStep % STEP_COUNT;
    app.timeline.currentStep = step;
    
    // Update pattern morphing
    if (app.patternMorphing) {
      const stepProgress = step / STEP_COUNT;
      app.patternMorphing.updateMorphing(stepProgress);
      app.patternMorphing.applyMorphedPattern();
    }
    
    applyAutomationForStep(app, step, time);
    syncSectionState(app, step);
    
    // Handle pattern chaining
    if (app.patternChain && app.patternChain.isChaining) {
      // Advance chain every 16 steps (one complete pattern)
      if (step === 0 && app.automationStep > 0) {
        app.patternChain.advanceChain();
      }
    }
    
    requestAnimationFrame(() => app.timeline.draw());
    app.automationStep = (step + 1) % STEP_COUNT;
  }, STEP_DURATION);
}

function getSectionForStep(app, step) {
  const sections = app.automation.sections && app.automation.sections.length
    ? app.automation.sections
    : createSectionLayout(STEP_COUNT);
  return sections.find(section => step >= section.start && step <= section.end) || null;
}

function syncSectionState(app, step) {
  const section = getSectionForStep(app, step);
  app.audio.updateSectionPlayback(section);
  updateSectionLabel(app, step, section);
}

function updateSectionLabel(app, step, sectionOverride) {
  const section = sectionOverride || getSectionForStep(app, step);
  const sectionLabelEl = document.getElementById('sectionLabel');
  if (section && sectionLabelEl) {
    sectionLabelEl.textContent = `Section: ${section.name}`;
  } else if (sectionLabelEl) {
    sectionLabelEl.textContent = 'Section: Loop';
  }
}

function applyAutomationForStep(app, step, time) {
  // Update audio engine context for probability calculations
  const section = getSectionForStep(app, step);
  app.audio.updateStepContext(step, section);
  
  // Process probability-based triggers
  if (time !== undefined) {
    app.audio.processProbabilityTriggers(time);
  }
  
  // Apply automation curves to audio parameters
  if (app.automation && app.automation.tracks) {
    app.automation.tracks.forEach(track => {
      const value = track.values[step] || 0;
      applyAutomationValue(app, track.id, value);
  if (!app.automation || !app.automation.tracks) return;
  
  // Apply pattern variation if enabled
  if (app.patternVariation) {
    const currentPattern = app.patternVariation.getCurrentPattern();
    if (currentPattern) {
      // Apply pattern-specific automation values
      currentPattern.tracks.forEach(patternTrack => {
        const automationTrack = app.automation.tracks.find(track => track.id === patternTrack.id);
        if (automationTrack && patternTrack.values[step] !== undefined) {
          // Apply the pattern value with any morphing or randomization
          let value = patternTrack.values[step];
          
          // Apply morphing if enabled
          if (app.patternVariation.morphingEnabled) {
            // This could be enhanced with actual morphing logic
            const morphProgress = (step / STEP_COUNT) % 1;
            // Simple morphing example - could be more sophisticated
            value = value * (1 + Math.sin(morphProgress * Math.PI * 2) * 0.1);
          }
          
          // Apply randomization if enabled
          if (app.patternVariation.randomizationEnabled) {
            const randomFactor = (Math.random() - 0.5) * app.patternVariation.randomizationAmount;
            value = clamp(value + randomFactor, 0, 1);
          }
          
          // Apply the value to the audio engine
          applyAutomationValue(app, patternTrack.id, value);
        }
      });
    }
  } else {
    // Fallback to original automation logic
    app.automation.tracks.forEach(track => {
      if (track.values[step] !== undefined) {
        applyAutomationValue(app, track.id, track.values[step]);
      }
    });
  }
}

function applyAutomationValue(app, trackId, value) {
  const audio = app.audio;
  
  switch (trackId) {
    case 'leadFilter':
      if (audio.nodes.leadFilter) {
        audio.nodes.leadFilter.frequency.value = 200 + (value * 2000);
      }
      break;
      
    case 'fxSend':
      if (audio.nodes.leadFxSend) {
        audio.nodes.leadFxSend.gain.value = value;
      }
      break;
      
    case 'bassFilter':
      if (audio.nodes.bassFilter) {
        audio.nodes.bassFilter.frequency.value = 50 + (value * 500);
      }
      break;
      
    case 'reverbDecay':
      if (audio.nodes.reverb) {
        audio.nodes.reverb.decay = 1 + (value * 9);
      }
      break;
      
    case 'delayFeedback':
      if (audio.nodes.delay) {
        audio.nodes.delay.feedback.value = value * 0.9;
      }
      break;
      
    case 'bassDrive':
      if (audio.nodes.bassDrive) {
        audio.nodes.bassDrive.distortion = value;
      }
      break;
      
    case 'masterVolume':
      if (audio.master) {
        audio.master.gain.value = 0.1 + (value * 0.8);
      }
      break;
  // Apply automation value to the appropriate audio parameter
  // This would need to be connected to the actual audio engine parameters
  if (app.audio && app.audio.applyAutomation) {
    app.audio.applyAutomation(trackId, value);
  }
}

async function exportMix(app) {
  await captureBuses(app, [
    { node: app.audio.master, label: 'mix' }
  ]);
  app.status.set('Mix export complete');
}

async function exportStems(app) {
  await captureBuses(app, [
    { node: app.audio.buses.drums, label: 'drums' },
    { node: app.audio.buses.bass, label: 'bass' },
    { node: app.audio.buses.lead, label: 'lead' },
    { node: app.audio.buses.fx, label: 'fx' }
  ]);
  app.status.set('Stem export complete');
}

async function captureBuses(app, buses) {
  const startedByExport = await ensureTransportRunning(app);
  const duration = Tone.Time(STEP_DURATION).toSeconds() * STEP_COUNT;
  const recorders = buses.map(info => {
    const recorder = new Tone.Recorder();
    info.node.connect(recorder);
    recorder.start();
    return { info, recorder };
  });
  await wait(duration);
  await Promise.all(recorders.map(async ({ info, recorder }) => {
    const blob = await recorder.stop();
    info.node.disconnect(recorder);
    downloadBlob(blob, `bodzin-${info.label}.wav`);
  }));
  if (startedByExport) {
    Tone.Transport.stop();
    Tone.Transport.position = 0;
    app.timeline.currentStep = 0;
    applyAutomationForStep(app, 0);
    syncSectionState(app, 0);
    app.timeline.draw();
  }
}

function wait(seconds) {
  return new Promise(resolve => setTimeout(resolve, seconds * 1000));
}

function downloadBlob(blob, filename) {
  const url = URL.createObjectURL(blob);
  const anchor = document.createElement('a');
  anchor.href = url;
  anchor.download = filename;
  document.body.appendChild(anchor);
  anchor.click();
  document.body.removeChild(anchor);
  URL.revokeObjectURL(url);
}

function exportPatternChain(app) {
  if (!app.patternChain) {
    app.status.set('Pattern chaining not available');
    return;
  }
  
  const chainConfig = app.patternChain.exportChainConfiguration();
  const name = prompt('Pattern chain name', 'My Pattern Chain');
  if (!name) return;
  
  const payload = {
    name,
    type: 'pattern-chain',
    createdAt: new Date().toISOString(),
    chainConfig
  };
  
  const blob = new Blob([JSON.stringify(payload, null, 2)], { type: 'application/json' });
  const url = URL.createObjectURL(blob);
  const anchor = document.createElement('a');
  anchor.href = url;
  anchor.download = slugify(name) + '-chain.json';
  document.body.appendChild(anchor);
  anchor.click();
  document.body.removeChild(anchor);
  URL.revokeObjectURL(url);
  
  app.status.set(`Pattern chain "${name}" exported`);
}

function triggerChainImport(app) {
  const fileInput = document.createElement('input');
  fileInput.type = 'file';
  fileInput.accept = 'application/json';
  fileInput.style.display = 'none';
  fileInput.addEventListener('change', event => {
    const file = event.target.files && event.target.files[0];
    if (!file) return;
    const reader = new FileReader();
    reader.onload = () => {
      try {
        const parsed = JSON.parse(reader.result);
        if (parsed.type === 'pattern-chain' && parsed.chainConfig) {
          importPatternChain(app, parsed);
          app.status.set(`Pattern chain "${parsed.name || 'Imported'}" loaded`);
        } else {
          app.status.set('Invalid pattern chain file');
        }
      } catch (err) {
        console.error('Pattern chain parse failed', err);
        app.status.set('Pattern chain load failed');
      } finally {
        fileInput.value = '';
      }
    };
    reader.readAsText(file);
  });
  document.body.appendChild(fileInput);
  fileInput.click();
  document.body.removeChild(fileInput);
}

function importPatternChain(app, chainData) {
  if (!app.patternChain) {
    app.status.set('Pattern chaining not available');
    return;
  }
  
  app.patternChain.importChainConfiguration(chainData.chainConfig);
  
  // Update UI controls
  const chainLengthSlider = document.getElementById('chainLengthSlider');
  const variationIntensitySlider = document.getElementById('variationIntensitySlider');
  const transitionModeSelect = document.getElementById('transitionModeSelect');
  
  if (chainLengthSlider) {
    chainLengthSlider.value = chainData.chainConfig.chainLength;
    chainLengthSlider.dispatchEvent(new Event('input'));
  }
  
  if (variationIntensitySlider) {
    variationIntensitySlider.value = chainData.chainConfig.variationIntensity;
    variationIntensitySlider.dispatchEvent(new Event('input'));
  }
  
  if (transitionModeSelect) {
    transitionModeSelect.value = chainData.chainConfig.transitionMode;
    transitionModeSelect.dispatchEvent(new Event('change'));
  }
}

function slugify(name) {
  return name
    .toLowerCase()
    .replace(/[^a-z0-9]+/g, '-')
    .replace(/^-+|-+$/g, '') || 'preset';
}

function clamp(value, min, max) {
  return Math.min(Math.max(value, min), max);
}

<<<<<<< HEAD
function addRandomizeAnimation(button) {
  if (!button) return;
  
  // Add visual feedback animation
  button.style.transform = 'scale(0.95)';
  button.style.background = 'rgba(73, 169, 255, 0.2)';
  button.style.borderColor = '#49a9ff';
  
  setTimeout(() => {
    button.style.transform = '';
    button.style.background = '';
    button.style.borderColor = '';
  }, 200);
=======
function switchPattern(app, patternId) {
  if (!app.patternVariation) return;
  
  const success = app.patternVariation.switchPattern(patternId);
  if (success) {
    updatePatternButtons(app, patternId);
    updatePatternStatus(app, patternId);
    app.status.set(`Switched to Pattern ${patternId}`);
    
    // Update automation for current step
    applyAutomationForStep(app, app.timeline.currentStep);
    syncSectionState(app, app.timeline.currentStep);
    app.timeline.draw();
  }
}

function updatePatternStatus(app, patternId) {
  const patternStatusEl = document.getElementById('patternStatus');
  if (patternStatusEl) {
    patternStatusEl.textContent = `Pattern: ${patternId}`;
    
    // Add visual feedback
    patternStatusEl.style.color = '#49a9ff';
    patternStatusEl.style.transform = 'scale(1.1)';
    setTimeout(() => {
      patternStatusEl.style.color = '';
      patternStatusEl.style.transform = '';
    }, 300);
  }
}

function updatePatternButtons(app, activePatternId) {
  const patternButtons = {
    'A': document.getElementById('patternAButton'),
    'B': document.getElementById('patternBButton'),
    'C': document.getElementById('patternCButton')
  };
  
  Object.entries(patternButtons).forEach(([patternId, button]) => {
    if (button) {
      if (patternId === activePatternId) {
        button.classList.add('btn-primary');
        button.classList.remove('btn-outline');
      } else {
        button.classList.remove('btn-primary');
        button.classList.add('btn-outline');
      }
    }
  });
}

function randomizeCurrentPattern(app) {
  if (!app.patternVariation) return;
  
  const currentPattern = app.patternVariation.getCurrentPattern();
  if (currentPattern) {
    app.patternVariation.randomizePattern(currentPattern.id, 0.3);
    app.status.set(`Randomized Pattern ${currentPattern.id}`);
    
    // Update automation for current step
    applyAutomationForStep(app, app.timeline.currentStep);
    syncSectionState(app, app.timeline.currentStep);
    app.timeline.draw();
  }
}

function setupKeyboardShortcuts(app) {
  document.addEventListener('keydown', (event) => {
    // Only handle shortcuts when not typing in input fields
    if (event.target.tagName === 'INPUT' || event.target.tagName === 'TEXTAREA') {
      return;
    }
    
    switch (event.key.toLowerCase()) {
      case '1':
        switchPattern(app, 'A');
        break;
      case '2':
        switchPattern(app, 'B');
        break;
      case '3':
        switchPattern(app, 'C');
        break;
      case 'r':
        if (event.ctrlKey || event.metaKey) {
          event.preventDefault();
          randomizeCurrentPattern(app);
        }
        break;
      case 'm':
        if (event.ctrlKey || event.metaKey) {
          event.preventDefault();
          toggleMorphing(app);
        }
        break;
      case 'shift':
        // Hold shift for morphing mode
        if (app.patternVariation) {
          app.patternVariation.setMorphingEnabled(true);
        }
        break;
    }
  });
  
  document.addEventListener('keyup', (event) => {
    if (event.key === 'Shift' && app.patternVariation) {
      app.patternVariation.setMorphingEnabled(false);
    }
  });
}

function toggleMorphing(app) {
  if (!app.patternVariation) return;
  
  const currentMorphing = app.patternVariation.morphingEnabled;
  app.patternVariation.setMorphingEnabled(!currentMorphing);
  app.status.set(`Pattern morphing ${!currentMorphing ? 'enabled' : 'disabled'}`);
}

function morphToPattern(app, targetPatternId) {
  if (!app.patternVariation) return;
  
  const currentPattern = app.patternVariation.getCurrentPattern();
  if (!currentPattern || currentPattern.id === targetPatternId) return;
  
  app.status.set(`Morphing from Pattern ${currentPattern.id} to Pattern ${targetPatternId}`);
  
  // Start morphing animation
  let morphProgress = 0;
  const morphDuration = 2000; // 2 seconds
  const startTime = Date.now();
  
  function morphStep() {
    const elapsed = Date.now() - startTime;
    morphProgress = Math.min(elapsed / morphDuration, 1);
    
    // Create morphed pattern
    const morphedPattern = app.patternVariation.morphBetweenPatterns(
      currentPattern.id, 
      targetPatternId, 
      morphProgress
    );
    
    if (morphedPattern) {
      // Apply morphed pattern to automation
      morphedPattern.tracks.forEach(patternTrack => {
        const automationTrack = app.automation.tracks.find(track => track.id === patternTrack.id);
        if (automationTrack) {
          automationTrack.values = [...patternTrack.values];
        }
      });
      
      // Update timeline
      app.timeline.draw();
    }
    
    if (morphProgress < 1) {
      requestAnimationFrame(morphStep);
    } else {
      // Complete morphing by switching to target pattern
      switchPattern(app, targetPatternId);
      app.status.set(`Morphing complete - now using Pattern ${targetPatternId}`);
    }
  }
  
  morphStep();
>>>>>>> 8445cfd2
}<|MERGE_RESOLUTION|>--- conflicted
+++ resolved
@@ -1107,7 +1107,6 @@
   return Math.min(Math.max(value, min), max);
 }
 
-<<<<<<< HEAD
 function addRandomizeAnimation(button) {
   if (!button) return;
   
@@ -1121,7 +1120,6 @@
     button.style.background = '';
     button.style.borderColor = '';
   }, 200);
-=======
 function switchPattern(app, patternId) {
   if (!app.patternVariation) return;
   
@@ -1288,5 +1286,4 @@
   }
   
   morphStep();
->>>>>>> 8445cfd2
 }