--- conflicted
+++ resolved
@@ -7,15 +7,12 @@
 import { MidiHandler } from './modules/midi-handler.js';
 import { StorageManager } from './modules/storage-manager.js';
 import { StatusManager } from './modules/status-manager.js';
-<<<<<<< HEAD
 import { MobileGestures } from './modules/mobile-gestures.js';
-=======
 import { PresetManager } from './modules/preset-manager.js';
 import { PresetLibraryUI } from './modules/preset-library-ui.js';
 import { PresetManager } from './modules/preset-manager.js';
 import { PresetLibraryUI } from './modules/preset-library-ui.js';
 import { PatternVariationManager } from './modules/pattern-variation-manager.js';
->>>>>>> b71a8045
 
 import { 
   STEP_COUNT, 
@@ -47,15 +44,12 @@
     midi: null,
     storage: null,
     status: null,
-<<<<<<< HEAD
     mobileGestures: null,
-=======
     presetManager: null,
     presetLibraryUI: null,
     presetManager: null,
     presetLibraryUI: null,
     patternVariation: null,
->>>>>>> b71a8045
     
     // State
     controlState: {},
@@ -89,14 +83,11 @@
   app.uiControls = new UIControls(app);
   app.timeline = new TimelineRenderer(app);
   app.midi = new MidiHandler(app);
-<<<<<<< HEAD
   app.mobileGestures = new MobileGestures(app);
-=======
   app.presetManager = new PresetManager(app);
   app.presetLibraryUI = new PresetLibraryUI(app);
   app.presetManager = new PresetManager(app);
   app.presetLibraryUI = new PresetLibraryUI(app);
->>>>>>> b71a8045
 
   // Initialize timeline
   app.timeline.initialize();
@@ -135,7 +126,6 @@
   // Initialize MIDI
   await app.midi.initialize();
   
-<<<<<<< HEAD
   // Initialize mobile gestures
   app.mobileGestures.initialize();
   
@@ -149,12 +139,10 @@
         console.log('Service Worker registration failed:', error);
       });
   }
-=======
   // Initialize preset manager
   app.presetManager.initialize();
   // Setup keyboard shortcuts
   setupKeyboardShortcuts(app);
->>>>>>> b71a8045
   
   // Apply initial state
   applyAutomationForStep(app, 0);
