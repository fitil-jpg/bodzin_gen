'use strict';

// Import modules
import { AudioEngine } from './modules/audio-engine.js';
import { UIControls } from './modules/ui-controls.js';
import { TimelineRenderer } from './modules/timeline-renderer.js';
import { MidiHandler } from './modules/midi-handler.js';
import { StorageManager } from './modules/storage-manager.js';
import { StatusManager } from './modules/status-manager.js';
<<<<<<< HEAD
import { PatternMorphing } from './modules/pattern-morphing.js';
=======
import { PatternChainManager } from './modules/pattern-chain-manager.js';
import { MobileGestures } from './modules/mobile-gestures.js';
import { PresetManager } from './modules/preset-manager.js';
import { PresetLibraryUI } from './modules/preset-library-ui.js';
import { PresetManager } from './modules/preset-manager.js';
import { PresetLibraryUI } from './modules/preset-library-ui.js';
import { PatternVariationManager } from './modules/pattern-variation-manager.js';
>>>>>>> 34fe3a19

import { 
  STEP_COUNT, 
  STEP_DURATION, 
  AUTOMATION_TRACK_DEFINITIONS,
  LFO_DEFINITIONS,
  CURVE_TYPES 
} from './utils/constants.js';
import { 
  createDefaultAutomation, 
  normalizeAutomationState,
  createSectionLayout 
} from './modules/automation-manager.js';

let appInstance = null;

document.addEventListener('DOMContentLoaded', () => {
  appInstance = createApp();
  initializeApp(appInstance);
  window.bodzinApp = appInstance;
});

function createApp() {
  return {
    // Core modules
    audio: null,
    uiControls: null,
    timeline: null,
    midi: null,
    storage: null,
    status: null,
<<<<<<< HEAD
    patternMorphing: null,
=======
    patternChain: null,
    mobileGestures: null,
    presetManager: null,
    presetLibraryUI: null,
    presetManager: null,
    presetLibraryUI: null,
    patternVariation: null,
>>>>>>> 34fe3a19
    
    // State
    controlState: {},
    automation: createDefaultAutomation(STEP_COUNT),
    automationEvent: null,
    automationStep: 0,
    activeSection: null,
    presetName: 'Deep Default',
    
    // UI elements
    presetFileInput: null,
    
    // Waveform
    waveform: {
      canvas: document.getElementById('waveform'),
      ctx: null,
      analyser: null,
      dataArray: null,
      animationId: null,
      deviceRatio: window.devicePixelRatio || 1
    }
  };
}

async function initializeApp(app) {
  // Initialize modules
  app.storage = new StorageManager();
  app.status = new StatusManager();
  app.audio = new AudioEngine().initialize();
  app.patternChain = new PatternChainManager(app.audio);
  app.patternVariation = new PatternVariationManager(app);
  app.uiControls = new UIControls(app);
  app.timeline = new TimelineRenderer(app);
  app.midi = new MidiHandler(app);
<<<<<<< HEAD
  app.patternMorphing = new PatternMorphing(app);
=======
  app.mobileGestures = new MobileGestures(app);
  app.presetManager = new PresetManager(app);
  app.presetLibraryUI = new PresetLibraryUI(app);
  app.presetManager = new PresetManager(app);
  app.presetLibraryUI = new PresetLibraryUI(app);
>>>>>>> 34fe3a19

  // Initialize timeline
  app.timeline.initialize();

  // Configure transport
  app.audio.configureTransport();

  // Load stored state
  const storedControls = app.storage.loadControlState();
  const storedPreset = app.storage.loadPresetState();
  const externalPreset = typeof preset !== 'undefined' ? preset : null;
  const defaultState = app.uiControls.buildDefaultControlState();

  app.controlState = Object.assign({}, defaultState, storedControls);
  app.automation = normalizeAutomationState(app.automation, STEP_COUNT);

  if (externalPreset && externalPreset.controls) {
    Object.assign(app.controlState, externalPreset.controls);
  }
  if (storedPreset && storedPreset.controls) {
    Object.assign(app.controlState, storedPreset.controls);
  }
  if (externalPreset && externalPreset.automation) {
    applyAutomationPreset(app, externalPreset.automation);
  }
  if (storedPreset && storedPreset.automation) {
    applyAutomationPreset(app, storedPreset.automation);
  }

  // Render UI
  app.uiControls.render();
  setupButtons(app);
  setupWaveform(app);
  setupAutomationScheduling(app);
  
  // Initialize MIDI
  await app.midi.initialize();
  
  // Initialize mobile gestures
  app.mobileGestures.initialize();
  
  // Register service worker for offline functionality
  if ('serviceWorker' in navigator) {
    navigator.serviceWorker.register('/sw.js')
      .then(registration => {
        console.log('Service Worker registered:', registration);
      })
      .catch(error => {
        console.log('Service Worker registration failed:', error);
      });
  }
  // Initialize preset manager
  app.presetManager.initialize();
  // Setup keyboard shortcuts
  setupKeyboardShortcuts(app);
  
  // Apply initial state
  applyAutomationForStep(app, 0);
  syncSectionState(app, 0);
  app.timeline.draw();
  app.status.set('Idle');
  
  // Initialize pattern variation status
  if (app.patternVariation) {
    updatePatternStatus(app, app.patternVariation.currentPattern);
  }
}

function setupButtons(app) {
  const startBtn = document.getElementById('startButton');
  const stopBtn = document.getElementById('stopButton');
  const savePresetBtn = document.getElementById('savePresetButton');
  const loadPresetBtn = document.getElementById('loadPresetButton');
  const exportMixBtn = document.getElementById('exportMixButton');
  const exportStemsBtn = document.getElementById('exportStemsButton');
  const midiToggle = document.getElementById('midiLearnToggle');
  
<<<<<<< HEAD
  // Morphing buttons
  const morphToLiftBtn = document.getElementById('morphToLiftButton');
  const morphToPeakBtn = document.getElementById('morphToPeakButton');
  const morphToBreakBtn = document.getElementById('morphToBreakButton');
=======
  // Pattern variation buttons
  const patternABtn = document.getElementById('patternAButton');
  const patternBBtn = document.getElementById('patternBButton');
  const patternCBtn = document.getElementById('patternCButton');
  const randomizeBtn = document.getElementById('randomizePatternButton');
>>>>>>> 34fe3a19

  startBtn?.addEventListener('click', () => startPlayback(app));
  stopBtn?.addEventListener('click', () => stopPlayback(app));
  savePresetBtn?.addEventListener('click', () => app.presetLibraryUI.showSavePresetDialog());
  loadPresetBtn?.addEventListener('click', () => app.presetLibraryUI.open());
  exportMixBtn?.addEventListener('click', () => exportMix(app));
  exportStemsBtn?.addEventListener('click', () => exportStems(app));
  
  // Add pattern chain export/import buttons
  const exportChainBtn = document.getElementById('exportChainButton');
  const importChainBtn = document.getElementById('importChainButton');
  
  if (exportChainBtn) {
    exportChainBtn.addEventListener('click', () => exportPatternChain(app));
  }
  if (importChainBtn) {
    importChainBtn.addEventListener('click', () => triggerChainImport(app));
  }
  midiToggle?.addEventListener('change', event => {
    const enabled = Boolean(event.target.checked);
    app.midi.setLearning(enabled);
  });
  
<<<<<<< HEAD
  // Morphing button handlers
  morphToLiftBtn?.addEventListener('click', () => {
    const currentSection = app.patternMorphing?.getCurrentSection() || 'Intro';
    app.patternMorphing?.startMorphing(currentSection, 'Lift', 4, 'easeInOut');
  });
  
  morphToPeakBtn?.addEventListener('click', () => {
    const currentSection = app.patternMorphing?.getCurrentSection() || 'Intro';
    app.patternMorphing?.startMorphing(currentSection, 'Peak', 4, 'easeInOut');
  });
  
  morphToBreakBtn?.addEventListener('click', () => {
    const currentSection = app.patternMorphing?.getCurrentSection() || 'Intro';
    app.patternMorphing?.startMorphing(currentSection, 'Break', 4, 'easeInOut');
  });
=======
  // Pattern variation button handlers
  patternABtn?.addEventListener('click', () => switchPattern(app, 'A'));
  patternBBtn?.addEventListener('click', () => switchPattern(app, 'B'));
  patternCBtn?.addEventListener('click', () => switchPattern(app, 'C'));
  randomizeBtn?.addEventListener('click', () => randomizeCurrentPattern(app));
  
  // Add double-click handlers for pattern morphing
  patternABtn?.addEventListener('dblclick', () => morphToPattern(app, 'A'));
  patternBBtn?.addEventListener('dblclick', () => morphToPattern(app, 'B'));
  patternCBtn?.addEventListener('dblclick', () => morphToPattern(app, 'C'));
>>>>>>> 34fe3a19

  const fileInput = document.createElement('input');
  fileInput.type = 'file';
  fileInput.accept = 'application/json';
  fileInput.style.display = 'none';
  fileInput.addEventListener('change', event => {
    const file = event.target.files && event.target.files[0];
    if (!file) return;
    const reader = new FileReader();
    reader.onload = () => {
      try {
        const parsed = JSON.parse(reader.result);
        applyPreset(app, parsed);
        app.status.set(`Preset "${parsed.name || 'Imported'}" loaded`);
      } catch (err) {
        console.error('Preset parse failed', err);
        app.status.set('Preset load failed');
      } finally {
        fileInput.value = '';
      }
    };
    reader.readAsText(file);
  });
  document.body.appendChild(fileInput);
  app.presetFileInput = fileInput;
}

async function startPlayback(app, options = {}) {
  const startBtn = document.getElementById('startButton');
  const stopBtn = document.getElementById('stopButton');
  
  // Visual feedback
  if (startBtn) {
    startBtn.classList.add('loading');
    startBtn.disabled = true;
  }
  
  await ensureTransportRunning(app);
  
  if (startBtn) {
    startBtn.classList.remove('loading');
    startBtn.disabled = false;
  }
  
  if (stopBtn) {
    stopBtn.style.background = 'rgba(255, 73, 175, 0.1)';
    stopBtn.style.borderColor = '#ff49af';
  }
  
  if (!options.silent) {
    app.status.set('Playing');
  }
}

async function ensureTransportRunning(app) {
  if (Tone.Transport.state === 'started') {
    return false;
  }
  await Tone.start();
  await app.audio.startSequences();
  Tone.Transport.start();
  return true;
}

function stopPlayback(app) {
  const startBtn = document.getElementById('startButton');
  const stopBtn = document.getElementById('stopButton');
  
  // Visual feedback
  if (stopBtn) {
    stopBtn.style.background = 'rgba(255, 255, 255, 0.04)';
    stopBtn.style.borderColor = 'var(--border)';
  }
  
  if (startBtn) {
    startBtn.style.background = 'linear-gradient(135deg, var(--accent), #3d8bff)';
    startBtn.style.borderColor = 'rgba(73, 169, 255, 0.45)';
  }
  
  Tone.Transport.stop();
  Tone.Transport.position = 0;
  app.timeline.currentStep = 0;
  app.automationStep = 0;
  applyAutomationForStep(app, 0);
  syncSectionState(app, 0);
  app.timeline.draw();
  app.status.set('Stopped');
}

function triggerPresetLoad(app) {
  if (app.presetFileInput) {
    app.presetFileInput.click();
  }
}

function savePreset(app) {
  const name = prompt('Preset name', app.presetName || 'Deep Preset');
  if (!name) return;
  const payload = buildPresetPayload(app, name);
  const blob = new Blob([JSON.stringify(payload, null, 2)], { type: 'application/json' });
  const url = URL.createObjectURL(blob);
  const anchor = document.createElement('a');
  anchor.href = url;
  anchor.download = slugify(name) + '.json';
  document.body.appendChild(anchor);
  anchor.click();
  document.body.removeChild(anchor);
  URL.revokeObjectURL(url);
  app.presetName = name;
  app.storage.savePresetState(payload);
  app.status.set(`Preset "${name}" saved`);
}

function buildPresetPayload(app, name) {
  return {
    name,
    createdAt: new Date().toISOString(),
    controls: { ...app.controlState },
    automation: {
      tracks: app.automation.tracks.map(track => ({ id: track.id, values: [...track.values] })),
      sections: app.automation.sections.map(section => ({ ...section }))
    },
    midiMappings: { ...app.midi.mappings },
    patternVariations: app.patternVariation ? app.patternVariation.getPatternForPreset() : null
  };
}

function applyPreset(app, presetData) {
  if (!presetData || typeof presetData !== 'object') return;
  if (presetData.controls) {
    Object.entries(presetData.controls).forEach(([id, value]) => {
      const control = app.uiControls.getControlDefinition(id);
      if (control) {
        app.uiControls.setControlValue(control, value, { silent: true });
      }
    });
    app.storage.saveControlState(app.controlState);
  }
  if (presetData.automation) {
    applyAutomationPreset(app, presetData.automation);
    app.timeline.draw();
  }
  if (presetData.midiMappings) {
    app.midi.mappings = { ...presetData.midiMappings };
    app.midi.saveMappings();
  }
  if (presetData.patternVariations && app.patternVariation) {
    app.patternVariation.applyPatternFromPreset(presetData.patternVariations);
  }
  if (presetData.name) {
    app.presetName = presetData.name;
  }
  app.storage.savePresetState(buildPresetPayload(app, app.presetName));
  applyAutomationForStep(app, app.timeline.currentStep);
  syncSectionState(app, app.timeline.currentStep);
}

function applyAutomationPreset(app, automationData) {
  if (!automationData) return;
  const sections = sanitizePresetSections(automationData.sections, STEP_COUNT);
  const sanitizedAutomation = { ...automationData, sections };
  app.automation = normalizeAutomationState(sanitizedAutomation, STEP_COUNT);
}

function sanitizePresetSections(sections, stepCount = STEP_COUNT) {
  const totalSteps = Math.max(Math.floor(stepCount), 0);
  const maxIndex = totalSteps - 1;
  if (totalSteps <= 0) {
    return [];
  }

  const fallbackLayout = createSectionLayout(totalSteps);
  if (!fallbackLayout.length) {
    return [];
  }

  const fallbackDefault = fallbackLayout[0];
  const fallbackColor = fallbackDefault?.color || 'rgba(255, 255, 255, 0.04)';
  const fallbackName = fallbackDefault?.name || 'Section';

  const parsedSections = Array.isArray(sections)
    ? sections
        .map(section => {
          if (!section) {
            return null;
          }
          const startValue = Number(section.start);
          const endValue = Number(section.end);
          if (!Number.isFinite(startValue) || !Number.isFinite(endValue)) {
            return null;
          }
          const startBound = Math.min(startValue, endValue);
          const endBound = Math.max(startValue, endValue);
          const start = clamp(Math.round(startBound), 0, maxIndex);
          const end = clamp(Math.round(endBound), 0, maxIndex);
          if (end < start) {
            return null;
          }
          const trimmedName = typeof section.name === 'string' ? section.name.trim() : '';
          return {
            name: trimmedName || undefined,
            color: section.color,
            start,
            end
          };
        })
        .filter(Boolean)
        .sort((a, b) => a.start - b.start || a.end - b.end)
    : [];

  const result = [];

  const pushSection = (section) => {
    if (!result.length) {
      result.push({ ...section });
      return;
    }
    const previous = result[result.length - 1];
    if (previous.name === section.name && previous.color === section.color && previous.end + 1 >= section.start) {
      previous.end = Math.max(previous.end, section.end);
      return;
    }
    const normalizedStart = Math.max(section.start, previous.end + 1);
    const normalizedEnd = Math.max(section.end, normalizedStart);
    result.push({
      name: section.name,
      color: section.color,
      start: normalizedStart,
      end: normalizedEnd
    });
  };

  const appendFallbackRange = (from, to) => {
    if (from > to) {
      return;
    }
    fallbackLayout.forEach(fallback => {
      const overlapStart = Math.max(fallback.start, from);
      const overlapEnd = Math.min(fallback.end, to);
      if (overlapStart <= overlapEnd) {
        pushSection({
          name: fallback.name,
          color: fallback.color,
          start: overlapStart,
          end: overlapEnd
        });
      }
    });
  };

  const findFallbackForStep = (step) => {
    return fallbackLayout.find(section => step >= section.start && step <= section.end) || fallbackDefault;
  };

  let cursor = 0;
  parsedSections.forEach(section => {
    if (cursor > maxIndex) {
      return;
    }
    if (section.end < cursor) {
      return;
    }
    const safeStart = clamp(section.start, 0, maxIndex);
    const safeEnd = clamp(section.end, 0, maxIndex);
    if (safeStart > cursor) {
      appendFallbackRange(cursor, safeStart - 1);
      cursor = safeStart;
    }
    const sectionStart = Math.max(safeStart, cursor);
    const sectionEnd = Math.max(Math.min(safeEnd, maxIndex), sectionStart);
    const fallback = findFallbackForStep(sectionStart);
    const name = section.name || fallback?.name || fallbackName;
    const color = section.color || fallback?.color || fallbackColor;
    pushSection({ name, color, start: sectionStart, end: sectionEnd });
    cursor = sectionEnd + 1;
  });

  if (cursor <= maxIndex) {
    appendFallbackRange(cursor, maxIndex);
  }

  if (!result.length) {
    return fallbackLayout.map(section => ({ ...section }));
  }

  result[0].start = 0;
  result[result.length - 1].end = maxIndex;

  return result;
}

function setupWaveform(app) {
  if (!app.waveform.canvas) return;
  
  const resizeObserver = new ResizeObserver(() => {
    syncWaveformCanvas(app);
  });
  syncWaveformCanvas(app);
  resizeObserver.observe(app.waveform.canvas);
  
  // Create analyser for waveform visualization
  app.waveform.analyser = new Tone.Analyser('waveform', 1024);
  app.audio.master.connect(app.waveform.analyser);
  app.waveform.dataArray = new Uint8Array(app.waveform.analyser.size);
  
  startWaveformAnimation(app);
}

function syncWaveformCanvas(app) {
  const canvas = app.waveform.canvas;
  const ratio = window.devicePixelRatio || 1;
  const width = canvas.clientWidth * ratio;
  const height = canvas.clientHeight * ratio;
  if (canvas.width !== width || canvas.height !== height) {
    canvas.width = width;
    canvas.height = height;
  }
  app.waveform.deviceRatio = ratio;
}

function startWaveformAnimation(app) {
  if (app.waveform.animationId) {
    cancelAnimationFrame(app.waveform.animationId);
  }
  
  function animate() {
    if (app.waveform.analyser && app.waveform.ctx) {
      drawWaveform(app);
    }
    app.waveform.animationId = requestAnimationFrame(animate);
  }
  
  animate();
}

function drawWaveform(app) {
  const { canvas, ctx, analyser, dataArray } = app.waveform;
  if (!ctx || !analyser) return;
  
  const ratio = app.waveform.deviceRatio;
  const width = canvas.width;
  const height = canvas.height;
  
  ctx.clearRect(0, 0, width, height);
  
  analyser.getValue(dataArray);
  
  const barWidth = (width / dataArray.length) * 2.5;
  let x = 0;
  
  // Create gradient for waveform bars
  const gradient = ctx.createLinearGradient(0, 0, 0, height);
  gradient.addColorStop(0, 'rgba(73, 169, 255, 0.8)');
  gradient.addColorStop(0.5, 'rgba(255, 73, 175, 0.6)');
  gradient.addColorStop(1, 'rgba(148, 255, 73, 0.4)');
  
  ctx.fillStyle = gradient;
  
  for (let i = 0; i < dataArray.length; i++) {
    const barHeight = (dataArray[i] / 255) * height;
    const y = (height - barHeight) / 2;
    
    // Add some visual flair with rounded rectangles
    ctx.beginPath();
    ctx.roundRect(x, y, barWidth, barHeight, 2);
    ctx.fill();
    
    x += barWidth + 1;
  }
  
  // Add a subtle glow effect
  ctx.shadowColor = 'rgba(73, 169, 255, 0.3)';
  ctx.shadowBlur = 10;
  ctx.fillStyle = 'rgba(73, 169, 255, 0.1)';
  ctx.fillRect(0, 0, width, height);
  ctx.shadowBlur = 0;
}

function setupAutomationScheduling(app) {
  if (app.automationEvent) {
    Tone.Transport.clear(app.automationEvent);
  }
  app.activeSection = null;
  app.automationEvent = Tone.Transport.scheduleRepeat(time => {
    const step = app.automationStep % STEP_COUNT;
    app.timeline.currentStep = step;
    
    // Update pattern morphing
    if (app.patternMorphing) {
      const stepProgress = step / STEP_COUNT;
      app.patternMorphing.updateMorphing(stepProgress);
      app.patternMorphing.applyMorphedPattern();
    }
    
    applyAutomationForStep(app, step, time);
    syncSectionState(app, step);
    
    // Handle pattern chaining
    if (app.patternChain && app.patternChain.isChaining) {
      // Advance chain every 16 steps (one complete pattern)
      if (step === 0 && app.automationStep > 0) {
        app.patternChain.advanceChain();
      }
    }
    
    requestAnimationFrame(() => app.timeline.draw());
    app.automationStep = (step + 1) % STEP_COUNT;
  }, STEP_DURATION);
}

function getSectionForStep(app, step) {
  const sections = app.automation.sections && app.automation.sections.length
    ? app.automation.sections
    : createSectionLayout(STEP_COUNT);
  return sections.find(section => step >= section.start && step <= section.end) || null;
}

function syncSectionState(app, step) {
  const section = getSectionForStep(app, step);
  app.audio.updateSectionPlayback(section);
  updateSectionLabel(app, step, section);
}

function updateSectionLabel(app, step, sectionOverride) {
  const section = sectionOverride || getSectionForStep(app, step);
  const sectionLabelEl = document.getElementById('sectionLabel');
  if (section && sectionLabelEl) {
    sectionLabelEl.textContent = `Section: ${section.name}`;
  } else if (sectionLabelEl) {
    sectionLabelEl.textContent = 'Section: Loop';
  }
}

function applyAutomationForStep(app, step, time) {
  if (!app.automation || !app.automation.tracks) return;
  
  // Apply pattern variation if enabled
  if (app.patternVariation) {
    const currentPattern = app.patternVariation.getCurrentPattern();
    if (currentPattern) {
      // Apply pattern-specific automation values
      currentPattern.tracks.forEach(patternTrack => {
        const automationTrack = app.automation.tracks.find(track => track.id === patternTrack.id);
        if (automationTrack && patternTrack.values[step] !== undefined) {
          // Apply the pattern value with any morphing or randomization
          let value = patternTrack.values[step];
          
          // Apply morphing if enabled
          if (app.patternVariation.morphingEnabled) {
            // This could be enhanced with actual morphing logic
            const morphProgress = (step / STEP_COUNT) % 1;
            // Simple morphing example - could be more sophisticated
            value = value * (1 + Math.sin(morphProgress * Math.PI * 2) * 0.1);
          }
          
          // Apply randomization if enabled
          if (app.patternVariation.randomizationEnabled) {
            const randomFactor = (Math.random() - 0.5) * app.patternVariation.randomizationAmount;
            value = clamp(value + randomFactor, 0, 1);
          }
          
          // Apply the value to the audio engine
          applyAutomationValue(app, patternTrack.id, value);
        }
      });
    }
  } else {
    // Fallback to original automation logic
    app.automation.tracks.forEach(track => {
      if (track.values[step] !== undefined) {
        applyAutomationValue(app, track.id, track.values[step]);
      }
    });
  }
}

function applyAutomationValue(app, trackId, value) {
  // Apply automation value to the appropriate audio parameter
  // This would need to be connected to the actual audio engine parameters
  if (app.audio && app.audio.applyAutomation) {
    app.audio.applyAutomation(trackId, value);
  }
}

async function exportMix(app) {
  await captureBuses(app, [
    { node: app.audio.master, label: 'mix' }
  ]);
  app.status.set('Mix export complete');
}

async function exportStems(app) {
  await captureBuses(app, [
    { node: app.audio.buses.drums, label: 'drums' },
    { node: app.audio.buses.bass, label: 'bass' },
    { node: app.audio.buses.lead, label: 'lead' },
    { node: app.audio.buses.fx, label: 'fx' }
  ]);
  app.status.set('Stem export complete');
}

async function captureBuses(app, buses) {
  const startedByExport = await ensureTransportRunning(app);
  const duration = Tone.Time(STEP_DURATION).toSeconds() * STEP_COUNT;
  const recorders = buses.map(info => {
    const recorder = new Tone.Recorder();
    info.node.connect(recorder);
    recorder.start();
    return { info, recorder };
  });
  await wait(duration);
  await Promise.all(recorders.map(async ({ info, recorder }) => {
    const blob = await recorder.stop();
    info.node.disconnect(recorder);
    downloadBlob(blob, `bodzin-${info.label}.wav`);
  }));
  if (startedByExport) {
    Tone.Transport.stop();
    Tone.Transport.position = 0;
    app.timeline.currentStep = 0;
    applyAutomationForStep(app, 0);
    syncSectionState(app, 0);
    app.timeline.draw();
  }
}

function wait(seconds) {
  return new Promise(resolve => setTimeout(resolve, seconds * 1000));
}

function downloadBlob(blob, filename) {
  const url = URL.createObjectURL(blob);
  const anchor = document.createElement('a');
  anchor.href = url;
  anchor.download = filename;
  document.body.appendChild(anchor);
  anchor.click();
  document.body.removeChild(anchor);
  URL.revokeObjectURL(url);
}

function exportPatternChain(app) {
  if (!app.patternChain) {
    app.status.set('Pattern chaining not available');
    return;
  }
  
  const chainConfig = app.patternChain.exportChainConfiguration();
  const name = prompt('Pattern chain name', 'My Pattern Chain');
  if (!name) return;
  
  const payload = {
    name,
    type: 'pattern-chain',
    createdAt: new Date().toISOString(),
    chainConfig
  };
  
  const blob = new Blob([JSON.stringify(payload, null, 2)], { type: 'application/json' });
  const url = URL.createObjectURL(blob);
  const anchor = document.createElement('a');
  anchor.href = url;
  anchor.download = slugify(name) + '-chain.json';
  document.body.appendChild(anchor);
  anchor.click();
  document.body.removeChild(anchor);
  URL.revokeObjectURL(url);
  
  app.status.set(`Pattern chain "${name}" exported`);
}

function triggerChainImport(app) {
  const fileInput = document.createElement('input');
  fileInput.type = 'file';
  fileInput.accept = 'application/json';
  fileInput.style.display = 'none';
  fileInput.addEventListener('change', event => {
    const file = event.target.files && event.target.files[0];
    if (!file) return;
    const reader = new FileReader();
    reader.onload = () => {
      try {
        const parsed = JSON.parse(reader.result);
        if (parsed.type === 'pattern-chain' && parsed.chainConfig) {
          importPatternChain(app, parsed);
          app.status.set(`Pattern chain "${parsed.name || 'Imported'}" loaded`);
        } else {
          app.status.set('Invalid pattern chain file');
        }
      } catch (err) {
        console.error('Pattern chain parse failed', err);
        app.status.set('Pattern chain load failed');
      } finally {
        fileInput.value = '';
      }
    };
    reader.readAsText(file);
  });
  document.body.appendChild(fileInput);
  fileInput.click();
  document.body.removeChild(fileInput);
}

function importPatternChain(app, chainData) {
  if (!app.patternChain) {
    app.status.set('Pattern chaining not available');
    return;
  }
  
  app.patternChain.importChainConfiguration(chainData.chainConfig);
  
  // Update UI controls
  const chainLengthSlider = document.getElementById('chainLengthSlider');
  const variationIntensitySlider = document.getElementById('variationIntensitySlider');
  const transitionModeSelect = document.getElementById('transitionModeSelect');
  
  if (chainLengthSlider) {
    chainLengthSlider.value = chainData.chainConfig.chainLength;
    chainLengthSlider.dispatchEvent(new Event('input'));
  }
  
  if (variationIntensitySlider) {
    variationIntensitySlider.value = chainData.chainConfig.variationIntensity;
    variationIntensitySlider.dispatchEvent(new Event('input'));
  }
  
  if (transitionModeSelect) {
    transitionModeSelect.value = chainData.chainConfig.transitionMode;
    transitionModeSelect.dispatchEvent(new Event('change'));
  }
}

function slugify(name) {
  return name
    .toLowerCase()
    .replace(/[^a-z0-9]+/g, '-')
    .replace(/^-+|-+$/g, '') || 'preset';
}

function clamp(value, min, max) {
  return Math.min(Math.max(value, min), max);
}

function switchPattern(app, patternId) {
  if (!app.patternVariation) return;
  
  const success = app.patternVariation.switchPattern(patternId);
  if (success) {
    updatePatternButtons(app, patternId);
    updatePatternStatus(app, patternId);
    app.status.set(`Switched to Pattern ${patternId}`);
    
    // Update automation for current step
    applyAutomationForStep(app, app.timeline.currentStep);
    syncSectionState(app, app.timeline.currentStep);
    app.timeline.draw();
  }
}

function updatePatternStatus(app, patternId) {
  const patternStatusEl = document.getElementById('patternStatus');
  if (patternStatusEl) {
    patternStatusEl.textContent = `Pattern: ${patternId}`;
    
    // Add visual feedback
    patternStatusEl.style.color = '#49a9ff';
    patternStatusEl.style.transform = 'scale(1.1)';
    setTimeout(() => {
      patternStatusEl.style.color = '';
      patternStatusEl.style.transform = '';
    }, 300);
  }
}

function updatePatternButtons(app, activePatternId) {
  const patternButtons = {
    'A': document.getElementById('patternAButton'),
    'B': document.getElementById('patternBButton'),
    'C': document.getElementById('patternCButton')
  };
  
  Object.entries(patternButtons).forEach(([patternId, button]) => {
    if (button) {
      if (patternId === activePatternId) {
        button.classList.add('btn-primary');
        button.classList.remove('btn-outline');
      } else {
        button.classList.remove('btn-primary');
        button.classList.add('btn-outline');
      }
    }
  });
}

function randomizeCurrentPattern(app) {
  if (!app.patternVariation) return;
  
  const currentPattern = app.patternVariation.getCurrentPattern();
  if (currentPattern) {
    app.patternVariation.randomizePattern(currentPattern.id, 0.3);
    app.status.set(`Randomized Pattern ${currentPattern.id}`);
    
    // Update automation for current step
    applyAutomationForStep(app, app.timeline.currentStep);
    syncSectionState(app, app.timeline.currentStep);
    app.timeline.draw();
  }
}

function setupKeyboardShortcuts(app) {
  document.addEventListener('keydown', (event) => {
    // Only handle shortcuts when not typing in input fields
    if (event.target.tagName === 'INPUT' || event.target.tagName === 'TEXTAREA') {
      return;
    }
    
    switch (event.key.toLowerCase()) {
      case '1':
        switchPattern(app, 'A');
        break;
      case '2':
        switchPattern(app, 'B');
        break;
      case '3':
        switchPattern(app, 'C');
        break;
      case 'r':
        if (event.ctrlKey || event.metaKey) {
          event.preventDefault();
          randomizeCurrentPattern(app);
        }
        break;
      case 'm':
        if (event.ctrlKey || event.metaKey) {
          event.preventDefault();
          toggleMorphing(app);
        }
        break;
      case 'shift':
        // Hold shift for morphing mode
        if (app.patternVariation) {
          app.patternVariation.setMorphingEnabled(true);
        }
        break;
    }
  });
  
  document.addEventListener('keyup', (event) => {
    if (event.key === 'Shift' && app.patternVariation) {
      app.patternVariation.setMorphingEnabled(false);
    }
  });
}

function toggleMorphing(app) {
  if (!app.patternVariation) return;
  
  const currentMorphing = app.patternVariation.morphingEnabled;
  app.patternVariation.setMorphingEnabled(!currentMorphing);
  app.status.set(`Pattern morphing ${!currentMorphing ? 'enabled' : 'disabled'}`);
}

function morphToPattern(app, targetPatternId) {
  if (!app.patternVariation) return;
  
  const currentPattern = app.patternVariation.getCurrentPattern();
  if (!currentPattern || currentPattern.id === targetPatternId) return;
  
  app.status.set(`Morphing from Pattern ${currentPattern.id} to Pattern ${targetPatternId}`);
  
  // Start morphing animation
  let morphProgress = 0;
  const morphDuration = 2000; // 2 seconds
  const startTime = Date.now();
  
  function morphStep() {
    const elapsed = Date.now() - startTime;
    morphProgress = Math.min(elapsed / morphDuration, 1);
    
    // Create morphed pattern
    const morphedPattern = app.patternVariation.morphBetweenPatterns(
      currentPattern.id, 
      targetPatternId, 
      morphProgress
    );
    
    if (morphedPattern) {
      // Apply morphed pattern to automation
      morphedPattern.tracks.forEach(patternTrack => {
        const automationTrack = app.automation.tracks.find(track => track.id === patternTrack.id);
        if (automationTrack) {
          automationTrack.values = [...patternTrack.values];
        }
      });
      
      // Update timeline
      app.timeline.draw();
    }
    
    if (morphProgress < 1) {
      requestAnimationFrame(morphStep);
    } else {
      // Complete morphing by switching to target pattern
      switchPattern(app, targetPatternId);
      app.status.set(`Morphing complete - now using Pattern ${targetPatternId}`);
    }
  }
  
  morphStep();
}<|MERGE_RESOLUTION|>--- conflicted
+++ resolved
@@ -7,9 +7,7 @@
 import { MidiHandler } from './modules/midi-handler.js';
 import { StorageManager } from './modules/storage-manager.js';
 import { StatusManager } from './modules/status-manager.js';
-<<<<<<< HEAD
 import { PatternMorphing } from './modules/pattern-morphing.js';
-=======
 import { PatternChainManager } from './modules/pattern-chain-manager.js';
 import { MobileGestures } from './modules/mobile-gestures.js';
 import { PresetManager } from './modules/preset-manager.js';
@@ -17,7 +15,6 @@
 import { PresetManager } from './modules/preset-manager.js';
 import { PresetLibraryUI } from './modules/preset-library-ui.js';
 import { PatternVariationManager } from './modules/pattern-variation-manager.js';
->>>>>>> 34fe3a19
 
 import { 
   STEP_COUNT, 
@@ -49,9 +46,7 @@
     midi: null,
     storage: null,
     status: null,
-<<<<<<< HEAD
     patternMorphing: null,
-=======
     patternChain: null,
     mobileGestures: null,
     presetManager: null,
@@ -59,7 +54,6 @@
     presetManager: null,
     presetLibraryUI: null,
     patternVariation: null,
->>>>>>> 34fe3a19
     
     // State
     controlState: {},
@@ -94,15 +88,12 @@
   app.uiControls = new UIControls(app);
   app.timeline = new TimelineRenderer(app);
   app.midi = new MidiHandler(app);
-<<<<<<< HEAD
   app.patternMorphing = new PatternMorphing(app);
-=======
   app.mobileGestures = new MobileGestures(app);
   app.presetManager = new PresetManager(app);
   app.presetLibraryUI = new PresetLibraryUI(app);
   app.presetManager = new PresetManager(app);
   app.presetLibraryUI = new PresetLibraryUI(app);
->>>>>>> 34fe3a19
 
   // Initialize timeline
   app.timeline.initialize();
@@ -180,18 +171,15 @@
   const exportStemsBtn = document.getElementById('exportStemsButton');
   const midiToggle = document.getElementById('midiLearnToggle');
   
-<<<<<<< HEAD
   // Morphing buttons
   const morphToLiftBtn = document.getElementById('morphToLiftButton');
   const morphToPeakBtn = document.getElementById('morphToPeakButton');
   const morphToBreakBtn = document.getElementById('morphToBreakButton');
-=======
   // Pattern variation buttons
   const patternABtn = document.getElementById('patternAButton');
   const patternBBtn = document.getElementById('patternBButton');
   const patternCBtn = document.getElementById('patternCButton');
   const randomizeBtn = document.getElementById('randomizePatternButton');
->>>>>>> 34fe3a19
 
   startBtn?.addEventListener('click', () => startPlayback(app));
   stopBtn?.addEventListener('click', () => stopPlayback(app));
@@ -215,7 +203,6 @@
     app.midi.setLearning(enabled);
   });
   
-<<<<<<< HEAD
   // Morphing button handlers
   morphToLiftBtn?.addEventListener('click', () => {
     const currentSection = app.patternMorphing?.getCurrentSection() || 'Intro';
@@ -231,7 +218,6 @@
     const currentSection = app.patternMorphing?.getCurrentSection() || 'Intro';
     app.patternMorphing?.startMorphing(currentSection, 'Break', 4, 'easeInOut');
   });
-=======
   // Pattern variation button handlers
   patternABtn?.addEventListener('click', () => switchPattern(app, 'A'));
   patternBBtn?.addEventListener('click', () => switchPattern(app, 'B'));
@@ -242,7 +228,6 @@
   patternABtn?.addEventListener('dblclick', () => morphToPattern(app, 'A'));
   patternBBtn?.addEventListener('dblclick', () => morphToPattern(app, 'B'));
   patternCBtn?.addEventListener('dblclick', () => morphToPattern(app, 'C'));
->>>>>>> 34fe3a19
 
   const fileInput = document.createElement('input');
   fileInput.type = 'file';
