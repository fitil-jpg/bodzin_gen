'use strict';

// Import modules
import { AudioEngine } from './modules/audio-engine.js';
import { UIControls } from './modules/ui-controls.js';
import { TimelineRenderer } from './modules/timeline-renderer.js';
import { MidiHandler } from './modules/midi-handler.js';
import { StorageManager } from './modules/storage-manager.js';
import { StatusManager } from './modules/status-manager.js';
<<<<<<< HEAD
import { PresetManager } from './modules/preset-manager.js';
import { PresetLibraryUI } from './modules/preset-library-ui.js';
import { PresetManager } from './modules/preset-manager.js';
import { PresetLibraryUI } from './modules/preset-library-ui.js';
=======
import { PatternVariationManager } from './modules/pattern-variation-manager.js';
>>>>>>> 35f1db6f

import { 
  STEP_COUNT, 
  STEP_DURATION, 
  AUTOMATION_TRACK_DEFINITIONS,
  LFO_DEFINITIONS,
  CURVE_TYPES 
} from './utils/constants.js';
import { 
  createDefaultAutomation, 
  normalizeAutomationState,
  createSectionLayout 
} from './modules/automation-manager.js';

let appInstance = null;

document.addEventListener('DOMContentLoaded', () => {
  appInstance = createApp();
  initializeApp(appInstance);
  window.bodzinApp = appInstance;
});

function createApp() {
  return {
    // Core modules
    audio: null,
    uiControls: null,
    timeline: null,
    midi: null,
    storage: null,
    status: null,
<<<<<<< HEAD
    presetManager: null,
    presetLibraryUI: null,
    presetManager: null,
    presetLibraryUI: null,
=======
    patternVariation: null,
>>>>>>> 35f1db6f
    
    // State
    controlState: {},
    automation: createDefaultAutomation(STEP_COUNT),
    automationEvent: null,
    automationStep: 0,
    activeSection: null,
    presetName: 'Deep Default',
    
    // UI elements
    presetFileInput: null,
    
    // Waveform
    waveform: {
      canvas: document.getElementById('waveform'),
      ctx: null,
      analyser: null,
      dataArray: null,
      animationId: null,
      deviceRatio: window.devicePixelRatio || 1
    }
  };
}

async function initializeApp(app) {
  // Initialize modules
  app.storage = new StorageManager();
  app.status = new StatusManager();
  app.audio = new AudioEngine().initialize();
  app.patternVariation = new PatternVariationManager(app);
  app.uiControls = new UIControls(app);
  app.timeline = new TimelineRenderer(app);
  app.midi = new MidiHandler(app);
  app.presetManager = new PresetManager(app);
  app.presetLibraryUI = new PresetLibraryUI(app);
  app.presetManager = new PresetManager(app);
  app.presetLibraryUI = new PresetLibraryUI(app);

  // Initialize timeline
  app.timeline.initialize();

  // Configure transport
  app.audio.configureTransport();

  // Load stored state
  const storedControls = app.storage.loadControlState();
  const storedPreset = app.storage.loadPresetState();
  const externalPreset = typeof preset !== 'undefined' ? preset : null;
  const defaultState = app.uiControls.buildDefaultControlState();

  app.controlState = Object.assign({}, defaultState, storedControls);
  app.automation = normalizeAutomationState(app.automation, STEP_COUNT);

  if (externalPreset && externalPreset.controls) {
    Object.assign(app.controlState, externalPreset.controls);
  }
  if (storedPreset && storedPreset.controls) {
    Object.assign(app.controlState, storedPreset.controls);
  }
  if (externalPreset && externalPreset.automation) {
    applyAutomationPreset(app, externalPreset.automation);
  }
  if (storedPreset && storedPreset.automation) {
    applyAutomationPreset(app, storedPreset.automation);
  }

  // Render UI
  app.uiControls.render();
  setupButtons(app);
  setupWaveform(app);
  setupAutomationScheduling(app);
  
  // Initialize MIDI
  await app.midi.initialize();
  
<<<<<<< HEAD
  // Initialize preset manager
  app.presetManager.initialize();
=======
  // Setup keyboard shortcuts
  setupKeyboardShortcuts(app);
>>>>>>> 35f1db6f
  
  // Apply initial state
  applyAutomationForStep(app, 0);
  syncSectionState(app, 0);
  app.timeline.draw();
  app.status.set('Idle');
  
  // Initialize pattern variation status
  if (app.patternVariation) {
    updatePatternStatus(app, app.patternVariation.currentPattern);
  }
}

function setupButtons(app) {
  const startBtn = document.getElementById('startButton');
  const stopBtn = document.getElementById('stopButton');
  const savePresetBtn = document.getElementById('savePresetButton');
  const loadPresetBtn = document.getElementById('loadPresetButton');
  const exportMixBtn = document.getElementById('exportMixButton');
  const exportStemsBtn = document.getElementById('exportStemsButton');
  const midiToggle = document.getElementById('midiLearnToggle');
  
  // Pattern variation buttons
  const patternABtn = document.getElementById('patternAButton');
  const patternBBtn = document.getElementById('patternBButton');
  const patternCBtn = document.getElementById('patternCButton');
  const randomizeBtn = document.getElementById('randomizePatternButton');

  startBtn?.addEventListener('click', () => startPlayback(app));
  stopBtn?.addEventListener('click', () => stopPlayback(app));
  savePresetBtn?.addEventListener('click', () => app.presetLibraryUI.showSavePresetDialog());
  loadPresetBtn?.addEventListener('click', () => app.presetLibraryUI.open());
  exportMixBtn?.addEventListener('click', () => exportMix(app));
  exportStemsBtn?.addEventListener('click', () => exportStems(app));
  midiToggle?.addEventListener('change', event => {
    const enabled = Boolean(event.target.checked);
    app.midi.setLearning(enabled);
  });
  
  // Pattern variation button handlers
  patternABtn?.addEventListener('click', () => switchPattern(app, 'A'));
  patternBBtn?.addEventListener('click', () => switchPattern(app, 'B'));
  patternCBtn?.addEventListener('click', () => switchPattern(app, 'C'));
  randomizeBtn?.addEventListener('click', () => randomizeCurrentPattern(app));
  
  // Add double-click handlers for pattern morphing
  patternABtn?.addEventListener('dblclick', () => morphToPattern(app, 'A'));
  patternBBtn?.addEventListener('dblclick', () => morphToPattern(app, 'B'));
  patternCBtn?.addEventListener('dblclick', () => morphToPattern(app, 'C'));

  const fileInput = document.createElement('input');
  fileInput.type = 'file';
  fileInput.accept = 'application/json';
  fileInput.style.display = 'none';
  fileInput.addEventListener('change', event => {
    const file = event.target.files && event.target.files[0];
    if (!file) return;
    const reader = new FileReader();
    reader.onload = () => {
      try {
        const parsed = JSON.parse(reader.result);
        applyPreset(app, parsed);
        app.status.set(`Preset "${parsed.name || 'Imported'}" loaded`);
      } catch (err) {
        console.error('Preset parse failed', err);
        app.status.set('Preset load failed');
      } finally {
        fileInput.value = '';
      }
    };
    reader.readAsText(file);
  });
  document.body.appendChild(fileInput);
  app.presetFileInput = fileInput;
}

async function startPlayback(app, options = {}) {
  const startBtn = document.getElementById('startButton');
  const stopBtn = document.getElementById('stopButton');
  
  // Visual feedback
  if (startBtn) {
    startBtn.classList.add('loading');
    startBtn.disabled = true;
  }
  
  await ensureTransportRunning(app);
  
  if (startBtn) {
    startBtn.classList.remove('loading');
    startBtn.disabled = false;
  }
  
  if (stopBtn) {
    stopBtn.style.background = 'rgba(255, 73, 175, 0.1)';
    stopBtn.style.borderColor = '#ff49af';
  }
  
  if (!options.silent) {
    app.status.set('Playing');
  }
}

async function ensureTransportRunning(app) {
  if (Tone.Transport.state === 'started') {
    return false;
  }
  await Tone.start();
  await app.audio.startSequences();
  Tone.Transport.start();
  return true;
}

function stopPlayback(app) {
  const startBtn = document.getElementById('startButton');
  const stopBtn = document.getElementById('stopButton');
  
  // Visual feedback
  if (stopBtn) {
    stopBtn.style.background = 'rgba(255, 255, 255, 0.04)';
    stopBtn.style.borderColor = 'var(--border)';
  }
  
  if (startBtn) {
    startBtn.style.background = 'linear-gradient(135deg, var(--accent), #3d8bff)';
    startBtn.style.borderColor = 'rgba(73, 169, 255, 0.45)';
  }
  
  Tone.Transport.stop();
  Tone.Transport.position = 0;
  app.timeline.currentStep = 0;
  app.automationStep = 0;
  applyAutomationForStep(app, 0);
  syncSectionState(app, 0);
  app.timeline.draw();
  app.status.set('Stopped');
}

function triggerPresetLoad(app) {
  if (app.presetFileInput) {
    app.presetFileInput.click();
  }
}

function savePreset(app) {
  const name = prompt('Preset name', app.presetName || 'Deep Preset');
  if (!name) return;
  const payload = buildPresetPayload(app, name);
  const blob = new Blob([JSON.stringify(payload, null, 2)], { type: 'application/json' });
  const url = URL.createObjectURL(blob);
  const anchor = document.createElement('a');
  anchor.href = url;
  anchor.download = slugify(name) + '.json';
  document.body.appendChild(anchor);
  anchor.click();
  document.body.removeChild(anchor);
  URL.revokeObjectURL(url);
  app.presetName = name;
  app.storage.savePresetState(payload);
  app.status.set(`Preset "${name}" saved`);
}

function buildPresetPayload(app, name) {
  return {
    name,
    createdAt: new Date().toISOString(),
    controls: { ...app.controlState },
    automation: {
      tracks: app.automation.tracks.map(track => ({ id: track.id, values: [...track.values] })),
      sections: app.automation.sections.map(section => ({ ...section }))
    },
    midiMappings: { ...app.midi.mappings },
    patternVariations: app.patternVariation ? app.patternVariation.getPatternForPreset() : null
  };
}

function applyPreset(app, presetData) {
  if (!presetData || typeof presetData !== 'object') return;
  if (presetData.controls) {
    Object.entries(presetData.controls).forEach(([id, value]) => {
      const control = app.uiControls.getControlDefinition(id);
      if (control) {
        app.uiControls.setControlValue(control, value, { silent: true });
      }
    });
    app.storage.saveControlState(app.controlState);
  }
  if (presetData.automation) {
    applyAutomationPreset(app, presetData.automation);
    app.timeline.draw();
  }
  if (presetData.midiMappings) {
    app.midi.mappings = { ...presetData.midiMappings };
    app.midi.saveMappings();
  }
  if (presetData.patternVariations && app.patternVariation) {
    app.patternVariation.applyPatternFromPreset(presetData.patternVariations);
  }
  if (presetData.name) {
    app.presetName = presetData.name;
  }
  app.storage.savePresetState(buildPresetPayload(app, app.presetName));
  applyAutomationForStep(app, app.timeline.currentStep);
  syncSectionState(app, app.timeline.currentStep);
}

function applyAutomationPreset(app, automationData) {
  if (!automationData) return;
  const sections = sanitizePresetSections(automationData.sections, STEP_COUNT);
  const sanitizedAutomation = { ...automationData, sections };
  app.automation = normalizeAutomationState(sanitizedAutomation, STEP_COUNT);
}

function sanitizePresetSections(sections, stepCount = STEP_COUNT) {
  const totalSteps = Math.max(Math.floor(stepCount), 0);
  const maxIndex = totalSteps - 1;
  if (totalSteps <= 0) {
    return [];
  }

  const fallbackLayout = createSectionLayout(totalSteps);
  if (!fallbackLayout.length) {
    return [];
  }

  const fallbackDefault = fallbackLayout[0];
  const fallbackColor = fallbackDefault?.color || 'rgba(255, 255, 255, 0.04)';
  const fallbackName = fallbackDefault?.name || 'Section';

  const parsedSections = Array.isArray(sections)
    ? sections
        .map(section => {
          if (!section) {
            return null;
          }
          const startValue = Number(section.start);
          const endValue = Number(section.end);
          if (!Number.isFinite(startValue) || !Number.isFinite(endValue)) {
            return null;
          }
          const startBound = Math.min(startValue, endValue);
          const endBound = Math.max(startValue, endValue);
          const start = clamp(Math.round(startBound), 0, maxIndex);
          const end = clamp(Math.round(endBound), 0, maxIndex);
          if (end < start) {
            return null;
          }
          const trimmedName = typeof section.name === 'string' ? section.name.trim() : '';
          return {
            name: trimmedName || undefined,
            color: section.color,
            start,
            end
          };
        })
        .filter(Boolean)
        .sort((a, b) => a.start - b.start || a.end - b.end)
    : [];

  const result = [];

  const pushSection = (section) => {
    if (!result.length) {
      result.push({ ...section });
      return;
    }
    const previous = result[result.length - 1];
    if (previous.name === section.name && previous.color === section.color && previous.end + 1 >= section.start) {
      previous.end = Math.max(previous.end, section.end);
      return;
    }
    const normalizedStart = Math.max(section.start, previous.end + 1);
    const normalizedEnd = Math.max(section.end, normalizedStart);
    result.push({
      name: section.name,
      color: section.color,
      start: normalizedStart,
      end: normalizedEnd
    });
  };

  const appendFallbackRange = (from, to) => {
    if (from > to) {
      return;
    }
    fallbackLayout.forEach(fallback => {
      const overlapStart = Math.max(fallback.start, from);
      const overlapEnd = Math.min(fallback.end, to);
      if (overlapStart <= overlapEnd) {
        pushSection({
          name: fallback.name,
          color: fallback.color,
          start: overlapStart,
          end: overlapEnd
        });
      }
    });
  };

  const findFallbackForStep = (step) => {
    return fallbackLayout.find(section => step >= section.start && step <= section.end) || fallbackDefault;
  };

  let cursor = 0;
  parsedSections.forEach(section => {
    if (cursor > maxIndex) {
      return;
    }
    if (section.end < cursor) {
      return;
    }
    const safeStart = clamp(section.start, 0, maxIndex);
    const safeEnd = clamp(section.end, 0, maxIndex);
    if (safeStart > cursor) {
      appendFallbackRange(cursor, safeStart - 1);
      cursor = safeStart;
    }
    const sectionStart = Math.max(safeStart, cursor);
    const sectionEnd = Math.max(Math.min(safeEnd, maxIndex), sectionStart);
    const fallback = findFallbackForStep(sectionStart);
    const name = section.name || fallback?.name || fallbackName;
    const color = section.color || fallback?.color || fallbackColor;
    pushSection({ name, color, start: sectionStart, end: sectionEnd });
    cursor = sectionEnd + 1;
  });

  if (cursor <= maxIndex) {
    appendFallbackRange(cursor, maxIndex);
  }

  if (!result.length) {
    return fallbackLayout.map(section => ({ ...section }));
  }

  result[0].start = 0;
  result[result.length - 1].end = maxIndex;

  return result;
}

function setupWaveform(app) {
  if (!app.waveform.canvas) return;
  
  const resizeObserver = new ResizeObserver(() => {
    syncWaveformCanvas(app);
  });
  syncWaveformCanvas(app);
  resizeObserver.observe(app.waveform.canvas);
  
  // Create analyser for waveform visualization
  app.waveform.analyser = new Tone.Analyser('waveform', 1024);
  app.audio.master.connect(app.waveform.analyser);
  app.waveform.dataArray = new Uint8Array(app.waveform.analyser.size);
  
  startWaveformAnimation(app);
}

function syncWaveformCanvas(app) {
  const canvas = app.waveform.canvas;
  const ratio = window.devicePixelRatio || 1;
  const width = canvas.clientWidth * ratio;
  const height = canvas.clientHeight * ratio;
  if (canvas.width !== width || canvas.height !== height) {
    canvas.width = width;
    canvas.height = height;
  }
  app.waveform.deviceRatio = ratio;
}

function startWaveformAnimation(app) {
  if (app.waveform.animationId) {
    cancelAnimationFrame(app.waveform.animationId);
  }
  
  function animate() {
    if (app.waveform.analyser && app.waveform.ctx) {
      drawWaveform(app);
    }
    app.waveform.animationId = requestAnimationFrame(animate);
  }
  
  animate();
}

function drawWaveform(app) {
  const { canvas, ctx, analyser, dataArray } = app.waveform;
  if (!ctx || !analyser) return;
  
  const ratio = app.waveform.deviceRatio;
  const width = canvas.width;
  const height = canvas.height;
  
  ctx.clearRect(0, 0, width, height);
  
  analyser.getValue(dataArray);
  
  const barWidth = (width / dataArray.length) * 2.5;
  let x = 0;
  
  // Create gradient for waveform bars
  const gradient = ctx.createLinearGradient(0, 0, 0, height);
  gradient.addColorStop(0, 'rgba(73, 169, 255, 0.8)');
  gradient.addColorStop(0.5, 'rgba(255, 73, 175, 0.6)');
  gradient.addColorStop(1, 'rgba(148, 255, 73, 0.4)');
  
  ctx.fillStyle = gradient;
  
  for (let i = 0; i < dataArray.length; i++) {
    const barHeight = (dataArray[i] / 255) * height;
    const y = (height - barHeight) / 2;
    
    // Add some visual flair with rounded rectangles
    ctx.beginPath();
    ctx.roundRect(x, y, barWidth, barHeight, 2);
    ctx.fill();
    
    x += barWidth + 1;
  }
  
  // Add a subtle glow effect
  ctx.shadowColor = 'rgba(73, 169, 255, 0.3)';
  ctx.shadowBlur = 10;
  ctx.fillStyle = 'rgba(73, 169, 255, 0.1)';
  ctx.fillRect(0, 0, width, height);
  ctx.shadowBlur = 0;
}

function setupAutomationScheduling(app) {
  if (app.automationEvent) {
    Tone.Transport.clear(app.automationEvent);
  }
  app.activeSection = null;
  app.automationEvent = Tone.Transport.scheduleRepeat(time => {
    const step = app.automationStep % STEP_COUNT;
    app.timeline.currentStep = step;
    applyAutomationForStep(app, step, time);
    syncSectionState(app, step);
    requestAnimationFrame(() => app.timeline.draw());
    app.automationStep = (step + 1) % STEP_COUNT;
  }, STEP_DURATION);
}

function getSectionForStep(app, step) {
  const sections = app.automation.sections && app.automation.sections.length
    ? app.automation.sections
    : createSectionLayout(STEP_COUNT);
  return sections.find(section => step >= section.start && step <= section.end) || null;
}

function syncSectionState(app, step) {
  const section = getSectionForStep(app, step);
  app.audio.updateSectionPlayback(section);
  updateSectionLabel(app, step, section);
}

function updateSectionLabel(app, step, sectionOverride) {
  const section = sectionOverride || getSectionForStep(app, step);
  const sectionLabelEl = document.getElementById('sectionLabel');
  if (section && sectionLabelEl) {
    sectionLabelEl.textContent = `Section: ${section.name}`;
  } else if (sectionLabelEl) {
    sectionLabelEl.textContent = 'Section: Loop';
  }
}

function applyAutomationForStep(app, step, time) {
  if (!app.automation || !app.automation.tracks) return;
  
  // Apply pattern variation if enabled
  if (app.patternVariation) {
    const currentPattern = app.patternVariation.getCurrentPattern();
    if (currentPattern) {
      // Apply pattern-specific automation values
      currentPattern.tracks.forEach(patternTrack => {
        const automationTrack = app.automation.tracks.find(track => track.id === patternTrack.id);
        if (automationTrack && patternTrack.values[step] !== undefined) {
          // Apply the pattern value with any morphing or randomization
          let value = patternTrack.values[step];
          
          // Apply morphing if enabled
          if (app.patternVariation.morphingEnabled) {
            // This could be enhanced with actual morphing logic
            const morphProgress = (step / STEP_COUNT) % 1;
            // Simple morphing example - could be more sophisticated
            value = value * (1 + Math.sin(morphProgress * Math.PI * 2) * 0.1);
          }
          
          // Apply randomization if enabled
          if (app.patternVariation.randomizationEnabled) {
            const randomFactor = (Math.random() - 0.5) * app.patternVariation.randomizationAmount;
            value = clamp(value + randomFactor, 0, 1);
          }
          
          // Apply the value to the audio engine
          applyAutomationValue(app, patternTrack.id, value);
        }
      });
    }
  } else {
    // Fallback to original automation logic
    app.automation.tracks.forEach(track => {
      if (track.values[step] !== undefined) {
        applyAutomationValue(app, track.id, track.values[step]);
      }
    });
  }
}

function applyAutomationValue(app, trackId, value) {
  // Apply automation value to the appropriate audio parameter
  // This would need to be connected to the actual audio engine parameters
  if (app.audio && app.audio.applyAutomation) {
    app.audio.applyAutomation(trackId, value);
  }
}

async function exportMix(app) {
  await captureBuses(app, [
    { node: app.audio.master, label: 'mix' }
  ]);
  app.status.set('Mix export complete');
}

async function exportStems(app) {
  await captureBuses(app, [
    { node: app.audio.buses.drums, label: 'drums' },
    { node: app.audio.buses.bass, label: 'bass' },
    { node: app.audio.buses.lead, label: 'lead' },
    { node: app.audio.buses.fx, label: 'fx' }
  ]);
  app.status.set('Stem export complete');
}

async function captureBuses(app, buses) {
  const startedByExport = await ensureTransportRunning(app);
  const duration = Tone.Time(STEP_DURATION).toSeconds() * STEP_COUNT;
  const recorders = buses.map(info => {
    const recorder = new Tone.Recorder();
    info.node.connect(recorder);
    recorder.start();
    return { info, recorder };
  });
  await wait(duration);
  await Promise.all(recorders.map(async ({ info, recorder }) => {
    const blob = await recorder.stop();
    info.node.disconnect(recorder);
    downloadBlob(blob, `bodzin-${info.label}.wav`);
  }));
  if (startedByExport) {
    Tone.Transport.stop();
    Tone.Transport.position = 0;
    app.timeline.currentStep = 0;
    applyAutomationForStep(app, 0);
    syncSectionState(app, 0);
    app.timeline.draw();
  }
}

function wait(seconds) {
  return new Promise(resolve => setTimeout(resolve, seconds * 1000));
}

function downloadBlob(blob, filename) {
  const url = URL.createObjectURL(blob);
  const anchor = document.createElement('a');
  anchor.href = url;
  anchor.download = filename;
  document.body.appendChild(anchor);
  anchor.click();
  document.body.removeChild(anchor);
  URL.revokeObjectURL(url);
}

function slugify(name) {
  return name
    .toLowerCase()
    .replace(/[^a-z0-9]+/g, '-')
    .replace(/^-+|-+$/g, '') || 'preset';
}

function clamp(value, min, max) {
  return Math.min(Math.max(value, min), max);
}

function switchPattern(app, patternId) {
  if (!app.patternVariation) return;
  
  const success = app.patternVariation.switchPattern(patternId);
  if (success) {
    updatePatternButtons(app, patternId);
    updatePatternStatus(app, patternId);
    app.status.set(`Switched to Pattern ${patternId}`);
    
    // Update automation for current step
    applyAutomationForStep(app, app.timeline.currentStep);
    syncSectionState(app, app.timeline.currentStep);
    app.timeline.draw();
  }
}

function updatePatternStatus(app, patternId) {
  const patternStatusEl = document.getElementById('patternStatus');
  if (patternStatusEl) {
    patternStatusEl.textContent = `Pattern: ${patternId}`;
    
    // Add visual feedback
    patternStatusEl.style.color = '#49a9ff';
    patternStatusEl.style.transform = 'scale(1.1)';
    setTimeout(() => {
      patternStatusEl.style.color = '';
      patternStatusEl.style.transform = '';
    }, 300);
  }
}

function updatePatternButtons(app, activePatternId) {
  const patternButtons = {
    'A': document.getElementById('patternAButton'),
    'B': document.getElementById('patternBButton'),
    'C': document.getElementById('patternCButton')
  };
  
  Object.entries(patternButtons).forEach(([patternId, button]) => {
    if (button) {
      if (patternId === activePatternId) {
        button.classList.add('btn-primary');
        button.classList.remove('btn-outline');
      } else {
        button.classList.remove('btn-primary');
        button.classList.add('btn-outline');
      }
    }
  });
}

function randomizeCurrentPattern(app) {
  if (!app.patternVariation) return;
  
  const currentPattern = app.patternVariation.getCurrentPattern();
  if (currentPattern) {
    app.patternVariation.randomizePattern(currentPattern.id, 0.3);
    app.status.set(`Randomized Pattern ${currentPattern.id}`);
    
    // Update automation for current step
    applyAutomationForStep(app, app.timeline.currentStep);
    syncSectionState(app, app.timeline.currentStep);
    app.timeline.draw();
  }
}

function setupKeyboardShortcuts(app) {
  document.addEventListener('keydown', (event) => {
    // Only handle shortcuts when not typing in input fields
    if (event.target.tagName === 'INPUT' || event.target.tagName === 'TEXTAREA') {
      return;
    }
    
    switch (event.key.toLowerCase()) {
      case '1':
        switchPattern(app, 'A');
        break;
      case '2':
        switchPattern(app, 'B');
        break;
      case '3':
        switchPattern(app, 'C');
        break;
      case 'r':
        if (event.ctrlKey || event.metaKey) {
          event.preventDefault();
          randomizeCurrentPattern(app);
        }
        break;
      case 'm':
        if (event.ctrlKey || event.metaKey) {
          event.preventDefault();
          toggleMorphing(app);
        }
        break;
      case 'shift':
        // Hold shift for morphing mode
        if (app.patternVariation) {
          app.patternVariation.setMorphingEnabled(true);
        }
        break;
    }
  });
  
  document.addEventListener('keyup', (event) => {
    if (event.key === 'Shift' && app.patternVariation) {
      app.patternVariation.setMorphingEnabled(false);
    }
  });
}

function toggleMorphing(app) {
  if (!app.patternVariation) return;
  
  const currentMorphing = app.patternVariation.morphingEnabled;
  app.patternVariation.setMorphingEnabled(!currentMorphing);
  app.status.set(`Pattern morphing ${!currentMorphing ? 'enabled' : 'disabled'}`);
}

function morphToPattern(app, targetPatternId) {
  if (!app.patternVariation) return;
  
  const currentPattern = app.patternVariation.getCurrentPattern();
  if (!currentPattern || currentPattern.id === targetPatternId) return;
  
  app.status.set(`Morphing from Pattern ${currentPattern.id} to Pattern ${targetPatternId}`);
  
  // Start morphing animation
  let morphProgress = 0;
  const morphDuration = 2000; // 2 seconds
  const startTime = Date.now();
  
  function morphStep() {
    const elapsed = Date.now() - startTime;
    morphProgress = Math.min(elapsed / morphDuration, 1);
    
    // Create morphed pattern
    const morphedPattern = app.patternVariation.morphBetweenPatterns(
      currentPattern.id, 
      targetPatternId, 
      morphProgress
    );
    
    if (morphedPattern) {
      // Apply morphed pattern to automation
      morphedPattern.tracks.forEach(patternTrack => {
        const automationTrack = app.automation.tracks.find(track => track.id === patternTrack.id);
        if (automationTrack) {
          automationTrack.values = [...patternTrack.values];
        }
      });
      
      // Update timeline
      app.timeline.draw();
    }
    
    if (morphProgress < 1) {
      requestAnimationFrame(morphStep);
    } else {
      // Complete morphing by switching to target pattern
      switchPattern(app, targetPatternId);
      app.status.set(`Morphing complete - now using Pattern ${targetPatternId}`);
    }
  }
  
  morphStep();
}<|MERGE_RESOLUTION|>--- conflicted
+++ resolved
@@ -7,14 +7,11 @@
 import { MidiHandler } from './modules/midi-handler.js';
 import { StorageManager } from './modules/storage-manager.js';
 import { StatusManager } from './modules/status-manager.js';
-<<<<<<< HEAD
 import { PresetManager } from './modules/preset-manager.js';
 import { PresetLibraryUI } from './modules/preset-library-ui.js';
 import { PresetManager } from './modules/preset-manager.js';
 import { PresetLibraryUI } from './modules/preset-library-ui.js';
-=======
 import { PatternVariationManager } from './modules/pattern-variation-manager.js';
->>>>>>> 35f1db6f
 
 import { 
   STEP_COUNT, 
@@ -46,14 +43,11 @@
     midi: null,
     storage: null,
     status: null,
-<<<<<<< HEAD
     presetManager: null,
     presetLibraryUI: null,
     presetManager: null,
     presetLibraryUI: null,
-=======
     patternVariation: null,
->>>>>>> 35f1db6f
     
     // State
     controlState: {},
@@ -129,13 +123,10 @@
   // Initialize MIDI
   await app.midi.initialize();
   
-<<<<<<< HEAD
   // Initialize preset manager
   app.presetManager.initialize();
-=======
   // Setup keyboard shortcuts
   setupKeyboardShortcuts(app);
->>>>>>> 35f1db6f
   
   // Apply initial state
   applyAutomationForStep(app, 0);
