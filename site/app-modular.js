--- conflicted
+++ resolved
@@ -19,10 +19,8 @@
 import { MobileGestures } from './modules/mobile-gestures.js';
 import { PresetManager } from './modules/preset-manager.js';
 import { PresetLibraryUI } from './modules/preset-library-ui.js';
-<<<<<<< HEAD
 import { WolframUI } from './modules/wolfram-ui.js';
 import { WolframPatternManager } from './modules/wolfram-pattern-manager.js';
-=======
 import { HarmonicAnalysis } from './modules/harmonic-analysis.js';
 import { ScaleKeyManager } from './modules/scale-key-manager.js';
 import { ChordProgressionEngine } from './modules/chord-progression-engine.js';
@@ -32,7 +30,6 @@
 import { ScaleManager } from './modules/scale-manager.js';
 import { KeyManager } from './modules/key-manager.js';
 import { ChordProgressionManager } from './modules/chord-progression-manager.js';
->>>>>>> b4b65069
 
 import { 
   STEP_COUNT, 
@@ -468,10 +465,8 @@
   app.mobileGestures = new MobileGestures(app);
   app.presetManager = new PresetManager(app);
   app.presetLibraryUI = new PresetLibraryUI(app);
-<<<<<<< HEAD
   app.wolframPatterns = new WolframPatternManager(app);
   app.wolframUI = new WolframUI(app);
-=======
   
   // Initialize harmonic analysis modules
   app.musicTheoryUtils = new MusicTheoryUtils();
@@ -492,7 +487,6 @@
   app.scaleManager = new ScaleManager();
   app.keyManager = new KeyManager();
   app.chordProgressionManager = new ChordProgressionManager();
->>>>>>> b4b65069
 
   // Initialize timeline
   app.timeline.initialize();
