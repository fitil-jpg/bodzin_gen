'use strict';

const STEP_COUNT = 16;
const STEP_DURATION = '1m';
const LOOP_DURATION = Tone.Ticks(Tone.Time(STEP_DURATION).toTicks() * STEP_COUNT);
const STORAGE_KEYS = {
  controlState: 'bodzin.controlState',
  preset: 'bodzin.preset',
  midi: 'bodzin.midiMappings'
};

const SECTION_DEFINITIONS = [
  { name: 'Intro', color: 'rgba(73, 169, 255, 0.05)' },
  { name: 'Lift', color: 'rgba(255, 73, 175, 0.04)' },
  { name: 'Peak', color: 'rgba(148, 255, 73, 0.04)' },
  { name: 'Break', color: 'rgba(255, 180, 73, 0.05)' }
];

const DEFAULT_SECTION_LAYOUT = createSectionLayout(STEP_COUNT);

const AUTOMATION_TRACK_DEFINITIONS = [
  {
    id: 'leadFilter',
    label: 'Lead Filter',
    color: '#49a9ff',
    curve: [
      0.1, 0.12, 0.18, 0.24, 0.32, 0.38, 0.46, 0.52,
      0.6, 0.68, 0.76, 0.84, 0.88, 0.92, 0.96, 1
    ]
  },
  {
    id: 'fxSend',
    label: 'FX Send',
    color: '#ff49af',
    curve: [
      0.05, 0.08, 0.1, 0.14, 0.18, 0.22, 0.28, 0.32,
      0.35, 0.4, 0.46, 0.52, 0.58, 0.62, 0.68, 0.74
    ]
  },
  {
    id: 'bassFilter',
    label: 'Bass Filter',
    color: '#94ff49',
    curve: [
      0.24, 0.25, 0.26, 0.28, 0.34, 0.4, 0.48, 0.54,
      0.52, 0.46, 0.4, 0.34, 0.3, 0.28, 0.26, 0.24
    ]
  },
  {
    id: 'reverbDecay',
    label: 'Reverb Decay',
    color: '#ff6b35',
    curve: [
      0.3, 0.35, 0.4, 0.45, 0.5, 0.55, 0.6, 0.65,
      0.7, 0.75, 0.8, 0.85, 0.9, 0.95, 1, 0.95
    ]
  },
  {
    id: 'delayFeedback',
    label: 'Delay Feedback',
    color: '#4ecdc4',
    curve: [
      0.1, 0.15, 0.2, 0.25, 0.3, 0.35, 0.4, 0.45,
      0.5, 0.45, 0.4, 0.35, 0.3, 0.25, 0.2, 0.15
    ]
  },
  {
    id: 'bassDrive',
    label: 'Bass Drive',
    color: '#f7b731',
    curve: [
      0.2, 0.25, 0.3, 0.35, 0.4, 0.45, 0.5, 0.55,
      0.6, 0.65, 0.7, 0.75, 0.8, 0.75, 0.7, 0.65
    ]
  },
  {
    id: 'leadResonance',
    label: 'Lead Resonance',
    color: '#a55eea',
    curve: [
      0.1, 0.2, 0.3, 0.4, 0.5, 0.6, 0.7, 0.8,
      0.9, 1, 0.9, 0.8, 0.7, 0.6, 0.5, 0.4
    ]
  },
  {
    id: 'masterVolume',
    label: 'Master Volume',
    color: '#26de81',
    curve: [
      0.6, 0.65, 0.7, 0.75, 0.8, 0.85, 0.9, 0.95,
      1, 0.95, 0.9, 0.85, 0.8, 0.75, 0.7, 0.65
    ]
  }
];

const DEFAULT_AUTOMATION = createDefaultAutomation(STEP_COUNT);

const AUTOMATION_TRACK_ORDER = new Map(
  AUTOMATION_TRACK_DEFINITIONS.map((definition, index) => [definition.id, index])
);

<<<<<<< HEAD
// Pattern Variation System
const PATTERN_VARIATIONS = {
  kick: {
    A: [1, 0, 0, 0, 1, 0, 0, 0, 1, 0, 0, 0, 1, 0, 0, 0], // Default
    B: [1, 0, 0, 1, 0, 0, 1, 0, 0, 1, 0, 0, 1, 0, 0, 0], // Syncopated
    C: [1, 0, 1, 0, 1, 0, 1, 0, 1, 0, 1, 0, 1, 0, 1, 0], // Double time
    D: [1, 0, 0, 0, 0, 0, 1, 0, 0, 0, 0, 0, 1, 0, 0, 0]  // Half time
  },
  snare: {
    A: [0, 0, 0, 0, 0, 0, 1, 0, 0, 0, 0, 0, 0, 0, 1, 0], // Default
    B: [0, 0, 1, 0, 0, 0, 1, 0, 0, 0, 1, 0, 0, 0, 1, 0], // More hits
    C: [0, 0, 0, 0, 0, 0, 1, 0, 0, 0, 0, 0, 0, 0, 0, 0], // Sparse
    D: [0, 0, 0, 0, 0, 0, 1, 0, 0, 0, 0, 0, 1, 0, 1, 0]  // Roll
  },
  hats: {
    A: [0.6, 0, 0.45, 0, 0.7, 0.25, 0.5, 0.25, 0.65, 0, 0.45, 0, 0.75, 0.3, 0.55, 0.35], // Default
    B: [0.8, 0.4, 0.6, 0.2, 0.8, 0.4, 0.6, 0.2, 0.8, 0.4, 0.6, 0.2, 0.8, 0.4, 0.6, 0.2], // Dense
    C: [0.5, 0, 0, 0, 0.5, 0, 0, 0, 0.5, 0, 0, 0, 0.5, 0, 0, 0], // Sparse
    D: [0.7, 0.3, 0.5, 0.3, 0.7, 0.3, 0.5, 0.3, 0.7, 0.3, 0.5, 0.3, 0.7, 0.3, 0.5, 0.3]  // Steady
  },
  bass: {
    A: ['C2', null, 'G1', null, 'C2', 'D2', null, 'G1', 'C2', null, 'A1', null, 'C2', 'D2', null, 'G1'], // Default
    B: ['C2', 'G1', 'C2', 'G1', 'C2', 'D2', 'G1', 'D2', 'C2', 'G1', 'A1', 'G1', 'C2', 'D2', 'G1', 'D2'], // Dense
    C: ['C2', null, null, null, 'C2', null, null, null, 'C2', null, null, null, 'C2', null, null, null], // Sparse
    D: ['C2', 'E2', 'G2', 'A2', 'C2', 'E2', 'G2', 'A2', 'C2', 'E2', 'G2', 'A2', 'C2', 'E2', 'G2', 'A2']  // Arpeggio
  },
  lead: {
    A: [['E4', 'B4'], null, ['G4'], null, ['A4'], null, ['B4', 'D5'], null, ['E5'], null, ['G4'], null, ['A4', 'C5'], null, ['B4'], null], // Default
    B: [['E4', 'B4', 'G4'], ['A4'], ['G4', 'B4'], ['D5'], ['E5', 'G4'], ['A4'], ['B4', 'D5', 'E5'], ['G4'], ['E4', 'B4'], ['G4'], ['A4', 'C5'], ['B4'], ['E5', 'G4'], ['A4'], ['B4', 'D5'], ['E4']], // Dense
    C: [['E4'], null, null, null, ['A4'], null, null, null, ['E5'], null, null, null, ['A4'], null, null, null], // Sparse
    D: [['E4', 'G4', 'B4'], ['A4', 'C5'], ['G4', 'B4', 'D5'], ['E5', 'G4'], ['A4', 'C5', 'E5'], ['B4', 'D5'], ['G4', 'B4', 'E5'], ['A4', 'C5']] // Arpeggio
  },
  fx: {
    A: [0, 0, 0, 0, 0, 0, 1, 0, 0, 0, 0, 0, 0, 0, 1, 0], // Default
    B: [0, 0, 1, 0, 0, 0, 1, 0, 0, 0, 1, 0, 0, 0, 1, 0], // More hits
    C: [0, 0, 0, 0, 0, 0, 0, 0, 0, 0, 0, 0, 0, 0, 1, 0], // Sparse
    D: [1, 0, 0, 0, 1, 0, 0, 0, 1, 0, 0, 0, 1, 0, 0, 0]  // Quarter notes
  }
};

// Additional pattern variations for more complexity
const EXTENDED_PATTERN_VARIATIONS = {
  kick: {
    E: [1, 0, 0, 1, 0, 0, 1, 0, 0, 1, 0, 0, 1, 0, 0, 0], // Triplet feel
    F: [1, 0, 1, 0, 0, 1, 0, 0, 1, 0, 1, 0, 0, 1, 0, 0]  // Complex
  },
  snare: {
    E: [0, 0, 0, 0, 0, 0, 1, 0, 0, 0, 0, 0, 0, 0, 0, 0], // Single hit
    F: [0, 0, 1, 0, 0, 0, 1, 0, 0, 0, 1, 0, 0, 0, 1, 0]  // Roll pattern
  },
  hats: {
    E: [0.4, 0.2, 0.4, 0.2, 0.4, 0.2, 0.4, 0.2, 0.4, 0.2, 0.4, 0.2, 0.4, 0.2, 0.4, 0.2], // Steady 16ths
    F: [0.8, 0, 0.6, 0, 0.8, 0, 0.6, 0, 0.8, 0, 0.6, 0, 0.8, 0, 0.6, 0]  // Accented 8ths
  },
  bass: {
    E: ['C2', 'C2', 'C2', 'C2', 'C2', 'C2', 'C2', 'C2', 'C2', 'C2', 'C2', 'C2', 'C2', 'C2', 'C2', 'C2'], // Drone
    F: ['C2', 'E2', 'G2', 'A2', 'C2', 'E2', 'G2', 'A2', 'C2', 'E2', 'G2', 'A2', 'C2', 'E2', 'G2', 'A2']  // Arpeggio
  },
  lead: {
    E: [['C4', 'E4', 'G4'], ['A4', 'C5'], ['G4', 'B4'], ['E5', 'G5'], ['C4', 'E4', 'G4'], ['A4', 'C5'], ['G4', 'B4'], ['E5', 'G5']], // Chord progression
    F: [['E4'], ['F4'], ['G4'], ['A4'], ['B4'], ['C5'], ['D5'], ['E5'], ['D5'], ['C5'], ['B4'], ['A4'], ['G4'], ['F4'], ['E4'], ['D4']]  // Scale run
  },
  fx: {
    E: [0, 0, 0, 0, 0, 0, 0, 0, 0, 0, 0, 0, 0, 0, 0, 0], // Silent
    F: [1, 1, 1, 1, 1, 1, 1, 1, 1, 1, 1, 1, 1, 1, 1, 1]  // Constant
  }
};

const PATTERN_VARIATION_CONFIG = {
  enabled: true,
  randomization: {
    enabled: true,
    intensity: 0.3, // 0-1, how much to randomize
    frequency: 0.1  // 0-1, how often to randomize
  },
  abPatterns: {
    enabled: true,
    switchProbability: 0.2, // 0-1, probability of switching A/B patterns
    currentPattern: 'A' // Current active pattern
  },
  probabilityTriggers: {
    enabled: true,
    skipProbability: 0.1, // 0-1, probability of skipping a step
    accentProbability: 0.15, // 0-1, probability of accenting a step
    accentMultiplier: 1.5 // Multiplier for accented steps
  }
=======
const LFO_DEFINITIONS = [
  {
    id: 'lfo1',
    label: 'LFO 1',
    color: '#ff6b6b',
    rate: 0.5, // Hz
    depth: 0.3,
    waveform: 'sine',
    target: 'leadFilter',
    enabled: true
  },
  {
    id: 'lfo2',
    label: 'LFO 2',
    color: '#4ecdc4',
    rate: 0.25, // Hz
    depth: 0.2,
    waveform: 'triangle',
    target: 'fxSend',
    enabled: false
  },
  {
    id: 'lfo3',
    label: 'LFO 3',
    color: '#45b7d1',
    rate: 1.0, // Hz
    depth: 0.15,
    waveform: 'square',
    target: 'bassFilter',
    enabled: false
  },
  {
    id: 'lfo4',
    label: 'LFO 4',
    color: '#96ceb4',
    rate: 0.125, // Hz
    depth: 0.25,
    waveform: 'sawtooth',
    target: 'reverbDecay',
    enabled: false
  }
];

const CURVE_TYPES = {
  LINEAR: 'linear',
  BEZIER: 'bezier',
  EXPONENTIAL: 'exponential',
  LOGARITHMIC: 'logarithmic',
  SINE: 'sine'
>>>>>>> bef3ec8e
};

function createSectionLayout(stepCount = STEP_COUNT) {
  const totalSteps = Math.max(Math.floor(stepCount), 0);
  if (totalSteps <= 0) {
    return [];
  }

  const definitions = SECTION_DEFINITIONS.slice(0, Math.min(SECTION_DEFINITIONS.length, totalSteps));
  if (!definitions.length) {
    return [
      { name: 'Loop', start: 0, end: totalSteps - 1, color: 'rgba(255, 255, 255, 0.04)' }
    ];
  }

  const sectionCount = definitions.length;
  const baseLength = Math.floor(totalSteps / sectionCount);
  const remainder = totalSteps % sectionCount;

  let cursor = 0;
  return definitions.map((definition, index) => {
    const extra = index < remainder ? 1 : 0;
    const length = Math.max(baseLength + extra, 1);
    const start = cursor;
    let end = start + length - 1;
    if (index === sectionCount - 1 || end >= totalSteps - 1) {
      end = totalSteps - 1;
    }
    cursor = end + 1;
    return {
      name: definition.name,
      color: definition.color,
      start,
      end
    };
  });
}

function createAutomationTrack(definition, stepCount = STEP_COUNT) {
  return {
    id: definition.id,
    label: definition.label,
    color: definition.color,
    values: normalizeAutomationValues(definition.curve || [], stepCount, definition.curveType),
    curveType: definition.curveType || CURVE_TYPES.LINEAR,
    lfo: definition.lfo || null,
    breakpoints: definition.breakpoints || []
  };
}

function createDefaultAutomation(stepCount = STEP_COUNT) {
  return {
    tracks: AUTOMATION_TRACK_DEFINITIONS.map(definition => createAutomationTrack(definition, stepCount)),
    sections: createSectionLayout(stepCount)
  };
}

const SECTION_SEQUENCE_ACTIVITY = {
  Intro: { drums: true, bass: false, lead: false, fx: false },
  Lift: { drums: true, bass: true, lead: false, fx: true },
  Peak: { drums: true, bass: true, lead: true, fx: true },
  Break: { drums: true, bass: false, lead: false, fx: true }
};

const CONTROL_SCHEMA = [
  {
    group: 'Transport',
    description: 'Tempo and groove foundation.',
    controls: [
      {
        id: 'tempo',
        label: 'Tempo',
        type: 'range',
        min: 110,
        max: 136,
        step: 1,
        default: 124,
        format: value => `${Math.round(value)} BPM`,
        apply: (value) => Tone.Transport.bpm.rampTo(value, 0.1)
      },
      {
        id: 'swing',
        label: 'Swing Amount',
        type: 'range',
        min: 0,
        max: 0.45,
        step: 0.01,
        default: 0.08,
        format: value => `${Math.round(value * 100)}%`,
        apply: (value) => {
          Tone.Transport.swing = value;
          Tone.Transport.swingSubdivision = '8n';
        }
      }
    ]
  },
  {
    group: 'Bus Levels',
    description: 'Mix bus trims for the core stems.',
    controls: [
      {
        id: 'drumLevel',
        label: 'Drums Level',
        type: 'range',
        min: -24,
        max: 6,
        step: 0.5,
        default: -4,
        format: formatDb,
        apply: (value, app) => setBusLevel(app.audio.buses.drums, value)
      },
      {
        id: 'bassLevel',
        label: 'Bass Level',
        type: 'range',
        min: -24,
        max: 6,
        step: 0.5,
        default: -6,
        format: formatDb,
        apply: (value, app) => setBusLevel(app.audio.buses.bass, value)
      },
      {
        id: 'leadLevel',
        label: 'Lead Level',
        type: 'range',
        min: -24,
        max: 6,
        step: 0.5,
        default: -3,
        format: formatDb,
        apply: (value, app) => setBusLevel(app.audio.buses.lead, value)
      },
      {
        id: 'fxLevel',
        label: 'FX Return',
        type: 'range',
        min: -24,
        max: 6,
        step: 0.5,
        default: -8,
        format: formatDb,
        apply: (value, app) => setBusLevel(app.audio.buses.fx, value)
      }
    ]
  },
  {
    group: 'Bass Synth',
    description: 'Low-end sculpting.',
    controls: [
      {
        id: 'bassFilterBase',
        label: 'Filter Base',
        type: 'range',
        min: 80,
        max: 420,
        step: 1,
        default: 140,
        format: formatHz,
        affectsAutomation: true,
        apply: (value, app) => {
          app.audio.nodes.bassFilter.frequency.value = value;
        }
      },
      {
        id: 'bassFilterMod',
        label: 'Filter Movement',
        type: 'range',
        min: 0,
        max: 520,
        step: 1,
        default: 260,
        format: value => `${Math.round(value)} Hz`,
        affectsAutomation: true,
        apply: () => {}
      },
      {
        id: 'bassResonance',
        label: 'Resonance',
        type: 'range',
        min: 0.3,
        max: 1.5,
        step: 0.01,
        default: 0.7,
        format: value => value.toFixed(2),
        apply: (value, app) => {
          app.audio.nodes.bassFilter.Q.value = value * 6;
        }
      },
      {
        id: 'bassDrive',
        label: 'Drive',
        type: 'range',
        min: 0,
        max: 1,
        step: 0.01,
        default: 0.35,
        format: value => `${Math.round(value * 100)}%`,
        apply: (value, app) => {
          app.audio.nodes.bassDrive.wet.value = value;
        }
      }
    ]
  },
  {
    group: 'Lead Synth',
    description: 'Top line motion and tone.',
    controls: [
      {
        id: 'leadWave',
        label: 'Waveform',
        type: 'select',
        options: [
          { value: 'sawtooth', label: 'Saw' },
          { value: 'square', label: 'Square' },
          { value: 'triangle', label: 'Triangle' }
        ],
        default: 'sawtooth',
        apply: (value, app) => {
          app.audio.instruments.lead.set({ oscillator: { type: value } });
        }
      },
      {
        id: 'leadFilterBase',
        label: 'Filter Base',
        type: 'range',
        min: 240,
        max: 2200,
        step: 1,
        default: 520,
        format: formatHz,
        affectsAutomation: true,
        apply: (value, app) => {
          app.audio.nodes.leadFilter.frequency.value = value;
        }
      },
      {
        id: 'leadFilterMod',
        label: 'Filter Movement',
        type: 'range',
        min: 0,
        max: 5200,
        step: 1,
        default: 2600,
        format: value => `${Math.round(value)} Hz`,
        affectsAutomation: true,
        apply: () => {}
      },
      {
        id: 'leadDetune',
        label: 'Detune',
        type: 'range',
        min: -12,
        max: 12,
        step: 0.1,
        default: 3,
        format: value => `${value.toFixed(1)} cents`,
        apply: (value, app) => {
          app.audio.instruments.lead.set({ detune: value });
        }
      },
      {
        id: 'leadFxSend',
        label: 'FX Send',
        type: 'range',
        min: 0,
        max: 1,
        step: 0.01,
        default: 0.45,
        format: value => `${Math.round(value * 100)}%`,
        affectsAutomation: true,
        apply: (value, app) => {
          app.audio.nodes.leadFxSend.gain.value = value;
        }
      }
    ]
  },
  {
    group: 'Distortion & Overdrive',
    description: 'Harmonic saturation and drive effects.',
    controls: [
      {
        id: 'leadDistortion',
        label: 'Lead Distortion',
        type: 'range',
        min: 0,
        max: 1,
        step: 0.01,
        default: 0.2,
        format: value => `${Math.round(value * 100)}%`,
        affectsAutomation: true,
        apply: (value, app) => {
          app.audio.nodes.leadDistortion.distortion = value;
        }
      },
      {
        id: 'leadOverdrive',
        label: 'Lead Overdrive',
        type: 'range',
        min: 0,
        max: 1,
        step: 0.01,
        default: 0.3,
        format: value => `${Math.round(value * 100)}%`,
        affectsAutomation: true,
        apply: (value, app) => {
          app.audio.nodes.leadOverdrive.drive = value;
        }
      },
      {
        id: 'drumDistortion',
        label: 'Drum Distortion',
        type: 'range',
        min: 0,
        max: 1,
        step: 0.01,
        default: 0.15,
        format: value => `${Math.round(value * 100)}%`,
        affectsAutomation: true,
        apply: (value, app) => {
          app.audio.nodes.drumDistortion.distortion = value;
        }
      },
      {
        id: 'masterOverdrive',
        label: 'Master Overdrive',
        type: 'range',
        min: 0,
        max: 1,
        step: 0.01,
        default: 0.1,
        format: value => `${Math.round(value * 100)}%`,
        affectsAutomation: true,
        apply: (value, app) => {
          app.audio.nodes.masterOverdrive.drive = value;
        }
      }
    ]
  },
  {
    group: 'Ambience',
    description: 'Delay and space design.',
    controls: [
      {
        id: 'delayTime',
        label: 'Delay Time',
        type: 'select',
        options: [
          { value: '8n', label: '1/8' },
          { value: '8t', label: '1/8T' },
          { value: '4n', label: '1/4' }
        ],
        default: '8n',
        apply: (value, app) => {
          app.audio.nodes.delay.delayTime.value = value;
        }
      },
      {
        id: 'delayFeedback',
        label: 'Delay Feedback',
        type: 'range',
        min: 0,
        max: 0.8,
        step: 0.01,
        default: 0.38,
        format: value => `${Math.round(value * 100)}%`,
        apply: (value, app) => {
          app.audio.nodes.delay.feedback.value = value;
        }
      },
      {
        id: 'delayMix',
        label: 'Delay Mix',
        type: 'range',
        min: 0,
        max: 1,
        step: 0.01,
        default: 0.3,
        format: value => `${Math.round(value * 100)}%`,
        apply: (value, app) => {
          app.audio.nodes.delay.wet.value = value;
        }
      },
      {
        id: 'reverbDecay',
        label: 'Reverb Decay',
        type: 'range',
        min: 0.5,
        max: 12,
        step: 0.1,
        default: 6,
        format: value => `${value.toFixed(1)} s`,
        apply: (value, app) => {
          app.audio.nodes.reverb.decay = value;
        }
      },
      {
        id: 'reverbMix',
        label: 'Reverb Mix',
        type: 'range',
        min: 0,
        max: 1,
        step: 0.01,
        default: 0.28,
        format: value => `${Math.round(value * 100)}%`,
        apply: (value, app) => {
          app.audio.nodes.reverb.wet.value = value;
        }
      }
    ]
  },
  {
<<<<<<< HEAD
    group: 'Pattern Variations',
    description: 'Randomization and pattern switching for dynamic arrangements.',
    controls: [
      {
        id: 'patternVariationsEnabled',
        label: 'Enable Variations',
        type: 'select',
        options: [
          { value: 'true', label: 'On' },
          { value: 'false', label: 'Off' }
        ],
        default: 'true',
        apply: (value, app) => {
          app.patternVariations.enabled = value === 'true';
        }
      },
      {
        id: 'randomizationIntensity',
        label: 'Random Intensity',
        type: 'range',
        min: 0,
        max: 1,
        step: 0.01,
        default: 0.3,
        format: value => `${Math.round(value * 100)}%`,
        apply: (value, app) => {
          app.patternVariations.randomization.intensity = value;
        }
      },
      {
        id: 'randomizationFrequency',
        label: 'Random Frequency',
        type: 'range',
        min: 0,
        max: 1,
        step: 0.01,
        default: 0.1,
        format: value => `${Math.round(value * 100)}%`,
        apply: (value, app) => {
          app.patternVariations.randomization.frequency = value;
        }
      },
      {
        id: 'abPatternSwitch',
        label: 'A/B Switch Prob',
        type: 'range',
        min: 0,
        max: 1,
        step: 0.01,
        default: 0.2,
        format: value => `${Math.round(value * 100)}%`,
        apply: (value, app) => {
          app.patternVariations.abPatterns.switchProbability = value;
        }
      },
      {
        id: 'skipProbability',
        label: 'Skip Probability',
        type: 'range',
        min: 0,
        max: 0.5,
        step: 0.01,
        default: 0.1,
        format: value => `${Math.round(value * 100)}%`,
        apply: (value, app) => {
          app.patternVariations.probabilityTriggers.skipProbability = value;
        }
      },
      {
        id: 'accentProbability',
        label: 'Accent Probability',
        type: 'range',
        min: 0,
        max: 0.5,
        step: 0.01,
        default: 0.15,
        format: value => `${Math.round(value * 100)}%`,
        apply: (value, app) => {
          app.patternVariations.probabilityTriggers.accentProbability = value;
        }
      },
      {
        id: 'patternVariationReset',
        label: 'Reset Patterns',
        type: 'select',
        options: [
          { value: 'reset', label: 'Reset to A' },
          { value: 'random', label: 'Random All' }
        ],
        default: 'reset',
        apply: (value, app) => {
          if (value === 'reset') {
            Object.keys(app.patternVariations.currentPatterns).forEach(instrument => {
              app.patternVariations.currentPatterns[instrument] = 'A';
            });
            app.patternVariations.abPatterns.currentPattern = 'A';
          } else if (value === 'random') {
            const patterns = ['A', 'B', 'C', 'D'];
            Object.keys(app.patternVariations.currentPatterns).forEach(instrument => {
              app.patternVariations.currentPatterns[instrument] = patterns[Math.floor(Math.random() * patterns.length)];
            });
            app.patternVariations.abPatterns.currentPattern = patterns[Math.floor(Math.random() * patterns.length)];
          }
          rebuildSequencesWithVariations(app);
          drawTimeline(app);
        }
      },
      {
        id: 'accentMultiplier',
        label: 'Accent Multiplier',
        type: 'range',
        min: 1,
        max: 3,
        step: 0.1,
        default: 1.5,
        format: value => `${value.toFixed(1)}x`,
        apply: (value, app) => {
          app.patternVariations.probabilityTriggers.accentMultiplier = value;
=======
    group: 'Sidechain Compression',
    description: 'Duck bass and lead when kick hits.',
    controls: [
      {
        id: 'sidechainEnabled',
        label: 'Enable Sidechain',
        type: 'select',
        options: [
          { value: 'off', label: 'Off' },
          { value: 'on', label: 'On' }
        ],
        default: 'on',
        apply: (value, app) => {
          app.audio.sidechainEnabled = value === 'on';
          app.audio.updateSidechainRouting();
        }
      },
      {
        id: 'sidechainThreshold',
        label: 'Threshold',
        type: 'range',
        min: -40,
        max: 0,
        step: 1,
        default: -24,
        format: formatDb,
        affectsAutomation: true,
        apply: (value, app) => {
          app.audio.nodes.sidechainCompressor.threshold.value = value;
        }
      },
      {
        id: 'sidechainRatio',
        label: 'Ratio',
        type: 'range',
        min: 1,
        max: 20,
        step: 0.1,
        default: 4,
        format: value => `${value.toFixed(1)}:1`,
        affectsAutomation: true,
        apply: (value, app) => {
          app.audio.nodes.sidechainCompressor.ratio.value = value;
        }
      },
      {
        id: 'sidechainAttack',
        label: 'Attack',
        type: 'range',
        min: 0.001,
        max: 0.1,
        step: 0.001,
        default: 0.003,
        format: value => `${(value * 1000).toFixed(1)} ms`,
        affectsAutomation: true,
        apply: (value, app) => {
          app.audio.nodes.sidechainCompressor.attack.value = value;
        }
      },
      {
        id: 'sidechainRelease',
        label: 'Release',
        type: 'range',
        min: 0.01,
        max: 2,
        step: 0.01,
        default: 0.1,
        format: value => `${(value * 1000).toFixed(0)} ms`,
        affectsAutomation: true,
        apply: (value, app) => {
          app.audio.nodes.sidechainCompressor.release.value = value;
        }
      },
      {
        id: 'sidechainAmount',
        label: 'Amount',
        type: 'range',
        min: 0,
        max: 1,
        step: 0.01,
        default: 0.8,
        format: value => `${Math.round(value * 100)}%`,
        affectsAutomation: true,
        apply: (value, app) => {
          app.audio.nodes.sidechainGain.gain.value = value;
>>>>>>> bef3ec8e
        }
      }
    ]
  }
];

let appInstance = null;

document.addEventListener('DOMContentLoaded', () => {
  appInstance = createApp();
  initializeApp(appInstance);
  window.bodzinApp = appInstance;
  
  // Add mobile-specific optimizations
  setupMobileOptimizations(appInstance);
});

function setupMobileOptimizations(app) {
  // Prevent zoom on double tap
  let lastTouchEnd = 0;
  document.addEventListener('touchend', (event) => {
    const now = (new Date()).getTime();
    if (now - lastTouchEnd <= 300) {
      event.preventDefault();
    }
    lastTouchEnd = now;
  }, false);

  // Optimize for mobile performance
  if (window.innerWidth <= 768) {
    // Reduce animation frequency on mobile
    const originalDrawTimeline = drawTimeline;
    let drawTimeout = null;
    drawTimeline = (app) => {
      if (drawTimeout) {
        clearTimeout(drawTimeout);
      }
      drawTimeout = setTimeout(() => originalDrawTimeline(app), 16); // ~60fps
    };

    // Optimize canvas rendering
    const canvas = app.timeline.canvas;
    if (canvas) {
      canvas.style.willChange = 'transform';
      canvas.style.transform = 'translateZ(0)'; // Force hardware acceleration
    }
  }

  // Add mobile-specific keyboard shortcuts
  document.addEventListener('keydown', (event) => {
    if (event.target.tagName === 'INPUT' || event.target.tagName === 'SELECT') {
      return; // Don't interfere with form inputs
    }

    switch (event.key) {
      case ' ':
        event.preventDefault();
        if (Tone.Transport.state === 'started') {
          stopPlayback(app);
        } else {
          startPlayback(app);
        }
        break;
      case 'Escape':
        if (app.midi.learning) {
          setMidiLearn(app, false);
        }
        break;
      case '=':
      case '+':
        if (event.ctrlKey || event.metaKey) {
          event.preventDefault();
          app.timeline.zoom = Math.min(app.timeline.zoom + app.timeline.zoomStep, app.timeline.maxZoom);
          updateZoomLevel(app);
          drawTimeline(app);
        }
        break;
      case '-':
        if (event.ctrlKey || event.metaKey) {
          event.preventDefault();
          app.timeline.zoom = Math.max(app.timeline.zoom - app.timeline.zoomStep, app.timeline.minZoom);
          updateZoomLevel(app);
          drawTimeline(app);
        }
        break;
      case '0':
        if (event.ctrlKey || event.metaKey) {
          event.preventDefault();
          app.timeline.zoom = 1.0;
          app.timeline.pan = 0;
          updateZoomLevel(app);
          drawTimeline(app);
        }
        break;
      case 'Home':
        event.preventDefault();
        app.timeline.pan = -getMaxPan(app);
        drawTimeline(app);
        break;
      case 'End':
        event.preventDefault();
        app.timeline.pan = 0;
        drawTimeline(app);
        break;
      case 'ArrowLeft':
        if (event.ctrlKey || event.metaKey) {
          event.preventDefault();
          const stepWidth = (app.timeline.canvas.clientWidth / STEP_COUNT) * app.timeline.zoom;
          app.timeline.pan = Math.max(app.timeline.pan - stepWidth * 0.1, -getMaxPan(app));
          drawTimeline(app);
        }
        break;
      case 'ArrowRight':
        if (event.ctrlKey || event.metaKey) {
          event.preventDefault();
          const stepWidth = (app.timeline.canvas.clientWidth / STEP_COUNT) * app.timeline.zoom;
          app.timeline.pan = Math.min(app.timeline.pan + stepWidth * 0.1, 0);
          drawTimeline(app);
        }
        break;
    }
  });

  // Handle orientation changes
  window.addEventListener('orientationchange', () => {
    setTimeout(() => {
      syncTimelineCanvas(app);
      drawTimeline(app);
    }, 100);
  });

  // Handle resize events with debouncing
  let resizeTimeout;
  window.addEventListener('resize', () => {
    clearTimeout(resizeTimeout);
    resizeTimeout = setTimeout(() => {
      syncTimelineCanvas(app);
      drawTimeline(app);
    }, 150);
  });
}

function createApp() {
  return {
    audio: null,
    controls: new Map(),
    controlState: {},
    automation: cloneAutomation(DEFAULT_AUTOMATION),
    automationEvent: null,
    automationStep: 0,
    activeSection: null,
    midi: {
      access: null,
      mappings: loadMidiMappings(),
      learning: false,
      pendingControl: null
    },
    presetName: 'Deep Default',
    timeline: {
      canvas: document.getElementById('timeline'),
      ctx: null,
      currentStep: 0,
      deviceRatio: window.devicePixelRatio || 1,
      zoom: 1.0,
      pan: 0,
      minZoom: 0.1,
      maxZoom: 10.0,
      zoomStep: 0.1,
      isDragging: false,
      lastPanX: 0,
      snapToGrid: true,
      gridSize: 1,
      showRuler: true,
      rulerHeight: 30
    },
    waveform: {
      canvas: document.getElementById('waveform'),
      ctx: null,
      analyser: null,
      dataArray: null,
      animationId: null,
      deviceRatio: window.devicePixelRatio || 1
    },
    statusEl: document.getElementById('status'),
    sectionLabelEl: document.getElementById('sectionLabel'),
    statusTimer: null,
    presetFileInput: null,
<<<<<<< HEAD
    patternVariations: {
      enabled: true,
      randomization: {
        enabled: true,
        intensity: 0.3,
        frequency: 0.1
      },
      abPatterns: {
        enabled: true,
        switchProbability: 0.2,
        currentPattern: 'A'
      },
      probabilityTriggers: {
        enabled: true,
        skipProbability: 0.1,
        accentProbability: 0.15,
        accentMultiplier: 1.5
      },
      currentPatterns: {
        kick: 'A',
        snare: 'A',
        hats: 'A',
        bass: 'A',
        lead: 'A',
        fx: 'A'
      },
      lastVariationStep: 0
=======
    particles: [],
    lastParticleTime: 0,
    leds: {
      drums: document.getElementById('led-drums'),
      bass: document.getElementById('led-bass'),
      lead: document.getElementById('led-lead'),
      fx: document.getElementById('led-fx')
>>>>>>> bef3ec8e
    }
  };
}

function initializeApp(app) {
  if (!app.timeline.canvas) {
    console.warn('Timeline canvas missing.');
    return;
  }

  // Show mobile loading indicator
  const mobileLoading = document.getElementById('mobile-loading');
  if (mobileLoading && window.innerWidth <= 768) {
    mobileLoading.style.display = 'flex';
  }

  app.timeline.ctx = app.timeline.canvas.getContext('2d');
  app.waveform.ctx = app.waveform.canvas.getContext('2d');
  app.audio = initializeAudioGraph();
  configureTransport();

  const storedControls = loadControlState();
  const storedPreset = loadPresetState();
  const externalPreset = typeof preset !== 'undefined' ? preset : null;
  const defaultState = buildDefaultControlState();

  app.controlState = Object.assign({}, defaultState, storedControls);
  app.automation = normalizeAutomationState(app.automation, STEP_COUNT);
  
  // Initialize pattern variations
  if (storedPreset && storedPreset.patternVariations) {
    app.patternVariations = Object.assign({}, app.patternVariations, storedPreset.patternVariations);
  }

  if (externalPreset && externalPreset.controls) {
    Object.assign(app.controlState, externalPreset.controls);
  }
  if (storedPreset && storedPreset.controls) {
    Object.assign(app.controlState, storedPreset.controls);
  }
  if (externalPreset && externalPreset.automation) {
    applyAutomationPreset(app, externalPreset.automation);
  }
  if (storedPreset && storedPreset.automation) {
    applyAutomationPreset(app, storedPreset.automation);
  }

  renderControlInterface(app);
  setupButtons(app);
  setupTimeline(app);
  setupTimelineControls(app);
  setupWaveform(app);
  setupAutomationScheduling(app);
  setupMidi(app);
  applyAutomationForStep(app, 0);
  syncSectionState(app, 0);
  updateLEDIndicators(app, getSectionForStep(app, 0));
  drawTimeline(app);
  setStatus(app, 'Idle');

  // Hide mobile loading indicator
  if (mobileLoading) {
    setTimeout(() => {
      mobileLoading.style.display = 'none';
    }, 500);
  }
}

function configureTransport() {
  Tone.Transport.bpm.value = 124;
  Tone.Transport.loop = true;
  Tone.Transport.loopStart = 0;
  Tone.Transport.loopEnd = LOOP_DURATION;
  Tone.Transport.swing = 0.08;
  Tone.Transport.swingSubdivision = '8n';
}

function initializeAudioGraph() {
  const masterGain = new Tone.Gain(0.9);
  const limiter = new Tone.Limiter(-1);
  masterGain.connect(limiter);
  limiter.toDestination();

  const buses = {
    drums: new Tone.Gain(0.8),
    bass: new Tone.Gain(0.8),
    lead: new Tone.Gain(0.8),
    fx: new Tone.Gain(0.5)
  };
  Object.values(buses).forEach(bus => bus.connect(masterGain));

  const delay = new Tone.FeedbackDelay('8n', 0.38);
  const reverb = new Tone.Reverb({ decay: 6, wet: 0.28, preDelay: 0.02 });
  const leadFilter = new Tone.Filter(520, 'lowpass', -12);
  const leadFxSend = new Tone.Gain(0.45);
  const bassFilter = new Tone.Filter(140, 'lowpass', -12);
  const bassDrive = new Tone.Distortion(0.35);

  buses.fx.connect(delay);
  buses.fx.connect(reverb);
  delay.connect(masterGain);
  reverb.connect(masterGain);

  const kick = new Tone.MembraneSynth({
    pitchDecay: 0.05,
    octaves: 4,
    oscillator: { type: 'sine' },
    envelope: { attack: 0.001, decay: 0.28, sustain: 0.0001, release: 0.2 }
  }).connect(buses.drums);

  const snare = new Tone.NoiseSynth({
    noise: { type: 'white' },
    envelope: { attack: 0.001, decay: 0.2, sustain: 0 }
  }).connect(buses.drums);

  const hats = new Tone.MetalSynth({
    frequency: 320,
    envelope: { attack: 0.001, decay: 0.09, release: 0.12 },
    harmonicity: 5.1,
    modulationIndex: 32,
    resonance: 3000,
    octaves: 1.3
  }).connect(buses.drums);

  const bass = new Tone.MonoSynth({
    oscillator: { type: 'square' },
    filter: { type: 'lowpass', rolloff: -12 },
    filterEnvelope: { attack: 0.01, decay: 0.2, sustain: 0.4, release: 0.6 },
    envelope: { attack: 0.005, decay: 0.25, sustain: 0.6, release: 0.4 }
  });
  bass.chain(bassDrive, bassFilter, buses.bass);

  const lead = new Tone.PolySynth(Tone.Synth, {
    maxPolyphony: 4,
    oscillator: { type: 'sawtooth' },
    envelope: { attack: 0.02, decay: 0.35, sustain: 0.4, release: 0.7 }
  });
  lead.connect(leadFilter);
  leadFilter.connect(buses.lead);
  leadFilter.connect(leadFxSend);
  leadFxSend.connect(buses.fx);

  const noiseFx = new Tone.NoiseSynth({
    noise: { type: 'pink' },
    envelope: { attack: 0.5, decay: 2.4, sustain: 0 },
    volume: -20
  }).connect(buses.fx);

  const sequences = buildSequences({ kick, snare, hats, bass, lead, noiseFx }, appInstance);

  return {
    master: masterGain,
    buses,
    nodes: {
      delay,
      reverb,
      leadFilter,
      leadFxSend,
      bassFilter,
      bassDrive
    },
    instruments: { kick, snare, hats, bass, lead, noiseFx },
    sequences,
    sequencesStarted: false
  };
}

// Pattern Variation Functions
function applyPatternVariations(value, instrument, app) {
  if (!app || !app.patternVariations || !app.patternVariations.enabled) {
    return value;
  }

  const config = app.patternVariations;
  let finalValue = value;

  // Apply skip probability
  if (config.probabilityTriggers.enabled && Math.random() < config.probabilityTriggers.skipProbability) {
    return 0;
  }

  // Apply accent probability
  if (config.probabilityTriggers.enabled && Math.random() < config.probabilityTriggers.accentProbability) {
    finalValue *= config.probabilityTriggers.accentMultiplier;
  }

  // Apply randomization
  if (config.randomization.enabled && Math.random() < config.randomization.frequency) {
    const intensity = config.randomization.intensity;
    const randomFactor = 1 + (Math.random() - 0.5) * intensity * 2;
    finalValue *= randomFactor;
  }

  return Math.max(0, Math.min(finalValue, 1));
}

function updatePatternVariations(app) {
  if (!app.patternVariations || !app.patternVariations.enabled) {
    return;
  }

  const config = app.patternVariations;
  const currentStep = app.timeline.currentStep || 0;

  // Check if we should switch A/B patterns
  if (config.abPatterns.enabled && Math.random() < config.abPatterns.switchProbability) {
    const patterns = ['A', 'B', 'C', 'D', 'E', 'F'];
    const currentPattern = config.abPatterns.currentPattern;
    const availablePatterns = patterns.filter(p => p !== currentPattern);
    const newPattern = availablePatterns[Math.floor(Math.random() * availablePatterns.length)];
    
    config.abPatterns.currentPattern = newPattern;
    
    // Update individual instrument patterns
    Object.keys(config.currentPatterns).forEach(instrument => {
      if (Math.random() < 0.5) { // 50% chance to update each instrument
        config.currentPatterns[instrument] = newPattern;
      }
    });

    // Rebuild sequences with new patterns
    rebuildSequencesWithVariations(app);
  }

  // Update randomization based on step
  if (config.randomization.enabled && currentStep !== config.lastVariationStep) {
    config.lastVariationStep = currentStep;
  }
}

function triggerPatternVariation(app, instrument = null) {
  if (!app.patternVariations || !app.patternVariations.enabled) {
    return;
  }

  const patterns = ['A', 'B', 'C', 'D', 'E', 'F'];
  
  if (instrument && app.patternVariations.currentPatterns[instrument]) {
    // Update specific instrument
    const currentPattern = app.patternVariations.currentPatterns[instrument];
    const availablePatterns = patterns.filter(p => p !== currentPattern);
    app.patternVariations.currentPatterns[instrument] = availablePatterns[Math.floor(Math.random() * availablePatterns.length)];
  } else {
    // Update all instruments
    Object.keys(app.patternVariations.currentPatterns).forEach(inst => {
      app.patternVariations.currentPatterns[inst] = patterns[Math.floor(Math.random() * patterns.length)];
    });
    app.patternVariations.abPatterns.currentPattern = patterns[Math.floor(Math.random() * patterns.length)];
  }

  rebuildSequencesWithVariations(app);
  drawTimeline(app);
}

function rebuildSequencesWithVariations(app) {
  if (!app.audio || !app.audio.sequences) {
    return;
  }

  // Stop existing sequences
  app.audio.sequences.all.forEach(seq => {
    if (seq.state === 'started') {
      seq.stop();
    }
  });

  // Rebuild sequences with current patterns
  const newSequences = buildSequences(app.audio.instruments, app);
  
  // Update the sequences in the audio object
  app.audio.sequences = newSequences;
  
  // Restart sequences if transport is running
  if (Tone.Transport.state === 'started') {
    newSequences.all.forEach(seq => seq.start(0));
  }
}

function buildSequences(instruments, app = null) {
  // Get current patterns or defaults
  const getPattern = (instrument, variation = 'A') => {
    if (app && app.patternVariations && app.patternVariations.enabled) {
      // Check extended patterns first, then fall back to basic patterns
      if (EXTENDED_PATTERN_VARIATIONS[instrument] && EXTENDED_PATTERN_VARIATIONS[instrument][variation]) {
        return EXTENDED_PATTERN_VARIATIONS[instrument][variation];
      }
      return PATTERN_VARIATIONS[instrument][variation] || PATTERN_VARIATIONS[instrument]['A'];
    }
    return PATTERN_VARIATIONS[instrument]['A'];
  };

  const kickPattern = getPattern('kick', app?.patternVariations?.currentPatterns?.kick);
  const snarePattern = getPattern('snare', app?.patternVariations?.currentPatterns?.snare);
  const hatPattern = getPattern('hats', app?.patternVariations?.currentPatterns?.hats);
  const bassPattern = getPattern('bass', app?.patternVariations?.currentPatterns?.bass);
  const leadPattern = getPattern('lead', app?.patternVariations?.currentPatterns?.lead);
  const fxPattern = getPattern('fx', app?.patternVariations?.currentPatterns?.fx);

  const kickSeq = new Tone.Sequence((time, velocity) => {
    if (velocity) {
      const finalVelocity = applyPatternVariations(velocity, 'kick', app);
      if (finalVelocity > 0) {
        instruments.kick.triggerAttackRelease('C1', '8n', time, finalVelocity);
      }
    }
  }, kickPattern, '16n');

  const snareSeq = new Tone.Sequence((time, hit) => {
    if (hit) {
      const finalHit = applyPatternVariations(hit, 'snare', app);
      if (finalHit > 0) {
        instruments.snare.triggerAttackRelease('16n', time, 0.8 * finalHit);
      }
    }
  }, snarePattern, '16n');

  const hatSeq = new Tone.Sequence((time, velocity) => {
    if (velocity) {
      const finalVelocity = applyPatternVariations(velocity, 'hats', app);
      if (finalVelocity > 0) {
        instruments.hats.triggerAttackRelease('32n', time, finalVelocity);
      }
    }
  }, hatPattern, '16n');

  const bassSeq = new Tone.Sequence((time, note) => {
    if (note) {
      const shouldPlay = applyPatternVariations(1, 'bass', app);
      if (shouldPlay > 0) {
        instruments.bass.triggerAttackRelease(note, '8n', time, 0.9);
      }
    }
  }, bassPattern, '16n');

  const leadSeq = new Tone.Sequence((time, notes) => {
    if (notes && notes.length) {
      const shouldPlay = applyPatternVariations(1, 'lead', app);
      if (shouldPlay > 0) {
        notes.forEach(note => instruments.lead.triggerAttackRelease(note, '16n', time, 0.8));
      }
    }
  }, leadPattern, '16n');

  const fxSeq = new Tone.Sequence((time, trigger) => {
    if (trigger) {
      const finalTrigger = applyPatternVariations(trigger, 'fx', app);
      if (finalTrigger > 0) {
        instruments.noiseFx.triggerAttackRelease('2n', time, 0.35 * finalTrigger);
      }
    }
  }, fxPattern, '16n');

  const groups = {
    drums: [kickSeq, snareSeq, hatSeq],
    bass: [bassSeq],
    lead: [leadSeq],
    fx: [fxSeq]
  };

  const sequencesByInstrument = {
    kick: kickSeq,
    snare: snareSeq,
    hats: hatSeq,
    bass: bassSeq,
    lead: leadSeq,
    fx: fxSeq
  };

  return {
    all: [].concat(...Object.values(groups)),
    groups,
    byInstrument: sequencesByInstrument
  };
}

function buildDefaultControlState() {
  const state = {};
  CONTROL_SCHEMA.forEach(section => {
    section.controls.forEach(control => {
      state[control.id] = control.default;
    });
  });
  return state;
}

function renderControlInterface(app) {
  const container = document.getElementById('controls');
  container.innerHTML = '';
  
  // Add mobile-specific container classes
  container.classList.add('mobile-optimized');
  
  CONTROL_SCHEMA.forEach(section => {
    const sectionEl = document.createElement('section');
    sectionEl.className = 'control-section';

    const heading = document.createElement('h3');
    heading.textContent = section.group;
    sectionEl.appendChild(heading);

    if (section.description) {
      const description = document.createElement('p');
      description.className = 'control-description';
      description.textContent = section.description;
      sectionEl.appendChild(description);
    }

    container.appendChild(sectionEl);

    section.controls.forEach(control => {
      const row = document.createElement('label');
      row.className = 'control-row';
      row.dataset.controlId = control.id;

      const label = document.createElement('span');
      label.className = 'label';
      label.textContent = control.label;
      row.appendChild(label);

      const valueEl = document.createElement('span');
      valueEl.className = 'control-value';

      let input;
      if (control.type === 'select') {
        input = document.createElement('select');
        control.options.forEach(option => {
          const opt = document.createElement('option');
          opt.value = option.value;
          opt.textContent = option.label;
          input.appendChild(opt);
        });
      } else {
        input = document.createElement('input');
        input.type = 'range';
        input.min = String(control.min);
        input.max = String(control.max);
        input.step = String(control.step);
        
        // Add mobile-specific attributes
        input.setAttribute('aria-label', control.label);
        input.setAttribute('role', 'slider');
        input.setAttribute('aria-valuemin', control.min);
        input.setAttribute('aria-valuemax', control.max);
      }
      input.id = control.id;
      input.dataset.controlId = control.id;

      const wrap = document.createElement('div');
      wrap.className = 'control-input';
      wrap.appendChild(input);
      row.appendChild(wrap);
      row.appendChild(valueEl);

      sectionEl.appendChild(row);

      const entry = { control, input, valueEl, row };
      app.controls.set(control.id, entry);

      const storedValue = app.controlState[control.id];
      setControlValue(app, control, storedValue, { silent: true, skipSave: true });

      input.addEventListener('input', event => {
        const val = getInputValue(control, event.target);
        setControlValue(app, control, val, { silent: true, skipSave: true });
      });
      input.addEventListener('change', event => {
        const val = getInputValue(control, event.target);
        setControlValue(app, control, val);
      });

      // Touch-specific event handlers for better mobile experience
      if (control.type === 'range') {
        let isDragging = false;
        let startValue = 0;
        let startY = 0;

        const handleTouchStart = (event) => {
          if (event.touches.length !== 1) return;
          isDragging = true;
          startValue = parseFloat(input.value);
          startY = event.touches[0].clientY;
          input.style.touchAction = 'none';
          event.preventDefault();
        };

        const handleTouchMove = (event) => {
          if (!isDragging || event.touches.length !== 1) return;
          const deltaY = startY - event.touches[0].clientY;
          const sensitivity = 0.5;
          const range = control.max - control.min;
          const step = control.step || 1;
          const deltaValue = (deltaY / 100) * range * sensitivity;
          const newValue = startValue + deltaValue;
          const clampedValue = Math.max(control.min, Math.min(control.max, newValue));
          const steppedValue = Math.round(clampedValue / step) * step;
          
          input.value = steppedValue;
          const val = getInputValue(control, input);
          setControlValue(app, control, val, { silent: true, skipSave: true });
          event.preventDefault();
        };

        const handleTouchEnd = (event) => {
          if (!isDragging) return;
          isDragging = false;
          input.style.touchAction = '';
          const val = getInputValue(control, input);
          setControlValue(app, control, val);
          event.preventDefault();
        };

        input.addEventListener('touchstart', handleTouchStart, { passive: false });
        input.addEventListener('touchmove', handleTouchMove, { passive: false });
        input.addEventListener('touchend', handleTouchEnd, { passive: false });
      }

      if (control.type === 'range') {
        const midiHandler = () => {
          if (app.midi.learning) {
            setMidiPendingControl(app, control.id);
          }
        };
        
        // Use pointer events for better cross-platform support
        input.addEventListener('pointerdown', midiHandler);
        input.addEventListener('mousedown', midiHandler);
        input.addEventListener('touchstart', midiHandler, { passive: true });
        
        // Add haptic feedback for mobile devices
        const addHapticFeedback = () => {
          if ('vibrate' in navigator) {
            navigator.vibrate(10); // Short vibration
          }
        };
        
        input.addEventListener('input', addHapticFeedback);
        input.addEventListener('change', addHapticFeedback);
      }
    });
  });
}

function getInputValue(control, input) {
  if (control.type === 'select') {
    return input.value;
  }
  const numeric = parseFloat(input.value);
  if (!Number.isFinite(numeric)) {
    return control.default;
  }
  return numeric;
}

function setControlValue(app, control, value, options = {}) {
  const { silent = false, skipSave = false } = options;
  const entry = app.controls.get(control.id);
  let normalizedValue = value;
  if (control.type !== 'select') {
    const min = Number(control.min);
    const max = Number(control.max);
    normalizedValue = clamp(typeof value === 'number' ? value : parseFloat(value), min, max);
  }
  app.controlState[control.id] = normalizedValue;

  if (entry) {
    if (control.type === 'select') {
      entry.input.value = String(normalizedValue);
    } else {
      entry.input.value = String(normalizedValue);
    }
    
    // Animate value change with smooth number transition
    animateValueChange(entry.valueEl, formatControlValue(control, normalizedValue));
    
    // Add enhanced visual feedback animations
    addParameterChangeAnimation(entry, control);
  }

  if (control.apply) {
    control.apply(normalizedValue, app);
  }

  if (control.affectsAutomation) {
    applyAutomationForStep(app, app.timeline.currentStep);
    drawTimeline(app);
  }

  // Handle pattern variation controls
  if (control.id === 'patternVariationsEnabled') {
    app.patternVariations.enabled = normalizedValue === 'true';
  } else if (control.id === 'randomizationIntensity') {
    app.patternVariations.randomization.intensity = normalizedValue;
  } else if (control.id === 'randomizationFrequency') {
    app.patternVariations.randomization.frequency = normalizedValue;
  } else if (control.id === 'abPatternSwitch') {
    app.patternVariations.abPatterns.switchProbability = normalizedValue;
  } else if (control.id === 'skipProbability') {
    app.patternVariations.probabilityTriggers.skipProbability = normalizedValue;
  } else if (control.id === 'accentProbability') {
    app.patternVariations.probabilityTriggers.accentProbability = normalizedValue;
  }

  if (!skipSave) {
    saveControlState(app.controlState);
  }
  if (!silent) {
    setStatus(app, `${control.label} → ${formatControlValue(control, normalizedValue)}`);
  }
}

function animateValueChange(element, newValue) {
  // Remove any existing animation classes
  element.classList.remove('value-changing');
  
  // Force reflow to ensure class removal takes effect
  element.offsetHeight;
  
  // Add animation class
  element.classList.add('value-changing');
  
  // Update the text content
  element.textContent = newValue;
  
  // Remove animation class after animation completes
  setTimeout(() => {
    element.classList.remove('value-changing');
  }, 400);
}

function addParameterChangeAnimation(entry, control) {
  // Remove any existing animation classes
  entry.row.classList.remove('parameter-changing');
  if (control.type === 'range') {
    entry.input.classList.remove('slider-changing');
  }
  
  // Force reflow
  entry.row.offsetHeight;
  
  // Add animation classes
  entry.row.classList.add('parameter-changing');
  if (control.type === 'range') {
    entry.input.classList.add('slider-changing');
  }
  
  // Remove animation classes after animation completes
  setTimeout(() => {
    entry.row.classList.remove('parameter-changing');
    if (control.type === 'range') {
      entry.input.classList.remove('slider-changing');
    }
  }, 600);
}

function formatControlValue(control, value) {
  if (control.format) {
    return control.format(value);
  }
  if (control.type === 'select') {
    const option = control.options.find(opt => opt.value === value);
    return option ? option.label : String(value);
  }
  return typeof value === 'number' ? value.toFixed(2) : String(value);
}

function setupButtons(app) {
  const startBtn = document.getElementById('startButton');
  const stopBtn = document.getElementById('stopButton');
  const savePresetBtn = document.getElementById('savePresetButton');
  const loadPresetBtn = document.getElementById('loadPresetButton');
  const exportMixBtn = document.getElementById('exportMixButton');
  const exportStemsBtn = document.getElementById('exportStemsButton');
  const midiToggle = document.getElementById('midiLearnToggle');
  const triggerVariationBtn = document.getElementById('triggerVariationButton');

  startBtn?.addEventListener('click', () => startPlayback(app));
  stopBtn?.addEventListener('click', () => stopPlayback(app));
  savePresetBtn?.addEventListener('click', () => {
    // Add visual feedback for preset saving
    savePresetBtn.style.transition = 'all 0.3s cubic-bezier(0.4, 0, 0.2, 1)';
    savePresetBtn.style.transform = 'scale(0.95)';
    savePresetBtn.style.background = 'rgba(73, 169, 255, 0.2)';
    setTimeout(() => {
      savePresetBtn.style.transform = 'scale(1)';
      savePresetBtn.style.background = '';
    }, 300);
    savePreset(app);
  });
  loadPresetBtn?.addEventListener('click', () => {
    // Add visual feedback for preset loading
    loadPresetBtn.style.transition = 'all 0.3s cubic-bezier(0.4, 0, 0.2, 1)';
    loadPresetBtn.style.transform = 'scale(0.95)';
    loadPresetBtn.style.background = 'rgba(255, 73, 175, 0.2)';
    setTimeout(() => {
      loadPresetBtn.style.transform = 'scale(1)';
      loadPresetBtn.style.background = '';
    }, 300);
    triggerPresetLoad(app);
  });
  exportMixBtn?.addEventListener('click', () => exportMix(app));
  exportStemsBtn?.addEventListener('click', () => exportStems(app));
  triggerVariationBtn?.addEventListener('click', () => triggerPatternVariation(app));
  midiToggle?.addEventListener('change', event => {
    const enabled = Boolean(event.target.checked);
    setMidiLearn(app, enabled);
  });

  const fileInput = document.createElement('input');
  fileInput.type = 'file';
  fileInput.accept = 'application/json';
  fileInput.style.display = 'none';
  fileInput.addEventListener('change', event => {
    const file = event.target.files && event.target.files[0];
    if (!file) return;
    const reader = new FileReader();
    reader.onload = () => {
      try {
        const parsed = JSON.parse(reader.result);
        applyPreset(app, parsed);
        setStatus(app, `Preset “${parsed.name || 'Imported'}” loaded`);
      } catch (err) {
        console.error('Preset parse failed', err);
        setStatus(app, 'Preset load failed');
      } finally {
        fileInput.value = '';
      }
    };
    reader.readAsText(file);
  });
  document.body.appendChild(fileInput);
  app.presetFileInput = fileInput;
}

async function startPlayback(app, options = {}) {
  const startBtn = document.getElementById('startButton');
  const stopBtn = document.getElementById('stopButton');
  
  // Enhanced visual feedback with smooth animations
  if (startBtn) {
    startBtn.style.transition = 'all 0.3s cubic-bezier(0.4, 0, 0.2, 1)';
    startBtn.classList.add('loading');
    startBtn.disabled = true;
    startBtn.style.transform = 'scale(0.95)';
  }
  
  await ensureTransportRunning(app);
  
  if (startBtn) {
    startBtn.classList.remove('loading');
    startBtn.disabled = false;
    startBtn.style.transform = 'scale(1)';
    startBtn.style.background = 'rgba(73, 169, 255, 0.1)';
    startBtn.style.borderColor = 'rgba(73, 169, 255, 0.3)';
  }
  
  if (stopBtn) {
    stopBtn.style.transition = 'all 0.3s cubic-bezier(0.4, 0, 0.2, 1)';
    stopBtn.style.background = 'rgba(255, 73, 175, 0.1)';
    stopBtn.style.borderColor = '#ff49af';
    stopBtn.style.transform = 'scale(1.02)';
    setTimeout(() => {
      stopBtn.style.transform = 'scale(1)';
    }, 200);
  }
  
  if (!options.silent) {
    setStatus(app, 'Playing');
  }
  
  // Update LED indicators when starting playback
  const currentSection = getSectionForStep(app, app.timeline.currentStep);
  updateLEDIndicators(app, currentSection);
}

async function ensureTransportRunning(app) {
  if (Tone.Transport.state === 'started') {
    return false;
  }
  await Tone.start();
  if (!app.audio.sequencesStarted) {
    const sequenceList = app.audio.sequences && Array.isArray(app.audio.sequences.all)
      ? app.audio.sequences.all
      : [];
    sequenceList.forEach(seq => seq.start(0));
    app.audio.sequencesStarted = true;
  }
  Tone.Transport.start();
  return true;
}

function stopPlayback(app) {
  const startBtn = document.getElementById('startButton');
  const stopBtn = document.getElementById('stopButton');
  
  // Enhanced visual feedback with smooth animations
  if (stopBtn) {
    stopBtn.style.transition = 'all 0.3s cubic-bezier(0.4, 0, 0.2, 1)';
    stopBtn.style.background = 'rgba(255, 255, 255, 0.04)';
    stopBtn.style.borderColor = 'var(--border)';
    stopBtn.style.transform = 'scale(0.98)';
    setTimeout(() => {
      stopBtn.style.transform = 'scale(1)';
    }, 200);
  }
  
  if (startBtn) {
    startBtn.style.transition = 'all 0.3s cubic-bezier(0.4, 0, 0.2, 1)';
    startBtn.style.background = 'linear-gradient(135deg, var(--accent), #3d8bff)';
    startBtn.style.borderColor = 'rgba(73, 169, 255, 0.45)';
    startBtn.style.transform = 'scale(1.02)';
    setTimeout(() => {
      startBtn.style.transform = 'scale(1)';
    }, 200);
  }
  
  Tone.Transport.stop();
  Tone.Transport.position = 0;
  app.timeline.currentStep = 0;
  app.automationStep = 0;
  applyAutomationForStep(app, 0);
  syncSectionState(app, 0);
  
  // Clear all LED indicators when stopping
  if (app.leds) {
    Object.values(app.leds).forEach(led => {
      if (led) led.classList.remove('active');
    });
  }
  
  drawTimeline(app);
  setStatus(app, 'Stopped');
}

function triggerPresetLoad(app) {
  if (app.presetFileInput) {
    app.presetFileInput.click();
  }
}

function savePreset(app) {
  const name = prompt('Preset name', app.presetName || 'Deep Preset');
  if (!name) return;
  const payload = buildPresetPayload(app, name);
  const blob = new Blob([JSON.stringify(payload, null, 2)], { type: 'application/json' });
  const url = URL.createObjectURL(blob);
  const anchor = document.createElement('a');
  anchor.href = url;
  anchor.download = slugify(name) + '.json';
  document.body.appendChild(anchor);
  anchor.click();
  document.body.removeChild(anchor);
  URL.revokeObjectURL(url);
  app.presetName = name;
  savePresetState(payload);
  setStatus(app, `Preset “${name}” saved`);
}

function buildPresetPayload(app, name) {
  return {
    name,
    createdAt: new Date().toISOString(),
    controls: { ...app.controlState },
    automation: {
      tracks: app.automation.tracks.map(track => ({ id: track.id, values: [...track.values] })),
      sections: app.automation.sections.map(section => ({ ...section }))
    },
    midiMappings: { ...app.midi.mappings },
    patternVariations: { ...app.patternVariations }
  };
}

function applyPreset(app, presetData) {
  if (!presetData || typeof presetData !== 'object') return;
  if (presetData.controls) {
    Object.entries(presetData.controls).forEach(([id, value]) => {
      const control = getControlDefinition(id);
      if (control) {
        setControlValue(app, control, value, { silent: true });
      }
    });
    saveControlState(app.controlState);
  }
  if (presetData.automation) {
    applyAutomationPreset(app, presetData.automation);
    drawTimeline(app);
  }
  if (presetData.midiMappings) {
    app.midi.mappings = { ...presetData.midiMappings };
    saveMidiMappings(app.midi.mappings);
  }
  if (presetData.patternVariations) {
    app.patternVariations = Object.assign({}, app.patternVariations, presetData.patternVariations);
  }
  if (presetData.name) {
    app.presetName = presetData.name;
  }
  savePresetState(buildPresetPayload(app, app.presetName));
  applyAutomationForStep(app, app.timeline.currentStep);
  syncSectionState(app, app.timeline.currentStep);
}

function applyAutomationPreset(app, automationData) {
  if (!automationData) return;
  const sections = sanitizePresetSections(automationData.sections, STEP_COUNT);
  const sanitizedAutomation = { ...automationData, sections };
  app.automation = normalizeAutomationState(sanitizedAutomation, STEP_COUNT);
}

function sanitizePresetSections(sections, stepCount = STEP_COUNT) {
  const totalSteps = Math.max(Math.floor(stepCount), 0);
  const maxIndex = totalSteps - 1;
  if (totalSteps <= 0) {
    return [];
  }

  const fallbackLayout = createSectionLayout(totalSteps);
  if (!fallbackLayout.length) {
    return [];
  }

  const fallbackDefault = fallbackLayout[0];
  const fallbackColor = fallbackDefault?.color || 'rgba(255, 255, 255, 0.04)';
  const fallbackName = fallbackDefault?.name || 'Section';

  const parsedSections = Array.isArray(sections)
    ? sections
        .map(section => {
          if (!section) {
            return null;
          }
          const startValue = Number(section.start);
          const endValue = Number(section.end);
          if (!Number.isFinite(startValue) || !Number.isFinite(endValue)) {
            return null;
          }
          const startBound = Math.min(startValue, endValue);
          const endBound = Math.max(startValue, endValue);
          const start = clamp(Math.round(startBound), 0, maxIndex);
          const end = clamp(Math.round(endBound), 0, maxIndex);
          if (end < start) {
            return null;
          }
          const trimmedName = typeof section.name === 'string' ? section.name.trim() : '';
          return {
            name: trimmedName || undefined,
            color: section.color,
            start,
            end
          };
        })
        .filter(Boolean)
        .sort((a, b) => a.start - b.start || a.end - b.end)
    : [];

  const result = [];

  const pushSection = (section) => {
    if (!result.length) {
      result.push({ ...section });
      return;
    }
    const previous = result[result.length - 1];
    if (previous.name === section.name && previous.color === section.color && previous.end + 1 >= section.start) {
      previous.end = Math.max(previous.end, section.end);
      return;
    }
    const normalizedStart = Math.max(section.start, previous.end + 1);
    const normalizedEnd = Math.max(section.end, normalizedStart);
    result.push({
      name: section.name,
      color: section.color,
      start: normalizedStart,
      end: normalizedEnd
    });
  };

  const appendFallbackRange = (from, to) => {
    if (from > to) {
      return;
    }
    fallbackLayout.forEach(fallback => {
      const overlapStart = Math.max(fallback.start, from);
      const overlapEnd = Math.min(fallback.end, to);
      if (overlapStart <= overlapEnd) {
        pushSection({
          name: fallback.name,
          color: fallback.color,
          start: overlapStart,
          end: overlapEnd
        });
      }
    });
  };

  const findFallbackForStep = (step) => {
    return fallbackLayout.find(section => step >= section.start && step <= section.end) || fallbackDefault;
  };

  let cursor = 0;
  parsedSections.forEach(section => {
    if (cursor > maxIndex) {
      return;
    }
    if (section.end < cursor) {
      return;
    }
    const safeStart = clamp(section.start, 0, maxIndex);
    const safeEnd = clamp(section.end, 0, maxIndex);
    if (safeStart > cursor) {
      appendFallbackRange(cursor, safeStart - 1);
      cursor = safeStart;
    }
    const sectionStart = Math.max(safeStart, cursor);
    const sectionEnd = Math.max(Math.min(safeEnd, maxIndex), sectionStart);
    const fallback = findFallbackForStep(sectionStart);
    const name = section.name || fallback?.name || fallbackName;
    const color = section.color || fallback?.color || fallbackColor;
    pushSection({ name, color, start: sectionStart, end: sectionEnd });
    cursor = sectionEnd + 1;
  });

  if (cursor <= maxIndex) {
    appendFallbackRange(cursor, maxIndex);
  }

  if (!result.length) {
    return fallbackLayout.map(section => ({ ...section }));
  }

  result[0].start = 0;
  result[result.length - 1].end = maxIndex;

  return result;
}

function setupTimeline(app) {
  const resizeObserver = new ResizeObserver(() => {
    syncTimelineCanvas(app);
    syncWaveformCanvas(app);
    drawTimeline(app);
  });
  syncTimelineCanvas(app);
  resizeObserver.observe(app.timeline.canvas);

  // Add mobile touch support for timeline
  setupTimelineTouch(app);
  setupTimelineZoomPan(app);
}

function setupTimelineControls(app) {
  const zoomInBtn = document.getElementById('zoomIn');
  const zoomOutBtn = document.getElementById('zoomOut');
  const zoomFitBtn = document.getElementById('zoomFit');
  const zoomLevelEl = document.getElementById('zoomLevel');
  const panLeftBtn = document.getElementById('panLeft');
  const panRightBtn = document.getElementById('panRight');
  const goToStartBtn = document.getElementById('goToStart');
  const goToEndBtn = document.getElementById('goToEnd');
  const snapToggle = document.getElementById('snapToGridToggle');
  const rulerToggle = document.getElementById('showRulerToggle');

  // Zoom controls
  zoomInBtn?.addEventListener('click', () => {
    app.timeline.zoom = Math.min(app.timeline.zoom + app.timeline.zoomStep, app.timeline.maxZoom);
    updateZoomLevel(app);
    drawTimeline(app);
  });

  zoomOutBtn?.addEventListener('click', () => {
    app.timeline.zoom = Math.max(app.timeline.zoom - app.timeline.zoomStep, app.timeline.minZoom);
    updateZoomLevel(app);
    drawTimeline(app);
  });

  zoomFitBtn?.addEventListener('click', () => {
    app.timeline.zoom = 1.0;
    app.timeline.pan = 0;
    updateZoomLevel(app);
    drawTimeline(app);
  });

  // Pan controls
  panLeftBtn?.addEventListener('click', () => {
    const stepWidth = (app.timeline.canvas.clientWidth / STEP_COUNT) * app.timeline.zoom;
    app.timeline.pan = Math.max(app.timeline.pan - stepWidth * 0.1, -getMaxPan(app));
    drawTimeline(app);
  });

  panRightBtn?.addEventListener('click', () => {
    const stepWidth = (app.timeline.canvas.clientWidth / STEP_COUNT) * app.timeline.zoom;
    app.timeline.pan = Math.min(app.timeline.pan + stepWidth * 0.1, 0);
    drawTimeline(app);
  });

  goToStartBtn?.addEventListener('click', () => {
    app.timeline.pan = -getMaxPan(app);
    drawTimeline(app);
  });

  goToEndBtn?.addEventListener('click', () => {
    app.timeline.pan = 0;
    drawTimeline(app);
  });

  // Toggle controls
  snapToggle?.addEventListener('change', (event) => {
    app.timeline.snapToGrid = event.target.checked;
  });

  rulerToggle?.addEventListener('change', (event) => {
    app.timeline.showRuler = event.target.checked;
    drawTimeline(app);
  });

  // Initialize zoom level display
  updateZoomLevel(app);
}

function setupTimelineZoomPan(app) {
  const canvas = app.timeline.canvas;
  let isPanning = false;
  let lastPanX = 0;

  // Mouse wheel zoom
  canvas.addEventListener('wheel', (event) => {
    event.preventDefault();
    const delta = event.deltaY > 0 ? -app.timeline.zoomStep : app.timeline.zoomStep;
    const oldZoom = app.timeline.zoom;
    app.timeline.zoom = Math.max(app.timeline.minZoom, Math.min(app.timeline.maxZoom, app.timeline.zoom + delta));
    
    if (app.timeline.zoom !== oldZoom) {
      // Zoom towards mouse position
      const rect = canvas.getBoundingClientRect();
      const mouseX = event.clientX - rect.left;
      const zoomFactor = app.timeline.zoom / oldZoom;
      app.timeline.pan = mouseX - (mouseX - app.timeline.pan) * zoomFactor;
      
      updateZoomLevel(app);
      drawTimeline(app);
    }
  });

  // Mouse pan
  canvas.addEventListener('mousedown', (event) => {
    if (event.button === 1 || (event.button === 0 && event.ctrlKey)) { // Middle mouse or Ctrl+left
      isPanning = true;
      lastPanX = event.clientX;
      canvas.style.cursor = 'grabbing';
      event.preventDefault();
    }
  });

  canvas.addEventListener('mousemove', (event) => {
    if (isPanning) {
      const deltaX = event.clientX - lastPanX;
      app.timeline.pan = Math.max(-getMaxPan(app), Math.min(0, app.timeline.pan + deltaX));
      lastPanX = event.clientX;
      drawTimeline(app);
    }
  });

  canvas.addEventListener('mouseup', () => {
    isPanning = false;
    canvas.style.cursor = '';
  });

  canvas.addEventListener('mouseleave', () => {
    isPanning = false;
    canvas.style.cursor = '';
  });

  // Touch pan and pinch zoom
  let lastTouchX = 0;
  let touchStartX = 0;
  let lastTouchDistance = 0;
  let initialZoom = 1.0;
  let initialPan = 0;

  canvas.addEventListener('touchstart', (event) => {
    if (event.touches.length === 1) {
      lastTouchX = event.touches[0].clientX;
      touchStartX = event.touches[0].clientX;
    } else if (event.touches.length === 2) {
      // Pinch zoom
      const touch1 = event.touches[0];
      const touch2 = event.touches[1];
      lastTouchDistance = Math.sqrt(
        Math.pow(touch2.clientX - touch1.clientX, 2) + 
        Math.pow(touch2.clientY - touch1.clientY, 2)
      );
      initialZoom = app.timeline.zoom;
      initialPan = app.timeline.pan;
    }
  }, { passive: true });

  canvas.addEventListener('touchmove', (event) => {
    if (event.touches.length === 1) {
      const deltaX = event.touches[0].clientX - lastTouchX;
      const totalDelta = Math.abs(event.touches[0].clientX - touchStartX);
      
      // Only pan if we've moved enough (to distinguish from tap)
      if (totalDelta > 10) {
        app.timeline.pan = Math.max(-getMaxPan(app), Math.min(0, app.timeline.pan + deltaX));
        lastTouchX = event.touches[0].clientX;
        drawTimeline(app);
        event.preventDefault();
      }
    } else if (event.touches.length === 2) {
      // Pinch zoom
      const touch1 = event.touches[0];
      const touch2 = event.touches[1];
      const currentDistance = Math.sqrt(
        Math.pow(touch2.clientX - touch1.clientX, 2) + 
        Math.pow(touch2.clientY - touch1.clientY, 2)
      );
      
      if (lastTouchDistance > 0) {
        const scale = currentDistance / lastTouchDistance;
        const newZoom = Math.max(app.timeline.minZoom, Math.min(app.timeline.maxZoom, initialZoom * scale));
        
        // Zoom towards center of pinch
        const centerX = (touch1.clientX + touch2.clientX) / 2;
        const rect = canvas.getBoundingClientRect();
        const relativeX = centerX - rect.left;
        const zoomFactor = newZoom / app.timeline.zoom;
        
        app.timeline.zoom = newZoom;
        app.timeline.pan = relativeX - (relativeX - app.timeline.pan) * zoomFactor;
        
        updateZoomLevel(app);
        drawTimeline(app);
        event.preventDefault();
      }
    }
  }, { passive: false });
}

function updateZoomLevel(app) {
  const zoomLevelEl = document.getElementById('zoomLevel');
  if (zoomLevelEl) {
    zoomLevelEl.textContent = `${Math.round(app.timeline.zoom * 100)}%`;
    
    // Add visual feedback
    zoomLevelEl.style.transform = 'scale(1.1)';
    zoomLevelEl.style.color = '#49a9ff';
    setTimeout(() => {
      zoomLevelEl.style.transform = '';
      zoomLevelEl.style.color = '';
    }, 200);
  }
  
  // Update pan button states
  const panLeftBtn = document.getElementById('panLeft');
  const panRightBtn = document.getElementById('panRight');
  const goToStartBtn = document.getElementById('goToStart');
  const goToEndBtn = document.getElementById('goToEnd');
  
  const maxPan = getMaxPan(app);
  const canPanLeft = app.timeline.pan > -maxPan;
  const canPanRight = app.timeline.pan < 0;
  
  if (panLeftBtn) {
    panLeftBtn.disabled = !canPanLeft;
    panLeftBtn.style.opacity = canPanLeft ? '1' : '0.5';
  }
  if (panRightBtn) {
    panRightBtn.disabled = !canPanRight;
    panRightBtn.style.opacity = canPanRight ? '1' : '0.5';
  }
  if (goToStartBtn) {
    goToStartBtn.disabled = !canPanLeft;
    goToStartBtn.style.opacity = canPanLeft ? '1' : '0.5';
  }
  if (goToEndBtn) {
    goToEndBtn.disabled = !canPanRight;
    goToEndBtn.style.opacity = canPanRight ? '1' : '0.5';
  }
}

function getMaxPan(app) {
  const canvasWidth = app.timeline.canvas.clientWidth;
  const totalWidth = canvasWidth * app.timeline.zoom;
  return Math.max(0, totalWidth - canvasWidth);
}

function setupTimelineTouch(app) {
  const canvas = app.timeline.canvas;
  let isDragging = false;
  let lastTouchTime = 0;

  const getStepFromPosition = (clientX) => {
    const rect = canvas.getBoundingClientRect();
    const x = clientX - rect.left;
    const stepWidth = (rect.width / STEP_COUNT) * app.timeline.zoom;
    const offsetX = app.timeline.pan;
    const adjustedX = x - offsetX;
    const step = Math.floor(adjustedX / stepWidth);
    return app.timeline.snapToGrid ? step : Math.round(adjustedX / stepWidth);
  };

  const handleTimelineInteraction = (clientX) => {
    const step = Math.max(0, Math.min(STEP_COUNT - 1, getStepFromPosition(clientX)));
    if (step !== app.timeline.currentStep) {
      // Add smooth transition animation
      canvas.style.transition = 'all 0.2s cubic-bezier(0.4, 0, 0.2, 1)';
      
      app.timeline.currentStep = step;
      app.automationStep = step;
      applyAutomationForStep(app, step);
      syncSectionState(app, step);
      drawTimeline(app);
      setStatus(app, `Step ${step + 1}/${STEP_COUNT}`);
      
      // Add visual feedback for timeline interaction
      canvas.style.transform = 'scale(1.01)';
      setTimeout(() => {
        canvas.style.transform = 'scale(1)';
        canvas.style.transition = '';
      }, 200);
    }
  };

  // Mouse events
  canvas.addEventListener('mousedown', (event) => {
    if (event.button === 0) { // Left mouse button
      isDragging = true;
      handleTimelineInteraction(event.clientX);
    }
  });

  canvas.addEventListener('mousemove', (event) => {
    if (isDragging) {
      handleTimelineInteraction(event.clientX);
    }
  });

  canvas.addEventListener('mouseup', () => {
    isDragging = false;
  });

  canvas.addEventListener('mouseleave', () => {
    isDragging = false;
  });

  // Touch events
  canvas.addEventListener('touchstart', (event) => {
    if (event.touches.length === 1) {
      isDragging = true;
      lastTouchTime = Date.now();
      handleTimelineInteraction(event.touches[0].clientX);
      event.preventDefault();
    }
  }, { passive: false });

  canvas.addEventListener('touchmove', (event) => {
    if (isDragging && event.touches.length === 1) {
      handleTimelineInteraction(event.touches[0].clientX);
      event.preventDefault();
    }
  }, { passive: false });

  canvas.addEventListener('touchend', (event) => {
    if (isDragging) {
      isDragging = false;
      const touchDuration = Date.now() - lastTouchTime;
      if (touchDuration < 200) { // Quick tap
        handleTimelineInteraction(event.changedTouches[0].clientX);
      }
      event.preventDefault();
    }
  }, { passive: false });

  // Prevent context menu on long press
  canvas.addEventListener('contextmenu', (event) => {
    event.preventDefault();
  });
}

function setupWaveform(app) {
  if (!app.waveform.canvas) return;
  
  const resizeObserver = new ResizeObserver(() => {
    syncWaveformCanvas(app);
  });
  syncWaveformCanvas(app);
  resizeObserver.observe(app.waveform.canvas);
  
  // Create analyser for waveform visualization
  app.waveform.analyser = new Tone.Analyser('waveform', 1024);
  app.audio.master.connect(app.waveform.analyser);
  app.waveform.dataArray = new Uint8Array(app.waveform.analyser.size);
  
  startWaveformAnimation(app);
}

function syncWaveformCanvas(app) {
  const canvas = app.waveform.canvas;
  const ratio = window.devicePixelRatio || 1;
  const width = canvas.clientWidth * ratio;
  const height = canvas.clientHeight * ratio;
  if (canvas.width !== width || canvas.height !== height) {
    canvas.width = width;
    canvas.height = height;
  }
  app.waveform.deviceRatio = ratio;
}

function startWaveformAnimation(app) {
  if (app.waveform.animationId) {
    cancelAnimationFrame(app.waveform.animationId);
  }
  
  function animate() {
    if (app.waveform.analyser && app.waveform.ctx) {
      drawWaveform(app);
    }
    app.waveform.animationId = requestAnimationFrame(animate);
  }
  
  animate();
}

function drawWaveform(app) {
  const { canvas, ctx, analyser, dataArray } = app.waveform;
  if (!ctx || !analyser) return;
  
  const ratio = app.waveform.deviceRatio;
  const width = canvas.width;
  const height = canvas.height;
  
  // Smooth background fade instead of clear
  ctx.fillStyle = 'rgba(8, 8, 11, 0.1)';
  ctx.fillRect(0, 0, width, height);
  
  analyser.getValue(dataArray);
  
  const barWidth = (width / dataArray.length) * 2.5;
  let x = 0;
  
  // Create animated gradient for waveform bars
  const time = Date.now() * 0.002;
  const gradient = ctx.createLinearGradient(0, 0, 0, height);
  gradient.addColorStop(0, `rgba(73, 169, 255, ${0.8 + 0.2 * Math.sin(time)})`);
  gradient.addColorStop(0.5, `rgba(255, 73, 175, ${0.6 + 0.2 * Math.sin(time + 1)})`);
  gradient.addColorStop(1, `rgba(148, 255, 73, ${0.4 + 0.2 * Math.sin(time + 2)})`);
  
  ctx.fillStyle = gradient;
  
  // Store previous values for smooth interpolation
  if (!app.waveform.previousData) {
    app.waveform.previousData = new Array(dataArray.length).fill(0);
  }
  
  for (let i = 0; i < dataArray.length; i++) {
    // Smooth interpolation between current and previous values
    const currentValue = dataArray[i] / 255;
    const previousValue = app.waveform.previousData[i];
    const smoothedValue = previousValue + (currentValue - previousValue) * 0.3;
    app.waveform.previousData[i] = smoothedValue;
    
    const barHeight = smoothedValue * height;
    const y = (height - barHeight) / 2;
    
    // Add some visual flair with rounded rectangles and smooth animation
    ctx.beginPath();
    ctx.roundRect(x, y, barWidth, barHeight, 2);
    ctx.fill();
    
    // Add subtle glow to each bar
    ctx.shadowColor = gradient;
    ctx.shadowBlur = 2 * ratio;
    ctx.fill();
    ctx.shadowBlur = 0;
    
    x += barWidth + 1;
  }
  
  // Add a subtle animated glow effect
  const glowIntensity = 0.1 + 0.05 * Math.sin(time * 0.5);
  ctx.shadowColor = 'rgba(73, 169, 255, 0.3)';
  ctx.shadowBlur = 15 * ratio;
  ctx.fillStyle = `rgba(73, 169, 255, ${glowIntensity})`;
  ctx.fillRect(0, 0, width, height);
  ctx.shadowBlur = 0;
}

function createParticle(x, y, color) {
  return {
    x: x + (Math.random() - 0.5) * 20,
    y: y + (Math.random() - 0.5) * 20,
    vx: (Math.random() - 0.5) * 2,
    vy: (Math.random() - 0.5) * 2,
    life: 1.0,
    decay: 0.02 + Math.random() * 0.01,
    size: 2 + Math.random() * 3,
    color: color || `hsl(${200 + Math.random() * 60}, 70%, 60%)`
  };
}

function updateParticles(app) {
  const now = Date.now();
  if (now - app.lastParticleTime > 100) { // Add particles every 100ms
    const colors = ['#49a9ff', '#ff49af', '#94ff49', '#ffb449'];
    app.particles.push(createParticle(
      Math.random() * window.innerWidth,
      Math.random() * 200,
      colors[Math.floor(Math.random() * colors.length)]
    ));
    app.lastParticleTime = now;
  }
  
  app.particles = app.particles.filter(particle => {
    particle.x += particle.vx;
    particle.y += particle.vy;
    particle.life -= particle.decay;
    particle.vy += 0.1; // Gravity
    return particle.life > 0;
  });
}

function drawParticles(app, ctx, x, y, ratio) {
  updateParticles(app);
  
  app.particles.forEach(particle => {
    ctx.save();
    ctx.globalAlpha = particle.life;
    ctx.fillStyle = particle.color;
    ctx.shadowColor = particle.color;
    ctx.shadowBlur = 10 * ratio;
    
    ctx.beginPath();
    ctx.arc(particle.x * ratio, particle.y * ratio, particle.size * ratio, 0, Math.PI * 2);
    ctx.fill();
    
    ctx.restore();
  });
}

function syncTimelineCanvas(app) {
  const canvas = app.timeline.canvas;
  const ratio = Math.min(window.devicePixelRatio || 1, 2); // Cap at 2x for performance
  const width = canvas.clientWidth * ratio;
  const height = canvas.clientHeight * ratio;
  if (canvas.width !== width || canvas.height !== height) {
    canvas.width = width;
    canvas.height = height;
    // Set CSS size to maintain crisp rendering
    canvas.style.width = canvas.clientWidth + 'px';
    canvas.style.height = canvas.clientHeight + 'px';
  }
  app.timeline.deviceRatio = ratio;
}

function drawTimeline(app) {
  const { canvas, ctx } = app.timeline;
  if (!ctx) return;
  const ratio = app.timeline.deviceRatio;
  const width = canvas.width;
  const height = canvas.height;
  
  // Use requestAnimationFrame for smooth rendering
  requestAnimationFrame(() => {
    ctx.clearRect(0, 0, width, height);

    const rulerHeight = app.timeline.showRuler ? app.timeline.rulerHeight * ratio : 0;
    const padding = 20 * ratio;
    const areaHeight = height - padding * 2 - rulerHeight;
    const stepWidth = (width / STEP_COUNT) * app.timeline.zoom;
    const offsetX = app.timeline.pan;

    // Enable anti-aliasing for smoother lines
    ctx.imageSmoothingEnabled = true;
    ctx.imageSmoothingQuality = 'high';

    const sections = app.automation.sections && app.automation.sections.length
      ? app.automation.sections
      : DEFAULT_SECTION_LAYOUT;
    
    // Draw sections
    sections.forEach(section => {
      const startX = section.start * stepWidth + offsetX;
      const sectionWidth = (section.end - section.start + 1) * stepWidth;
      ctx.fillStyle = section.color || 'rgba(255, 255, 255, 0.04)';
      ctx.fillRect(startX, padding + rulerHeight, sectionWidth, areaHeight);
    });

    // Draw ruler if enabled
    if (app.timeline.showRuler) {
      drawTimelineRuler(app, ctx, width, rulerHeight, stepWidth, offsetX, ratio);
    }

    // Draw grid lines
    ctx.strokeStyle = 'rgba(255, 255, 255, 0.08)';
    ctx.lineWidth = 1 * ratio;
    ctx.setLineDash([]);
    for (let i = 0; i <= STEP_COUNT; i += 1) {
      const x = i * stepWidth + offsetX;
      if (x >= -stepWidth && x <= width + stepWidth) {
        ctx.beginPath();
        ctx.moveTo(x, padding + rulerHeight);
        ctx.lineTo(x, padding + rulerHeight + areaHeight);
        ctx.stroke();
      }
    }

    // Draw automation tracks
    app.automation.tracks.forEach(track => {
      ctx.beginPath();
      ctx.setLineDash([]);
      let pathStarted = false;
      track.values.forEach((value, index) => {
        const x = index * stepWidth + stepWidth / 2 + offsetX;
        if (x >= -stepWidth && x <= width + stepWidth) {
          const y = padding + rulerHeight + (1 - value) * areaHeight;
          if (!pathStarted) {
            ctx.moveTo(x, y);
            pathStarted = true;
          } else {
            ctx.lineTo(x, y);
          }
        }
      });
      ctx.strokeStyle = track.color;
      ctx.lineWidth = 2 * ratio;
      ctx.stroke();
    });

    // Draw active step indicator
    const activeX = app.timeline.currentStep * stepWidth + offsetX;
    if (activeX >= -stepWidth && activeX <= width + stepWidth) {
      ctx.fillStyle = 'rgba(73, 169, 255, 0.18)';
      ctx.fillRect(activeX, padding + rulerHeight, stepWidth, areaHeight);
    }

    // Draw step numbers on mobile for better usability
    if (window.innerWidth <= 768) {
      ctx.fillStyle = 'rgba(255, 255, 255, 0.6)';
      ctx.font = `${10 * ratio}px Inter, sans-serif`;
      ctx.textAlign = 'center';
      ctx.textBaseline = 'top';
      
      const stepNumberInterval = app.timeline.zoom > 1.0 ? 1 : 2; // Show more numbers when zoomed in
      for (let i = 0; i < STEP_COUNT; i += stepNumberInterval) {
        const x = i * stepWidth + stepWidth / 2 + offsetX;
        if (x >= -stepWidth && x <= width + stepWidth) {
          const y = padding + rulerHeight + areaHeight + 5 * ratio;
          ctx.fillText((i + 1).toString(), x, y);
        }
      }
    }
  });
  ctx.strokeStyle = 'rgba(255, 255, 255, 0.08)';
  ctx.lineWidth = 1 * ratio;
  for (let i = 0; i <= STEP_COUNT; i += 1) {
    const x = i * stepWidth;
    ctx.beginPath();
    ctx.moveTo(x, padding);
    ctx.lineTo(x, padding + areaHeight);
    ctx.stroke();
  }

  // Draw automation tracks with better visualization
  const trackHeight = areaHeight / Math.max(app.automation.tracks.length, 1);
  
  app.automation.tracks.forEach((track, trackIndex) => {
    const trackY = padding + rulerHeight + trackIndex * trackHeight;
    const trackAreaHeight = trackHeight - 4 * ratio; // Small gap between tracks
    
    // Draw track background
    ctx.fillStyle = 'rgba(255, 255, 255, 0.02)';
    ctx.fillRect(0, trackY, width, trackAreaHeight);
    
    // Draw track label
    ctx.fillStyle = track.color;
    ctx.font = `${10 * ratio}px Inter, sans-serif`;
    ctx.textAlign = 'left';
    ctx.fillText(track.label, 4 * ratio, trackY + 12 * ratio);
    
    // Draw automation curve
    ctx.beginPath();
    let pathStarted = false;
    track.values.forEach((value, index) => {
      const x = index * stepWidth + stepWidth / 2 + offsetX;
      if (x >= -stepWidth && x <= width + stepWidth) {
        const y = trackY + (1 - value) * trackAreaHeight;
        if (!pathStarted) {
          ctx.moveTo(x, y);
          pathStarted = true;
        } else {
          ctx.lineTo(x, y);
        }
      }
    });
    ctx.strokeStyle = track.color;
    ctx.lineWidth = 2 * ratio;
    ctx.stroke();
    // Draw automation tracks with better visualization and smooth curves
    const trackHeight = areaHeight / Math.max(app.automation.tracks.length, 1);
    
    app.automation.tracks.forEach((track, trackIndex) => {
      const trackY = padding + trackIndex * trackHeight;
      const trackAreaHeight = trackHeight - 4 * ratio; // Small gap between tracks
      
      // Draw track background with subtle animation
      const time = Date.now() * 0.001;
      const backgroundPulse = 0.02 + 0.01 * Math.sin(time + trackIndex);
      ctx.fillStyle = `rgba(255, 255, 255, ${backgroundPulse})`;
      ctx.fillRect(0, trackY, width, trackAreaHeight);
      
      // Draw track label with smooth color transition
      ctx.fillStyle = track.color;
      ctx.font = `${10 * ratio}px Inter, sans-serif`;
      ctx.textAlign = 'left';
      ctx.fillText(track.label, 4 * ratio, trackY + 12 * ratio);
      
      // Draw automation curve with smooth interpolation
      ctx.beginPath();
      ctx.lineCap = 'round';
      ctx.lineJoin = 'round';
      
      // Use quadratic curves for smoother automation lines
      track.values.forEach((value, index) => {
        const x = index * stepWidth + stepWidth / 2;
        const y = trackY + (1 - value) * trackAreaHeight;
        
        if (index === 0) {
          ctx.moveTo(x, y);
        } else {
          // Create smooth curves between points
          const prevX = (index - 1) * stepWidth + stepWidth / 2;
          const prevY = trackY + (1 - track.values[index - 1]) * trackAreaHeight;
          const controlX = (prevX + x) / 2;
          const controlY = (prevY + y) / 2;
          ctx.quadraticCurveTo(controlX, controlY, x, y);
        }
      });
      
      // Add gradient stroke for visual appeal
      const gradient = ctx.createLinearGradient(0, trackY, width, trackY);
      gradient.addColorStop(0, track.color);
      gradient.addColorStop(1, track.color + '80'); // Add transparency
      
      ctx.strokeStyle = gradient;
      ctx.lineWidth = 2.5 * ratio;
      ctx.stroke();
      
      // Add subtle glow effect
      ctx.shadowColor = track.color;
      ctx.shadowBlur = 4 * ratio;
      ctx.stroke();
      ctx.shadowBlur = 0;
    
    // Draw LFO indicator if track has LFO
    const lfo = LFO_DEFINITIONS.find(l => l.target === track.id && l.enabled);
    if (lfo) {
      ctx.fillStyle = lfo.color;
      ctx.font = `${8 * ratio}px Inter, sans-serif`;
      ctx.textAlign = 'right';
      ctx.fillText(`LFO: ${lfo.waveform}`, width - 4 * ratio, trackY + 12 * ratio);
    }
    
    // Draw breakpoints if they exist
    if (track.breakpoints && track.breakpoints.length > 0) {
      track.breakpoints.forEach(bp => {
        const x = bp.step * stepWidth + stepWidth / 2 + offsetX;
        if (x >= -stepWidth && x <= width + stepWidth) {
          const y = trackY + (1 - bp.value) * trackAreaHeight;
          ctx.fillStyle = track.color;
          ctx.beginPath();
          ctx.arc(x, y, 3 * ratio, 0, Math.PI * 2);
          ctx.fill();
        }
      });
    }
  });

}

function drawTimelineRuler(app, ctx, width, rulerHeight, stepWidth, offsetX, ratio) {
  const rulerY = 0;
  const rulerAreaHeight = rulerHeight;
  
  // Ruler background
  ctx.fillStyle = 'rgba(0, 0, 0, 0.3)';
  ctx.fillRect(0, rulerY, width, rulerAreaHeight);
  
  // Ruler border
  ctx.strokeStyle = 'rgba(255, 255, 255, 0.2)';
  ctx.lineWidth = 1 * ratio;
  ctx.strokeRect(0, rulerY, width, rulerAreaHeight);
  
  // Time markers
  ctx.fillStyle = 'rgba(255, 255, 255, 0.8)';
  ctx.font = `${10 * ratio}px Inter, sans-serif`;
  ctx.textAlign = 'center';
  ctx.textBaseline = 'middle';
  
  const stepDuration = Tone.Time(STEP_DURATION).toSeconds();
  const totalDuration = stepDuration * STEP_COUNT;
  
  // Calculate appropriate time division based on zoom level
  let timeDivision = 1; // steps
  if (app.timeline.zoom < 0.5) {
    timeDivision = 4; // Show every 4th step
  } else if (app.timeline.zoom < 1.0) {
    timeDivision = 2; // Show every 2nd step
  }
  
  for (let i = 0; i <= STEP_COUNT; i += timeDivision) {
    const x = i * stepWidth + offsetX;
    if (x >= -stepWidth && x <= width + stepWidth) {
      // Vertical line
      ctx.strokeStyle = 'rgba(255, 255, 255, 0.4)';
      ctx.lineWidth = 1 * ratio;
      ctx.beginPath();
      ctx.moveTo(x, rulerY);
      ctx.lineTo(x, rulerY + rulerAreaHeight);
      ctx.stroke();
      
      // Time label
      const timeInSeconds = i * stepDuration;
      const minutes = Math.floor(timeInSeconds / 60);
      const seconds = (timeInSeconds % 60).toFixed(1);
      const timeLabel = minutes > 0 ? `${minutes}:${seconds.padStart(4, '0')}` : `${seconds}s`;
      
      ctx.fillText(timeLabel, x, rulerY + rulerAreaHeight / 2);
    }
  }
  // Draw animated playback cursor with enhanced smoothness
  const activeX = app.timeline.currentStep * stepWidth;
  const time = Date.now() * 0.003; // Slow animation
  const pulseIntensity = 0.3 + 0.2 * Math.sin(time);
  const smoothPulse = 0.5 + 0.5 * Math.sin(time * 1.5); // Additional smooth pulse
  
  // Main cursor with smooth gradient
  const cursorGradient = ctx.createLinearGradient(activeX, padding, activeX + stepWidth, padding + areaHeight);
  cursorGradient.addColorStop(0, `rgba(73, 169, 255, ${0.15 + pulseIntensity * 0.1})`);
  cursorGradient.addColorStop(0.5, `rgba(73, 169, 255, ${0.25 + pulseIntensity * 0.15})`);
  cursorGradient.addColorStop(1, `rgba(73, 169, 255, ${0.15 + pulseIntensity * 0.1})`);
  
  ctx.fillStyle = cursorGradient;
  ctx.fillRect(activeX, padding, stepWidth, areaHeight);
<<<<<<< HEAD

  // Draw pattern variation indicators
  if (app.patternVariations && app.patternVariations.enabled) {
    const patternColors = {
      'A': 'rgba(73, 169, 255, 0.3)',
      'B': 'rgba(255, 73, 175, 0.3)',
      'C': 'rgba(148, 255, 73, 0.3)',
      'D': 'rgba(255, 180, 73, 0.3)',
      'E': 'rgba(255, 100, 100, 0.3)',
      'F': 'rgba(100, 255, 255, 0.3)'
    };
    
    // Draw pattern indicators at the top
    const indicatorHeight = 8 * ratio;
    const currentPattern = app.patternVariations.abPatterns.currentPattern;
    ctx.fillStyle = patternColors[currentPattern] || patternColors['A'];
    ctx.fillRect(0, padding - indicatorHeight - 2, width, indicatorHeight);
    
    // Draw individual instrument pattern indicators
    const instrumentPatterns = app.patternVariations.currentPatterns;
    const instrumentColors = {
      kick: 'rgba(255, 100, 100, 0.4)',
      snare: 'rgba(100, 255, 100, 0.4)',
      hats: 'rgba(100, 100, 255, 0.4)',
      bass: 'rgba(255, 255, 100, 0.4)',
      lead: 'rgba(255, 100, 255, 0.4)',
      fx: 'rgba(100, 255, 255, 0.4)'
    };
    
    let yOffset = padding - indicatorHeight - 12;
    Object.entries(instrumentPatterns).forEach(([instrument, pattern]) => {
      ctx.fillStyle = patternColors[pattern] || patternColors['A'];
      ctx.fillRect(0, yOffset, width, 4);
      yOffset -= 6;
    });
=======
  
  // Animated border with smooth transitions
  ctx.strokeStyle = `rgba(73, 169, 255, ${0.7 + pulseIntensity * 0.3})`;
  ctx.lineWidth = 2 * ratio;
  ctx.setLineDash([5 * ratio, 3 * ratio]);
  ctx.strokeRect(activeX, padding, stepWidth, areaHeight);
  ctx.setLineDash([]);
  
  // Enhanced glow effect with multiple layers
  const glowGradient = ctx.createLinearGradient(activeX, 0, activeX + stepWidth, 0);
  glowGradient.addColorStop(0, `rgba(73, 169, 255, ${0.08 + smoothPulse * 0.05})`);
  glowGradient.addColorStop(0.5, `rgba(73, 169, 255, ${0.18 + smoothPulse * 0.1})`);
  glowGradient.addColorStop(1, `rgba(73, 169, 255, ${0.08 + smoothPulse * 0.05})`);
  
  ctx.fillStyle = glowGradient;
  ctx.fillRect(activeX - 15 * ratio, padding, stepWidth + 30 * ratio, areaHeight);
  
  // Additional outer glow for depth
  const outerGlow = ctx.createRadialGradient(
    activeX + stepWidth / 2, padding + areaHeight / 2, 0,
    activeX + stepWidth / 2, padding + areaHeight / 2, stepWidth
  );
  outerGlow.addColorStop(0, `rgba(73, 169, 255, ${0.05 + smoothPulse * 0.03})`);
  outerGlow.addColorStop(1, 'rgba(73, 169, 255, 0)');
  
  ctx.fillStyle = outerGlow;
  ctx.fillRect(activeX - stepWidth, padding - stepWidth, stepWidth * 3, areaHeight + stepWidth * 2);
  
  // Current time indicator
  const currentTimeX = app.timeline.currentStep * stepWidth + offsetX;
  if (currentTimeX >= -stepWidth && currentTimeX <= width + stepWidth) {
    ctx.strokeStyle = '#49a9ff';
    ctx.lineWidth = 2 * ratio;
    ctx.beginPath();
    ctx.moveTo(currentTimeX, rulerY);
    ctx.lineTo(currentTimeX, rulerY + rulerAreaHeight);
    ctx.stroke();
    
    // Current time label
    const currentTimeInSeconds = app.timeline.currentStep * stepDuration;
    const minutes = Math.floor(currentTimeInSeconds / 60);
    const seconds = (currentTimeInSeconds % 60).toFixed(1);
    const currentTimeLabel = minutes > 0 ? `${minutes}:${seconds.padStart(4, '0')}` : `${seconds}s`;
    
    ctx.fillStyle = '#49a9ff';
    ctx.font = `${9 * ratio}px Inter, sans-serif`;
    ctx.textAlign = 'center';
    ctx.fillText(currentTimeLabel, currentTimeX, rulerY + rulerAreaHeight - 5 * ratio);
>>>>>>> bef3ec8e
  }
}

function setupAutomationScheduling(app) {
  if (app.automationEvent) {
    Tone.Transport.clear(app.automationEvent);
  }
  app.activeSection = null;
  app.automationEvent = Tone.Transport.scheduleRepeat(time => {
    const step = app.automationStep % STEP_COUNT;
    app.timeline.currentStep = step;
    applyAutomationForStep(app, step, time);
    syncSectionState(app, step);
    updatePatternVariations(app);
    requestAnimationFrame(() => drawTimeline(app));
    app.automationStep = (step + 1) % STEP_COUNT;
  }, STEP_DURATION);
}

function getSectionForStep(app, step) {
  const sections = app.automation.sections && app.automation.sections.length
    ? app.automation.sections
    : DEFAULT_SECTION_LAYOUT;
  return sections.find(section => step >= section.start && step <= section.end) || null;
}

function updateSectionPlayback(app, section) {
  if (!app.audio || !app.audio.sequences || !app.audio.sequences.groups) {
    return;
  }
  const sectionName = section ? section.name : null;
  if (app.activeSection === sectionName) {
    return;
  }

  const arrangement = section ? SECTION_SEQUENCE_ACTIVITY[section.name] : null;
  const groups = app.audio.sequences.groups;
  const defaultState = { drums: true, bass: true, lead: true, fx: true };

  Object.entries(groups).forEach(([groupName, seqs]) => {
    const hasExplicitSetting = arrangement && Object.prototype.hasOwnProperty.call(arrangement, groupName);
    const shouldEnable = hasExplicitSetting
      ? Boolean(arrangement[groupName])
      : defaultState[groupName] !== undefined
        ? defaultState[groupName]
        : true;
    seqs.forEach(seq => {
      seq.mute = !shouldEnable;
    });
  });

  app.activeSection = sectionName;
  
  // Update LED indicators based on active sequences
  updateLEDIndicators(app, section);
}

function syncSectionState(app, step) {
  const section = getSectionForStep(app, step);
  updateSectionPlayback(app, section);
  updateSectionLabel(app, step, section);
  updateLEDIndicators(app, section);
}

function applyAutomationForStep(app, step, time) {
  const leadTrack = getAutomationTrack(app, 'leadFilter');
  const fxTrack = getAutomationTrack(app, 'fxSend');
  const bassTrack = getAutomationTrack(app, 'bassFilter');
  const reverbTrack = getAutomationTrack(app, 'reverbDecay');
  const delayTrack = getAutomationTrack(app, 'delayFeedback');
  const driveTrack = getAutomationTrack(app, 'bassDrive');
  const resonanceTrack = getAutomationTrack(app, 'leadResonance');
  const masterTrack = getAutomationTrack(app, 'masterVolume');
  
  // New distortion tracks
  const leadDistortionTrack = getAutomationTrack(app, 'leadDistortion');
  const leadOverdriveTrack = getAutomationTrack(app, 'leadOverdrive');
  const drumDistortionTrack = getAutomationTrack(app, 'drumDistortion');
  const masterOverdriveTrack = getAutomationTrack(app, 'masterOverdrive');

  const leadBase = getControlValue(app, 'leadFilterBase');
  const leadMod = getControlValue(app, 'leadFilterMod');
  const fxBase = getControlValue(app, 'leadFxSend');
  const bassBase = getControlValue(app, 'bassFilterBase');
  const bassMod = getControlValue(app, 'bassFilterMod');
  const reverbBase = getControlValue(app, 'reverbDecay');
  const delayBase = getControlValue(app, 'delayFeedback');
  const driveBase = getControlValue(app, 'bassDrive');

  // Apply LFOs to tracks
  const lfoModulatedTracks = applyLFOModulation(app, {
    leadFilter: leadTrack,
    fxSend: fxTrack,
    bassFilter: bassTrack,
    reverbDecay: reverbTrack,
    delayFeedback: delayTrack,
    bassDrive: driveTrack,
    leadResonance: resonanceTrack,
    masterVolume: masterTrack,
    leadDistortion: leadDistortionTrack,
    leadOverdrive: leadOverdriveTrack,
    drumDistortion: drumDistortionTrack,
    masterOverdrive: masterOverdriveTrack
  }, step, time);

  const leadValue = clamp(getAutomationValue(lfoModulatedTracks.leadFilter, step), 0, 1);
  const fxValue = clamp(getAutomationValue(lfoModulatedTracks.fxSend, step), 0, 1);
  const bassValue = clamp(getAutomationValue(lfoModulatedTracks.bassFilter, step), 0, 1);
  const reverbValue = clamp(getAutomationValue(lfoModulatedTracks.reverbDecay, step), 0, 1);
  const delayValue = clamp(getAutomationValue(lfoModulatedTracks.delayFeedback, step), 0, 1);
  const driveValue = clamp(getAutomationValue(lfoModulatedTracks.bassDrive, step), 0, 1);
  const resonanceValue = clamp(getAutomationValue(lfoModulatedTracks.leadResonance, step), 0, 1);
  const masterValue = clamp(getAutomationValue(lfoModulatedTracks.masterVolume, step), 0, 1);
  
  // New distortion values
  const leadDistortionValue = clamp(getAutomationValue(lfoModulatedTracks.leadDistortion, step), 0, 1);
  const leadOverdriveValue = clamp(getAutomationValue(lfoModulatedTracks.leadOverdrive, step), 0, 1);
  const drumDistortionValue = clamp(getAutomationValue(lfoModulatedTracks.drumDistortion, step), 0, 1);
  const masterOverdriveValue = clamp(getAutomationValue(lfoModulatedTracks.masterOverdrive, step), 0, 1);

  const leadFreq = leadBase + leadMod * leadValue;
  const fxAmount = fxValue * fxBase;
  const bassFreq = bassBase + bassMod * bassValue;
  const reverbDecay = 0.5 + (reverbValue * 11.5); // 0.5 to 12 seconds
  const delayFeedback = delayValue * 0.8; // 0 to 0.8
  const driveAmount = driveValue;
  const resonanceAmount = 0.3 + (resonanceValue * 1.2); // 0.3 to 1.5
  const masterGain = 0.1 + (masterValue * 0.9); // 0.1 to 1.0

  const leadFrequency = app.audio.nodes.leadFilter.frequency;
  const leadFxGain = app.audio.nodes.leadFxSend.gain;
  const bassFrequency = app.audio.nodes.bassFilter.frequency;
  const reverbNode = app.audio.nodes.reverb;
  const delayNode = app.audio.nodes.delay;
  const driveNode = app.audio.nodes.bassDrive;
  const masterNode = app.audio.master;
  
  // New distortion nodes
  const leadDistortionNode = app.audio.nodes.leadDistortion;
  const leadOverdriveNode = app.audio.nodes.leadOverdrive;
  const drumDistortionNode = app.audio.nodes.drumDistortion;
  const masterOverdriveNode = app.audio.nodes.masterOverdrive;

  if (typeof time === 'number') {
    leadFrequency.setValueAtTime(leadFrequency.value, time);
    leadFrequency.linearRampToValueAtTime(leadFreq, time + 0.1);
    leadFxGain.setValueAtTime(leadFxGain.value, time);
    leadFxGain.linearRampToValueAtTime(fxAmount, time + 0.1);
    bassFrequency.setValueAtTime(bassFrequency.value, time);
    bassFrequency.linearRampToValueAtTime(bassFreq, time + 0.1);
    reverbNode.decay = reverbDecay;
    delayNode.feedback.setValueAtTime(delayNode.feedback.value, time);
    delayNode.feedback.linearRampToValueAtTime(delayFeedback, time + 0.1);
    driveNode.wet.setValueAtTime(driveNode.wet.value, time);
    driveNode.wet.linearRampToValueAtTime(driveAmount, time + 0.1);
    masterNode.gain.setValueAtTime(masterNode.gain.value, time);
    masterNode.gain.linearRampToValueAtTime(masterGain, time + 0.1);
    
    // Apply distortion automation
    leadDistortionNode.distortion.setValueAtTime(leadDistortionNode.distortion.value, time);
    leadDistortionNode.distortion.linearRampToValueAtTime(leadDistortionValue, time + 0.1);
    leadOverdriveNode.drive.setValueAtTime(leadOverdriveNode.drive.value, time);
    leadOverdriveNode.drive.linearRampToValueAtTime(leadOverdriveValue, time + 0.1);
    drumDistortionNode.distortion.setValueAtTime(drumDistortionNode.distortion.value, time);
    drumDistortionNode.distortion.linearRampToValueAtTime(drumDistortionValue, time + 0.1);
    masterOverdriveNode.drive.setValueAtTime(masterOverdriveNode.drive.value, time);
    masterOverdriveNode.drive.linearRampToValueAtTime(masterOverdriveValue, time + 0.1);
  } else {
    leadFrequency.value = leadFreq;
    leadFxGain.value = fxAmount;
    bassFrequency.value = bassFreq;
    reverbNode.decay = reverbDecay;
    delayNode.feedback.value = delayFeedback;
    driveNode.wet.value = driveAmount;
    masterNode.gain.value = masterGain;
    
    // Apply distortion values
    leadDistortionNode.distortion = leadDistortionValue;
    leadOverdriveNode.drive = leadOverdriveValue;
    drumDistortionNode.distortion = drumDistortionValue;
    masterOverdriveNode.drive = masterOverdriveValue;
  }
}

function getAutomationTrack(app, id) {
  const track = app.automation.tracks.find(track => track.id === id);
  if (track) {
    track.values = normalizeAutomationValues(track.values);
    return track;
  }
  return { id, values: new Array(STEP_COUNT).fill(0) };
}

function getAutomationValue(track, step) {
  if (!track || !Array.isArray(track.values)) {
    return 0;
  }
  const rawValue = track.values[step];
  if (rawValue === null || rawValue === undefined) {
    return 0;
  }
  const numericValue = typeof rawValue === 'number' ? rawValue : Number(rawValue);
  return Number.isFinite(numericValue) ? numericValue : 0;
}

function applyLFOModulation(app, tracks, step, time) {
  const currentTime = time || Tone.now();
  const modulatedTracks = { ...tracks };

  LFO_DEFINITIONS.forEach(lfo => {
    if (!lfo.enabled) return;
    
    const targetTrack = tracks[lfo.target];
    if (!targetTrack) return;

    const lfoValue = generateLFOValue(lfo, currentTime);
    const baseValue = getAutomationValue(targetTrack, step);
    const modulatedValue = baseValue + (lfoValue * lfo.depth);
    
    // Create a copy of the track with LFO modulation
    modulatedTracks[lfo.target] = {
      ...targetTrack,
      values: [...targetTrack.values],
      lfoModulated: true
    };
    
    // Apply LFO to the current step
    if (modulatedTracks[lfo.target].values[step] !== undefined) {
      modulatedTracks[lfo.target].values[step] = clamp(modulatedValue, 0, 1);
    }
  });

  return modulatedTracks;
}

function generateLFOValue(lfo, time) {
  const phase = (time * lfo.rate) % 1;
  
  switch (lfo.waveform) {
    case 'sine':
      return Math.sin(phase * Math.PI * 2) * 0.5 + 0.5;
    case 'triangle':
      return phase < 0.5 ? phase * 2 : 2 - (phase * 2);
    case 'square':
      return phase < 0.5 ? 1 : 0;
    case 'sawtooth':
      return phase;
    case 'reverseSawtooth':
      return 1 - phase;
    default:
      return Math.sin(phase * Math.PI * 2) * 0.5 + 0.5;
  }
}

function normalizeAutomationValues(values, stepCount = STEP_COUNT, curveType = CURVE_TYPES.LINEAR) {
  const totalSteps = Math.max(Math.floor(stepCount), 0);
  if (totalSteps <= 0) {
    return [];
  }

  if (!Array.isArray(values) || values.length === 0) {
    return new Array(totalSteps).fill(0);
  }

  const sanitized = values.map(value => {
    const numeric = typeof value === 'number' ? value : Number(value);
    const safeValue = Number.isFinite(numeric) ? numeric : 0;
    return clamp(safeValue, 0, 1);
  });

  if (sanitized.length === 1) {
    return new Array(totalSteps).fill(sanitized[0]);
  }

  if (sanitized.length === totalSteps) {
    return sanitized.slice();
  }

  const lastIndex = sanitized.length - 1;
  if (totalSteps === 1) {
    return [sanitized[lastIndex]];
  }

  return Array.from({ length: totalSteps }, (_, index) => {
    const position = index / (totalSteps - 1);
    const scaledIndex = position * lastIndex;
    const lowerIndex = Math.floor(scaledIndex);
    const upperIndex = Math.min(Math.ceil(scaledIndex), lastIndex);
    const lowerValue = sanitized[lowerIndex];
    const upperValue = sanitized[upperIndex];
    if (lowerIndex === upperIndex) {
      return lowerValue;
    }
    const ratio = scaledIndex - lowerIndex;
    const interpolated = interpolateCurve(lowerValue, upperValue, ratio, curveType);
    return clamp(interpolated, 0, 1);
  });
}

function interpolateCurve(start, end, t, curveType) {
  switch (curveType) {
    case CURVE_TYPES.LINEAR:
      return start + (end - start) * t;
    case CURVE_TYPES.EXPONENTIAL:
      return start + (end - start) * (t * t);
    case CURVE_TYPES.LOGARITHMIC:
      return start + (end - start) * Math.sqrt(t);
    case CURVE_TYPES.SINE:
      return start + (end - start) * (Math.sin(t * Math.PI - Math.PI / 2) * 0.5 + 0.5);
    case CURVE_TYPES.BEZIER:
      // Simple bezier with control points at 0.25 and 0.75
      const p0 = start;
      const p1 = start + (end - start) * 0.25;
      const p2 = start + (end - start) * 0.75;
      const p3 = end;
      return bezierInterpolation(p0, p1, p2, p3, t);
    default:
      return start + (end - start) * t;
  }
}

function bezierInterpolation(p0, p1, p2, p3, t) {
  const u = 1 - t;
  const tt = t * t;
  const uu = u * u;
  const uuu = uu * u;
  const ttt = tt * t;
  
  return uuu * p0 + 3 * uu * t * p1 + 3 * u * tt * p2 + ttt * p3;
}

function normalizeAutomationState(automation, stepCount = STEP_COUNT) {
  const defaults = createDefaultAutomation(stepCount);
  const normalizedTracks = [];
  const seenIds = new Set();

  if (automation && Array.isArray(automation.tracks)) {
    automation.tracks.forEach(trackData => {
      if (!trackData || !trackData.id) {
        return;
      }
      const definition = AUTOMATION_TRACK_DEFINITIONS.find(def => def.id === trackData.id);
      const label = trackData.label || definition?.label || trackData.id;
      const color = trackData.color || definition?.color || '#49a9ff';
      const baseValues = Array.isArray(trackData.values) && trackData.values.length
        ? trackData.values
        : definition?.curve || [];
      normalizedTracks.push({
        id: trackData.id,
        label,
        color,
        values: normalizeAutomationValues(baseValues, stepCount)
      });
      seenIds.add(trackData.id);
    });
  }

  defaults.tracks.forEach(track => {
    if (seenIds.has(track.id)) {
      return;
    }
    normalizedTracks.push({
      id: track.id,
      label: track.label,
      color: track.color,
      values: track.values.slice()
    });
    seenIds.add(track.id);
  });

  normalizedTracks.sort((a, b) => {
    const orderA = AUTOMATION_TRACK_ORDER.get(a.id);
    const orderB = AUTOMATION_TRACK_ORDER.get(b.id);
    if (orderA === undefined && orderB === undefined) {
      return a.id.localeCompare(b.id);
    }
    if (orderA === undefined) return 1;
    if (orderB === undefined) return -1;
    return orderA - orderB;
  });

  let sections = defaults.sections.map(section => ({ ...section }));
  if (automation && Array.isArray(automation.sections) && automation.sections.length) {
    const normalizedSections = normalizeSections(automation.sections, stepCount);
    if (normalizedSections.length) {
      sections = normalizedSections;
    }
  }

  return { tracks: normalizedTracks, sections };
}

function normalizeSections(sections, stepCount = STEP_COUNT) {
  if (!Array.isArray(sections) || sections.length === 0) {
    return createSectionLayout(stepCount);
  }

  const defaultLayout = createSectionLayout(stepCount);
  const sanitized = sections
    .map(section => {
      if (!section) {
        return null;
      }
      const start = Number(section.start);
      const end = Number(section.end);
      if (!Number.isFinite(start) || !Number.isFinite(end)) {
        return null;
      }
      return {
        name: section.name,
        color: section.color,
        start,
        end
      };
    })
    .filter(Boolean)
    .sort((a, b) => a.start - b.start);

  if (!sanitized.length) {
    return defaultLayout;
  }

  const maxEnd = sanitized.reduce((max, section) => Math.max(max, section.end), 0);
  const sourceSpan = Math.max(maxEnd, 1);
  const targetMax = Math.max(stepCount - 1, 0);

  let lastEnd = -1;
  const normalized = sanitized.map((section, index) => {
    const definition = SECTION_DEFINITIONS.find(def => def.name === section.name);
    const fallback = defaultLayout[index % defaultLayout.length];
    const color = section.color || definition?.color || fallback.color;
    const scaledStart = sourceSpan > 0 ? Math.round((section.start / sourceSpan) * targetMax) : 0;
    const scaledEnd = sourceSpan > 0 ? Math.round((section.end / sourceSpan) * targetMax) : 0;
    let start = clamp(Number.isFinite(scaledStart) ? scaledStart : 0, 0, targetMax);
    let end = clamp(Number.isFinite(scaledEnd) ? scaledEnd : start, 0, targetMax);
    start = Math.min(Math.max(start, lastEnd + 1), targetMax);
    if (end < start) {
      end = start;
    }
    lastEnd = end;
    return {
      name: section.name || definition?.name || fallback.name,
      color,
      start,
      end
    };
  });

  if (normalized.length) {
    normalized[0].start = 0;
    normalized[normalized.length - 1].end = targetMax;
  }

  return normalized;
}

function updateSectionLabel(app, step, sectionOverride) {
  const section = sectionOverride || getSectionForStep(app, step);
  if (app.sectionLabelEl) {
    // Add smooth transition for section changes
    app.sectionLabelEl.style.transition = 'all 0.4s cubic-bezier(0.4, 0, 0.2, 1)';
    app.sectionLabelEl.style.transform = 'scale(0.95)';
    app.sectionLabelEl.style.opacity = '0.7';
    
    setTimeout(() => {
      if (section) {
        app.sectionLabelEl.textContent = `Section: ${section.name}`;
        app.sectionLabelEl.style.color = section.color ? section.color.replace('0.04', '1') : 'var(--accent)';
      } else {
        app.sectionLabelEl.textContent = 'Section: Loop';
        app.sectionLabelEl.style.color = 'var(--accent)';
      }
      
      app.sectionLabelEl.style.transform = 'scale(1)';
      app.sectionLabelEl.style.opacity = '1';
    }, 200);
    
    setTimeout(() => {
      app.sectionLabelEl.style.color = '';
    }, 1000);
  }
}

function updateLEDIndicators(app, section) {
  if (!app.leds) return;
  
  const arrangement = section ? SECTION_SEQUENCE_ACTIVITY[section.name] : null;
  const defaultState = { drums: true, bass: true, lead: true, fx: true };
  
  // Update each LED based on the current section's sequence activity
  Object.keys(app.leds).forEach(groupName => {
    const led = app.leds[groupName];
    if (!led) return;
    
    const hasExplicitSetting = arrangement && Object.prototype.hasOwnProperty.call(arrangement, groupName);
    const shouldEnable = hasExplicitSetting
      ? Boolean(arrangement[groupName])
      : defaultState[groupName] !== undefined
        ? defaultState[groupName]
        : true;
    
    if (shouldEnable) {
      led.classList.add('active');
    } else {
      led.classList.remove('active');
    }
  });
}

function updateLEDIndicators(app, section) {
  if (!app.leds) return;
  
  const arrangement = section ? SECTION_SEQUENCE_ACTIVITY[section.name] : null;
  const defaultState = { drums: true, bass: true, lead: true, fx: true };
  const isPlaying = Tone.Transport.state === 'started';
  
  // Update each LED based on the current section's sequence activity
  Object.keys(app.leds).forEach(groupName => {
    const led = app.leds[groupName];
    if (!led) return;
    
    const hasExplicitSetting = arrangement && Object.prototype.hasOwnProperty.call(arrangement, groupName);
    const shouldEnable = hasExplicitSetting
      ? Boolean(arrangement[groupName])
      : defaultState[groupName] !== undefined
        ? defaultState[groupName]
        : true;
    
    // Only show active LEDs when actually playing
    if (shouldEnable && isPlaying) {
      led.classList.add('active');
    } else {
      led.classList.remove('active');
    }
  });
}

async function exportMix(app) {
  await captureBuses(app, [
    { node: app.audio.master, label: 'mix' }
  ]);
  setStatus(app, 'Mix export complete');
}

async function exportStems(app) {
  await captureBuses(app, [
    { node: app.audio.buses.drums, label: 'drums' },
    { node: app.audio.buses.bass, label: 'bass' },
    { node: app.audio.buses.lead, label: 'lead' },
    { node: app.audio.buses.fx, label: 'fx' }
  ]);
  setStatus(app, 'Stem export complete');
}

async function captureBuses(app, buses) {
  const startedByExport = await ensureTransportRunning(app);
  const duration = Tone.Time(LOOP_DURATION).toSeconds();
  const recorders = buses.map(info => {
    const recorder = new Tone.Recorder();
    info.node.connect(recorder);
    recorder.start();
    return { info, recorder };
  });
  await wait(duration);
  await Promise.all(recorders.map(async ({ info, recorder }) => {
    const blob = await recorder.stop();
    info.node.disconnect(recorder);
    downloadBlob(blob, `bodzin-${info.label}.wav`);
  }));
  if (startedByExport) {
    Tone.Transport.stop();
    Tone.Transport.position = 0;
    app.timeline.currentStep = 0;
    applyAutomationForStep(app, 0);
    syncSectionState(app, 0);
    updateLEDIndicators(app, getSectionForStep(app, 0));
    drawTimeline(app);
  }
}

function downloadBlob(blob, filename) {
  const url = URL.createObjectURL(blob);
  const anchor = document.createElement('a');
  anchor.href = url;
  anchor.download = filename;
  document.body.appendChild(anchor);
  anchor.click();
  document.body.removeChild(anchor);
  URL.revokeObjectURL(url);
}

function setupMidi(app) {
  if (!navigator.requestMIDIAccess) {
    console.info('WebMIDI not supported in this browser.');
    return;
  }
  navigator.requestMIDIAccess().then(access => {
    app.midi.access = access;
    access.inputs.forEach(input => {
      input.onmidimessage = message => handleMidiMessage(app, message);
    });
    access.addEventListener('statechange', () => {
      access.inputs.forEach(input => {
        input.onmidimessage = message => handleMidiMessage(app, message);
      });
    });
    setStatus(app, 'MIDI ready');
  }).catch(error => {
    console.warn('MIDI access denied', error);
    setStatus(app, 'MIDI unavailable');
  });
}

function setMidiLearn(app, enabled) {
  app.midi.learning = enabled;
  if (!enabled) {
    setMidiPendingControl(app, null);
  }
  setStatus(app, enabled ? 'MIDI Learn enabled' : 'MIDI Learn disabled');
}

function setMidiPendingControl(app, controlId) {
  app.midi.pendingControl = controlId;
  app.controls.forEach(entry => {
    if (controlId && entry.control.id === controlId) {
      entry.row.classList.add('midi-learning');
    } else {
      entry.row.classList.remove('midi-learning');
    }
  });
}

function handleMidiMessage(app, message) {
  const [status, data1, data2] = message.data;
  const command = status & 0xf0;
  const channel = (status & 0x0f) + 1;
  if (command !== 0xb0) return; // CC only
  const cc = data1;
  const value = data2;

  if (app.midi.learning && app.midi.pendingControl) {
    const targetId = app.midi.pendingControl;
    app.midi.mappings[targetId] = { channel, cc };
    saveMidiMappings(app.midi.mappings);
    setMidiPendingControl(app, null);
    setStatus(app, `Assigned CC ${cc} (Ch ${channel})`);
    return;
  }

  Object.entries(app.midi.mappings).forEach(([controlId, mapping]) => {
    if (!mapping) return;
    if (mapping.channel && mapping.channel !== channel) return;
    if (mapping.cc !== cc) return;
    const control = getControlDefinition(controlId);
    if (!control || control.type !== 'range') return;
    const min = Number(control.min);
    const max = Number(control.max);
    const scaled = min + (max - min) * (value / 127);
    setControlValue(app, control, scaled, { silent: true });
  });
}

function getControlDefinition(id) {
  for (const section of CONTROL_SCHEMA) {
    const control = section.controls.find(item => item.id === id);
    if (control) return control;
  }
  return null;
}

function getControlValue(app, id) {
  if (id in app.controlState) {
    return app.controlState[id];
  }
  const control = getControlDefinition(id);
  return control ? control.default : 0;
}

function setStatus(app, message) {
  if (!app.statusEl) return;
  
  // Add smooth visual feedback animation
  app.statusEl.style.transition = 'all 0.3s cubic-bezier(0.4, 0, 0.2, 1)';
  app.statusEl.style.transform = 'scale(1.05)';
  app.statusEl.style.color = '#49a9ff';
  app.statusEl.style.textShadow = '0 0 10px rgba(73, 169, 255, 0.3)';
  
  // Smooth text transition
  setTimeout(() => {
    app.statusEl.textContent = `Status: ${message}`;
  }, 100);
  
  setTimeout(() => {
    app.statusEl.style.transform = 'scale(1)';
    app.statusEl.style.textShadow = 'none';
  }, 300);
  
  setTimeout(() => {
    app.statusEl.style.color = '';
  }, 500);
  
  clearTimeout(app.statusTimer);
  app.statusTimer = setTimeout(() => {
    app.statusEl.style.transition = 'all 0.5s ease-out';
    app.statusEl.textContent = 'Status: Idle';
    app.statusEl.style.color = 'var(--muted)';
  }, 3500);
  
  // Add mobile-specific status feedback
  if (window.innerWidth <= 768 && 'vibrate' in navigator) {
    // Different vibration patterns for different status types
    if (message.includes('Playing') || message.includes('Started')) {
      navigator.vibrate([100, 50, 100]); // Success pattern
    } else if (message.includes('Error') || message.includes('Failed')) {
      navigator.vibrate([200, 100, 200, 100, 200]); // Error pattern
    } else if (message.includes('MIDI')) {
      navigator.vibrate(50); // Short feedback for MIDI
    }
  }
}

function wait(seconds) {
  return new Promise(resolve => setTimeout(resolve, seconds * 1000));
}

function formatDb(value) {
  return `${value.toFixed(1)} dB`;
}

function formatHz(value) {
  if (value >= 1000) {
    return `${(value / 1000).toFixed(2)} kHz`;
  }
  return `${Math.round(value)} Hz`;
}

function setBusLevel(bus, db) {
  if (!bus) return;
  bus.gain.value = Tone.dbToGain(db);
}

function clamp(value, min, max) {
  return Math.min(Math.max(value, min), max);
}

function slugify(name) {
  return name
    .toLowerCase()
    .replace(/[^a-z0-9]+/g, '-')
    .replace(/^-+|-+$/g, '') || 'preset';
}

function cloneAutomation(source) {
  return {
    tracks: source.tracks.map(track => ({
      id: track.id,
      label: track.label,
      color: track.color,
      values: [...track.values]
    })),
    sections: source.sections.map(section => ({ ...section }))
  };
}

function saveControlState(state) {
  try {
    localStorage.setItem(STORAGE_KEYS.controlState, JSON.stringify(state));
  } catch (err) {
    console.warn('Unable to persist control state', err);
  }
}

function loadControlState() {
  try {
    const raw = localStorage.getItem(STORAGE_KEYS.controlState);
    return raw ? JSON.parse(raw) : {};
  } catch (err) {
    console.warn('Unable to read stored control state', err);
    return {};
  }
}

function savePresetState(preset) {
  try {
    localStorage.setItem(STORAGE_KEYS.preset, JSON.stringify(preset));
  } catch (err) {
    console.warn('Unable to store preset', err);
  }
}

function loadPresetState() {
  try {
    const raw = localStorage.getItem(STORAGE_KEYS.preset);
    return raw ? JSON.parse(raw) : null;
  } catch (err) {
    console.warn('Unable to load preset', err);
    return null;
  }
}

function saveMidiMappings(mappings) {
  try {
    localStorage.setItem(STORAGE_KEYS.midi, JSON.stringify(mappings));
  } catch (err) {
    console.warn('Unable to persist MIDI mappings', err);
  }
}

function loadMidiMappings() {
  try {
    const raw = localStorage.getItem(STORAGE_KEYS.midi);
    return raw ? JSON.parse(raw) : {};
  } catch (err) {
    console.warn('Unable to load MIDI mappings', err);
    return {};
  }
}
<|MERGE_RESOLUTION|>--- conflicted
+++ resolved
@@ -99,7 +99,6 @@
   AUTOMATION_TRACK_DEFINITIONS.map((definition, index) => [definition.id, index])
 );
 
-<<<<<<< HEAD
 // Pattern Variation System
 const PATTERN_VARIATIONS = {
   kick: {
@@ -186,7 +185,6 @@
     accentProbability: 0.15, // 0-1, probability of accenting a step
     accentMultiplier: 1.5 // Multiplier for accented steps
   }
-=======
 const LFO_DEFINITIONS = [
   {
     id: 'lfo1',
@@ -236,7 +234,6 @@
   EXPONENTIAL: 'exponential',
   LOGARITHMIC: 'logarithmic',
   SINE: 'sine'
->>>>>>> bef3ec8e
 };
 
 function createSectionLayout(stepCount = STEP_COUNT) {
@@ -649,7 +646,6 @@
     ]
   },
   {
-<<<<<<< HEAD
     group: 'Pattern Variations',
     description: 'Randomization and pattern switching for dynamic arrangements.',
     controls: [
@@ -768,7 +764,6 @@
         format: value => `${value.toFixed(1)}x`,
         apply: (value, app) => {
           app.patternVariations.probabilityTriggers.accentMultiplier = value;
-=======
     group: 'Sidechain Compression',
     description: 'Duck bass and lead when kick hits.',
     controls: [
@@ -854,7 +849,6 @@
         affectsAutomation: true,
         apply: (value, app) => {
           app.audio.nodes.sidechainGain.gain.value = value;
->>>>>>> bef3ec8e
         }
       }
     ]
@@ -1042,7 +1036,6 @@
     sectionLabelEl: document.getElementById('sectionLabel'),
     statusTimer: null,
     presetFileInput: null,
-<<<<<<< HEAD
     patternVariations: {
       enabled: true,
       randomization: {
@@ -1070,7 +1063,6 @@
         fx: 'A'
       },
       lastVariationStep: 0
-=======
     particles: [],
     lastParticleTime: 0,
     leds: {
@@ -1078,7 +1070,6 @@
       bass: document.getElementById('led-bass'),
       lead: document.getElementById('led-lead'),
       fx: document.getElementById('led-fx')
->>>>>>> bef3ec8e
     }
   };
 }
@@ -2921,7 +2912,6 @@
   
   ctx.fillStyle = cursorGradient;
   ctx.fillRect(activeX, padding, stepWidth, areaHeight);
-<<<<<<< HEAD
 
   // Draw pattern variation indicators
   if (app.patternVariations && app.patternVariations.enabled) {
@@ -2957,7 +2947,6 @@
       ctx.fillRect(0, yOffset, width, 4);
       yOffset -= 6;
     });
-=======
   
   // Animated border with smooth transitions
   ctx.strokeStyle = `rgba(73, 169, 255, ${0.7 + pulseIntensity * 0.3})`;
@@ -3006,7 +2995,6 @@
     ctx.font = `${9 * ratio}px Inter, sans-serif`;
     ctx.textAlign = 'center';
     ctx.fillText(currentTimeLabel, currentTimeX, rulerY + rulerAreaHeight - 5 * ratio);
->>>>>>> bef3ec8e
   }
 }
 
