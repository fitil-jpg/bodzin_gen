<<<<<<< HEAD
/**
 * Main Application Module
 * Orchestrates all other modules and handles application lifecycle
 */

import { AudioModule } from './audio.js';
import { UIModule } from './ui.js';
import { WaveformModule } from './waveform.js';

export class App {
  constructor() {
    this.audio = new AudioModule();
    this.ui = new UIModule(this);
    this.waveform = new WaveformModule(this);
    this.isInitialized = false;
  }

  async init() {
    try {
      this.ui.setStatus('Initializing application...');
      
      // Initialize audio first
      await this.audio.init();
      
      // Initialize waveform
      this.waveform.init();
      
      this.isInitialized = true;
      this.ui.setStatus('Application ready');
      
      // Set up global error handling
      window.addEventListener('error', (event) => {
        this.ui.showError(event.error.message);
      });
      
      window.addEventListener('unhandledrejection', (event) => {
        this.ui.showError(event.reason);
=======
'use strict';

const STEP_COUNT = 16;
const STEP_DURATION = '1m';
const LOOP_DURATION = Tone.Ticks(Tone.Time(STEP_DURATION).toTicks() * STEP_COUNT);
const STORAGE_KEYS = {
  controlState: 'bodzin.controlState',
  preset: 'bodzin.preset',
  midi: 'bodzin.midiMappings'
};

const SECTION_DEFINITIONS = [
  { name: 'Intro', color: 'rgba(73, 169, 255, 0.05)' },
  { name: 'Lift', color: 'rgba(255, 73, 175, 0.04)' },
  { name: 'Peak', color: 'rgba(148, 255, 73, 0.04)' },
  { name: 'Break', color: 'rgba(255, 180, 73, 0.05)' }
];

const DEFAULT_SECTION_LAYOUT = createSectionLayout(STEP_COUNT);

const AUTOMATION_TRACK_DEFINITIONS = [
  {
    id: 'leadFilter',
    label: 'Lead Filter',
    color: '#49a9ff',
    curve: [
      0.1, 0.12, 0.18, 0.24, 0.32, 0.38, 0.46, 0.52,
      0.6, 0.68, 0.76, 0.84, 0.88, 0.92, 0.96, 1
    ]
  },
  {
    id: 'fxSend',
    label: 'FX Send',
    color: '#ff49af',
    curve: [
      0.05, 0.08, 0.1, 0.14, 0.18, 0.22, 0.28, 0.32,
      0.35, 0.4, 0.46, 0.52, 0.58, 0.62, 0.68, 0.74
    ]
  },
  {
    id: 'bassFilter',
    label: 'Bass Filter',
    color: '#94ff49',
    curve: [
      0.24, 0.25, 0.26, 0.28, 0.34, 0.4, 0.48, 0.54,
      0.52, 0.46, 0.4, 0.34, 0.3, 0.28, 0.26, 0.24
    ]
  },
  {
    id: 'reverbDecay',
    label: 'Reverb Decay',
    color: '#ff6b35',
    curve: [
      0.3, 0.35, 0.4, 0.45, 0.5, 0.55, 0.6, 0.65,
      0.7, 0.75, 0.8, 0.85, 0.9, 0.95, 1, 0.95
    ]
  },
  {
    id: 'delayFeedback',
    label: 'Delay Feedback',
    color: '#4ecdc4',
    curve: [
      0.1, 0.15, 0.2, 0.25, 0.3, 0.35, 0.4, 0.45,
      0.5, 0.45, 0.4, 0.35, 0.3, 0.25, 0.2, 0.15
    ]
  },
  {
    id: 'bassDrive',
    label: 'Bass Drive',
    color: '#f7b731',
    curve: [
      0.2, 0.25, 0.3, 0.35, 0.4, 0.45, 0.5, 0.55,
      0.6, 0.65, 0.7, 0.75, 0.8, 0.75, 0.7, 0.65
    ]
  },
  {
    id: 'leadResonance',
    label: 'Lead Resonance',
    color: '#a55eea',
    curve: [
      0.1, 0.2, 0.3, 0.4, 0.5, 0.6, 0.7, 0.8,
      0.9, 1, 0.9, 0.8, 0.7, 0.6, 0.5, 0.4
    ]
  },
  {
    id: 'masterVolume',
    label: 'Master Volume',
    color: '#26de81',
    curve: [
      0.6, 0.65, 0.7, 0.75, 0.8, 0.85, 0.9, 0.95,
      1, 0.95, 0.9, 0.85, 0.8, 0.75, 0.7, 0.65
    ]
  }
];

const DEFAULT_AUTOMATION = createDefaultAutomation(STEP_COUNT);

const AUTOMATION_TRACK_ORDER = new Map(
  AUTOMATION_TRACK_DEFINITIONS.map((definition, index) => [definition.id, index])
);

// Pattern Variation System
const PATTERN_VARIATIONS = {
  kick: {
    A: [1, 0, 0, 0, 1, 0, 0, 0, 1, 0, 0, 0, 1, 0, 0, 0], // Default
    B: [1, 0, 0, 1, 0, 0, 1, 0, 0, 1, 0, 0, 1, 0, 0, 0], // Syncopated
    C: [1, 0, 1, 0, 1, 0, 1, 0, 1, 0, 1, 0, 1, 0, 1, 0], // Double time
    D: [1, 0, 0, 0, 0, 0, 1, 0, 0, 0, 0, 0, 1, 0, 0, 0]  // Half time
  },
  snare: {
    A: [0, 0, 0, 0, 0, 0, 1, 0, 0, 0, 0, 0, 0, 0, 1, 0], // Default
    B: [0, 0, 1, 0, 0, 0, 1, 0, 0, 0, 1, 0, 0, 0, 1, 0], // More hits
    C: [0, 0, 0, 0, 0, 0, 1, 0, 0, 0, 0, 0, 0, 0, 0, 0], // Sparse
    D: [0, 0, 0, 0, 0, 0, 1, 0, 0, 0, 0, 0, 1, 0, 1, 0]  // Roll
  },
  hats: {
    A: [0.6, 0, 0.45, 0, 0.7, 0.25, 0.5, 0.25, 0.65, 0, 0.45, 0, 0.75, 0.3, 0.55, 0.35], // Default
    B: [0.8, 0.4, 0.6, 0.2, 0.8, 0.4, 0.6, 0.2, 0.8, 0.4, 0.6, 0.2, 0.8, 0.4, 0.6, 0.2], // Dense
    C: [0.5, 0, 0, 0, 0.5, 0, 0, 0, 0.5, 0, 0, 0, 0.5, 0, 0, 0], // Sparse
    D: [0.7, 0.3, 0.5, 0.3, 0.7, 0.3, 0.5, 0.3, 0.7, 0.3, 0.5, 0.3, 0.7, 0.3, 0.5, 0.3]  // Steady
  },
  bass: {
    A: ['C2', null, 'G1', null, 'C2', 'D2', null, 'G1', 'C2', null, 'A1', null, 'C2', 'D2', null, 'G1'], // Default
    B: ['C2', 'G1', 'C2', 'G1', 'C2', 'D2', 'G1', 'D2', 'C2', 'G1', 'A1', 'G1', 'C2', 'D2', 'G1', 'D2'], // Dense
    C: ['C2', null, null, null, 'C2', null, null, null, 'C2', null, null, null, 'C2', null, null, null], // Sparse
    D: ['C2', 'E2', 'G2', 'A2', 'C2', 'E2', 'G2', 'A2', 'C2', 'E2', 'G2', 'A2', 'C2', 'E2', 'G2', 'A2']  // Arpeggio
  },
  lead: {
    A: [['E4', 'B4'], null, ['G4'], null, ['A4'], null, ['B4', 'D5'], null, ['E5'], null, ['G4'], null, ['A4', 'C5'], null, ['B4'], null], // Default
    B: [['E4', 'B4', 'G4'], ['A4'], ['G4', 'B4'], ['D5'], ['E5', 'G4'], ['A4'], ['B4', 'D5', 'E5'], ['G4'], ['E4', 'B4'], ['G4'], ['A4', 'C5'], ['B4'], ['E5', 'G4'], ['A4'], ['B4', 'D5'], ['E4']], // Dense
    C: [['E4'], null, null, null, ['A4'], null, null, null, ['E5'], null, null, null, ['A4'], null, null, null], // Sparse
    D: [['E4', 'G4', 'B4'], ['A4', 'C5'], ['G4', 'B4', 'D5'], ['E5', 'G4'], ['A4', 'C5', 'E5'], ['B4', 'D5'], ['G4', 'B4', 'E5'], ['A4', 'C5']] // Arpeggio
  },
  fx: {
    A: [0, 0, 0, 0, 0, 0, 1, 0, 0, 0, 0, 0, 0, 0, 1, 0], // Default
    B: [0, 0, 1, 0, 0, 0, 1, 0, 0, 0, 1, 0, 0, 0, 1, 0], // More hits
    C: [0, 0, 0, 0, 0, 0, 0, 0, 0, 0, 0, 0, 0, 0, 1, 0], // Sparse
    D: [1, 0, 0, 0, 1, 0, 0, 0, 1, 0, 0, 0, 1, 0, 0, 0]  // Quarter notes
  }
};

// Additional pattern variations for more complexity
const EXTENDED_PATTERN_VARIATIONS = {
  kick: {
    E: [1, 0, 0, 1, 0, 0, 1, 0, 0, 1, 0, 0, 1, 0, 0, 0], // Triplet feel
    F: [1, 0, 1, 0, 0, 1, 0, 0, 1, 0, 1, 0, 0, 1, 0, 0]  // Complex
  },
  snare: {
    E: [0, 0, 0, 0, 0, 0, 1, 0, 0, 0, 0, 0, 0, 0, 0, 0], // Single hit
    F: [0, 0, 1, 0, 0, 0, 1, 0, 0, 0, 1, 0, 0, 0, 1, 0]  // Roll pattern
  },
  hats: {
    E: [0.4, 0.2, 0.4, 0.2, 0.4, 0.2, 0.4, 0.2, 0.4, 0.2, 0.4, 0.2, 0.4, 0.2, 0.4, 0.2], // Steady 16ths
    F: [0.8, 0, 0.6, 0, 0.8, 0, 0.6, 0, 0.8, 0, 0.6, 0, 0.8, 0, 0.6, 0]  // Accented 8ths
  },
  bass: {
    E: ['C2', 'C2', 'C2', 'C2', 'C2', 'C2', 'C2', 'C2', 'C2', 'C2', 'C2', 'C2', 'C2', 'C2', 'C2', 'C2'], // Drone
    F: ['C2', 'E2', 'G2', 'A2', 'C2', 'E2', 'G2', 'A2', 'C2', 'E2', 'G2', 'A2', 'C2', 'E2', 'G2', 'A2']  // Arpeggio
  },
  lead: {
    E: [['C4', 'E4', 'G4'], ['A4', 'C5'], ['G4', 'B4'], ['E5', 'G5'], ['C4', 'E4', 'G4'], ['A4', 'C5'], ['G4', 'B4'], ['E5', 'G5']], // Chord progression
    F: [['E4'], ['F4'], ['G4'], ['A4'], ['B4'], ['C5'], ['D5'], ['E5'], ['D5'], ['C5'], ['B4'], ['A4'], ['G4'], ['F4'], ['E4'], ['D4']]  // Scale run
  },
  fx: {
    E: [0, 0, 0, 0, 0, 0, 0, 0, 0, 0, 0, 0, 0, 0, 0, 0], // Silent
    F: [1, 1, 1, 1, 1, 1, 1, 1, 1, 1, 1, 1, 1, 1, 1, 1]  // Constant
  }
};

const PATTERN_VARIATION_CONFIG = {
  enabled: true,
  randomization: {
    enabled: true,
    intensity: 0.3, // 0-1, how much to randomize
    frequency: 0.1  // 0-1, how often to randomize
  },
  abPatterns: {
    enabled: true,
    switchProbability: 0.2, // 0-1, probability of switching A/B patterns
    currentPattern: 'A' // Current active pattern
  },
  probabilityTriggers: {
    enabled: true,
    skipProbability: 0.1, // 0-1, probability of skipping a step
    accentProbability: 0.15, // 0-1, probability of accenting a step
    accentMultiplier: 1.5 // Multiplier for accented steps
  }
const LFO_DEFINITIONS = [
  {
    id: 'lfo1',
    label: 'LFO 1',
    color: '#ff6b6b',
    rate: 0.5, // Hz
    depth: 0.3,
    waveform: 'sine',
    target: 'leadFilter',
    enabled: true
  },
  {
    id: 'lfo2',
    label: 'LFO 2',
    color: '#4ecdc4',
    rate: 0.25, // Hz
    depth: 0.2,
    waveform: 'triangle',
    target: 'fxSend',
    enabled: false
  },
  {
    id: 'lfo3',
    label: 'LFO 3',
    color: '#45b7d1',
    rate: 1.0, // Hz
    depth: 0.15,
    waveform: 'square',
    target: 'bassFilter',
    enabled: false
  },
  {
    id: 'lfo4',
    label: 'LFO 4',
    color: '#96ceb4',
    rate: 0.125, // Hz
    depth: 0.25,
    waveform: 'sawtooth',
    target: 'reverbDecay',
    enabled: false
  }
];

const CURVE_TYPES = {
  LINEAR: 'linear',
  BEZIER: 'bezier',
  EXPONENTIAL: 'exponential',
  LOGARITHMIC: 'logarithmic',
  SINE: 'sine'
};

function createSectionLayout(stepCount = STEP_COUNT) {
  const totalSteps = Math.max(Math.floor(stepCount), 0);
  if (totalSteps <= 0) {
    return [];
  }

  const definitions = SECTION_DEFINITIONS.slice(0, Math.min(SECTION_DEFINITIONS.length, totalSteps));
  if (!definitions.length) {
    return [
      { name: 'Loop', start: 0, end: totalSteps - 1, color: 'rgba(255, 255, 255, 0.04)' }
    ];
  }

  const sectionCount = definitions.length;
  const baseLength = Math.floor(totalSteps / sectionCount);
  const remainder = totalSteps % sectionCount;

  let cursor = 0;
  return definitions.map((definition, index) => {
    const extra = index < remainder ? 1 : 0;
    const length = Math.max(baseLength + extra, 1);
    const start = cursor;
    let end = start + length - 1;
    if (index === sectionCount - 1 || end >= totalSteps - 1) {
      end = totalSteps - 1;
    }
    cursor = end + 1;
    return {
      name: definition.name,
      color: definition.color,
      start,
      end
    };
  });
}

function createAutomationTrack(definition, stepCount = STEP_COUNT) {
  return {
    id: definition.id,
    label: definition.label,
    color: definition.color,
    values: normalizeAutomationValues(definition.curve || [], stepCount, definition.curveType),
    curveType: definition.curveType || CURVE_TYPES.LINEAR,
    lfo: definition.lfo || null,
    breakpoints: definition.breakpoints || []
  };
}

function createDefaultAutomation(stepCount = STEP_COUNT) {
  return {
    tracks: AUTOMATION_TRACK_DEFINITIONS.map(definition => createAutomationTrack(definition, stepCount)),
    sections: createSectionLayout(stepCount)
  };
}

const SECTION_SEQUENCE_ACTIVITY = {
  Intro: { drums: true, bass: false, lead: false, fx: false },
  Lift: { drums: true, bass: true, lead: false, fx: true },
  Peak: { drums: true, bass: true, lead: true, fx: true },
  Break: { drums: true, bass: false, lead: false, fx: true }
};

const CONTROL_SCHEMA = [
  {
    group: 'Transport',
    description: 'Tempo and groove foundation.',
    controls: [
      {
        id: 'tempo',
        label: 'Tempo',
        type: 'range',
        min: 110,
        max: 136,
        step: 1,
        default: 124,
        format: value => `${Math.round(value)} BPM`,
        apply: (value) => Tone.Transport.bpm.rampTo(value, 0.1)
      },
      {
        id: 'swing',
        label: 'Swing Amount',
        type: 'range',
        min: 0,
        max: 0.45,
        step: 0.01,
        default: 0.08,
        format: value => `${Math.round(value * 100)}%`,
        apply: (value) => {
          Tone.Transport.swing = value;
          Tone.Transport.swingSubdivision = '8n';
        }
      }
    ]
  },
  {
    group: 'Bus Levels',
    description: 'Mix bus trims for the core stems.',
    controls: [
      {
        id: 'drumLevel',
        label: 'Drums Level',
        type: 'range',
        min: -24,
        max: 6,
        step: 0.5,
        default: -4,
        format: formatDb,
        apply: (value, app) => setBusLevel(app.audio.buses.drums, value)
      },
      {
        id: 'bassLevel',
        label: 'Bass Level',
        type: 'range',
        min: -24,
        max: 6,
        step: 0.5,
        default: -6,
        format: formatDb,
        apply: (value, app) => setBusLevel(app.audio.buses.bass, value)
      },
      {
        id: 'leadLevel',
        label: 'Lead Level',
        type: 'range',
        min: -24,
        max: 6,
        step: 0.5,
        default: -3,
        format: formatDb,
        apply: (value, app) => setBusLevel(app.audio.buses.lead, value)
      },
      {
        id: 'fxLevel',
        label: 'FX Return',
        type: 'range',
        min: -24,
        max: 6,
        step: 0.5,
        default: -8,
        format: formatDb,
        apply: (value, app) => setBusLevel(app.audio.buses.fx, value)
      }
    ]
  },
  {
    group: 'Bass Synth',
    description: 'Low-end sculpting.',
    controls: [
      {
        id: 'bassFilterBase',
        label: 'Filter Base',
        type: 'range',
        min: 80,
        max: 420,
        step: 1,
        default: 140,
        format: formatHz,
        affectsAutomation: true,
        apply: (value, app) => {
          app.audio.nodes.bassFilter.frequency.value = value;
        }
      },
      {
        id: 'bassFilterMod',
        label: 'Filter Movement',
        type: 'range',
        min: 0,
        max: 520,
        step: 1,
        default: 260,
        format: value => `${Math.round(value)} Hz`,
        affectsAutomation: true,
        apply: () => {}
      },
      {
        id: 'bassResonance',
        label: 'Resonance',
        type: 'range',
        min: 0.3,
        max: 1.5,
        step: 0.01,
        default: 0.7,
        format: value => value.toFixed(2),
        apply: (value, app) => {
          app.audio.nodes.bassFilter.Q.value = value * 6;
        }
      },
      {
        id: 'bassDrive',
        label: 'Drive',
        type: 'range',
        min: 0,
        max: 1,
        step: 0.01,
        default: 0.35,
        format: value => `${Math.round(value * 100)}%`,
        apply: (value, app) => {
          app.audio.nodes.bassDrive.wet.value = value;
        }
      }
    ]
  },
  {
    group: 'Lead Synth',
    description: 'Top line motion and tone.',
    controls: [
      {
        id: 'leadWave',
        label: 'Waveform',
        type: 'select',
        options: [
          { value: 'sawtooth', label: 'Saw' },
          { value: 'square', label: 'Square' },
          { value: 'triangle', label: 'Triangle' }
        ],
        default: 'sawtooth',
        apply: (value, app) => {
          app.audio.instruments.lead.set({ oscillator: { type: value } });
        }
      },
      {
        id: 'leadFilterBase',
        label: 'Filter Base',
        type: 'range',
        min: 240,
        max: 2200,
        step: 1,
        default: 520,
        format: formatHz,
        affectsAutomation: true,
        apply: (value, app) => {
          app.audio.nodes.leadFilter.frequency.value = value;
        }
      },
      {
        id: 'leadFilterMod',
        label: 'Filter Movement',
        type: 'range',
        min: 0,
        max: 5200,
        step: 1,
        default: 2600,
        format: value => `${Math.round(value)} Hz`,
        affectsAutomation: true,
        apply: () => {}
      },
      {
        id: 'leadDetune',
        label: 'Detune',
        type: 'range',
        min: -12,
        max: 12,
        step: 0.1,
        default: 3,
        format: value => `${value.toFixed(1)} cents`,
        apply: (value, app) => {
          app.audio.instruments.lead.set({ detune: value });
        }
      },
      {
        id: 'leadFxSend',
        label: 'FX Send',
        type: 'range',
        min: 0,
        max: 1,
        step: 0.01,
        default: 0.45,
        format: value => `${Math.round(value * 100)}%`,
        affectsAutomation: true,
        apply: (value, app) => {
          app.audio.nodes.leadFxSend.gain.value = value;
        }
      }
    ]
  },
  {
    group: 'Distortion & Overdrive',
    description: 'Harmonic saturation and drive effects.',
    controls: [
      {
        id: 'leadDistortion',
        label: 'Lead Distortion',
        type: 'range',
        min: 0,
        max: 1,
        step: 0.01,
        default: 0.2,
        format: value => `${Math.round(value * 100)}%`,
        affectsAutomation: true,
        apply: (value, app) => {
          app.audio.nodes.leadDistortion.distortion = value;
        }
      },
      {
        id: 'leadOverdrive',
        label: 'Lead Overdrive',
        type: 'range',
        min: 0,
        max: 1,
        step: 0.01,
        default: 0.3,
        format: value => `${Math.round(value * 100)}%`,
        affectsAutomation: true,
        apply: (value, app) => {
          app.audio.nodes.leadOverdrive.drive = value;
        }
      },
      {
        id: 'drumDistortion',
        label: 'Drum Distortion',
        type: 'range',
        min: 0,
        max: 1,
        step: 0.01,
        default: 0.15,
        format: value => `${Math.round(value * 100)}%`,
        affectsAutomation: true,
        apply: (value, app) => {
          app.audio.nodes.drumDistortion.distortion = value;
        }
      },
      {
        id: 'masterOverdrive',
        label: 'Master Overdrive',
        type: 'range',
        min: 0,
        max: 1,
        step: 0.01,
        default: 0.1,
        format: value => `${Math.round(value * 100)}%`,
        affectsAutomation: true,
        apply: (value, app) => {
          app.audio.nodes.masterOverdrive.drive = value;
        }
      }
    ]
  },
  {
    group: 'Ambience',
    description: 'Delay and space design.',
    controls: [
      {
        id: 'delayTime',
        label: 'Delay Time',
        type: 'select',
        options: [
          { value: '8n', label: '1/8' },
          { value: '8t', label: '1/8T' },
          { value: '4n', label: '1/4' }
        ],
        default: '8n',
        apply: (value, app) => {
          app.audio.nodes.delay.delayTime.value = value;
        }
      },
      {
        id: 'delayFeedback',
        label: 'Delay Feedback',
        type: 'range',
        min: 0,
        max: 0.8,
        step: 0.01,
        default: 0.38,
        format: value => `${Math.round(value * 100)}%`,
        apply: (value, app) => {
          app.audio.nodes.delay.feedback.value = value;
        }
      },
      {
        id: 'delayMix',
        label: 'Delay Mix',
        type: 'range',
        min: 0,
        max: 1,
        step: 0.01,
        default: 0.3,
        format: value => `${Math.round(value * 100)}%`,
        apply: (value, app) => {
          app.audio.nodes.delay.wet.value = value;
        }
      },
      {
        id: 'reverbDecay',
        label: 'Reverb Decay',
        type: 'range',
        min: 0.5,
        max: 12,
        step: 0.1,
        default: 6,
        format: value => `${value.toFixed(1)} s`,
        apply: (value, app) => {
          app.audio.nodes.reverb.decay = value;
        }
      },
      {
        id: 'reverbMix',
        label: 'Reverb Mix',
        type: 'range',
        min: 0,
        max: 1,
        step: 0.01,
        default: 0.28,
        format: value => `${Math.round(value * 100)}%`,
        apply: (value, app) => {
          app.audio.nodes.reverb.wet.value = value;
        }
      }
    ]
  },
  {
    group: 'Envelope Followers',
    description: 'Dynamic modulation based on audio signal amplitude.',
    controls: [
      {
        id: 'envFollower1Enabled',
        label: 'EF1 Enable',
        type: 'select',
        options: [
          { value: false, label: 'Off' },
          { value: true, label: 'On' }
        ],
        default: false,
        apply: (value, app) => {
          app.audio.setEnvelopeFollowerEnabled('envFollower1', value);
        }
      },
      {
        id: 'envFollower1Attack',
        label: 'EF1 Attack',
        type: 'range',
        min: 0.001,
        max: 0.1,
        step: 0.001,
        default: 0.01,
        format: value => `${(value * 1000).toFixed(1)} ms`,
        apply: (value, app) => {
          app.audio.setEnvelopeFollowerConfig('envFollower1', { attackTime: value });
        }
      },
      {
        id: 'envFollower1Release',
        label: 'EF1 Release',
        type: 'range',
        min: 0.01,
        max: 1.0,
        step: 0.01,
        default: 0.1,
        format: value => `${(value * 1000).toFixed(0)} ms`,
        apply: (value, app) => {
          app.audio.setEnvelopeFollowerConfig('envFollower1', { releaseTime: value });
        }
      },
      {
        id: 'envFollower1Sensitivity',
        label: 'EF1 Sensitivity',
        type: 'range',
        min: 0.1,
        max: 5.0,
        step: 0.1,
        default: 1.0,
        format: value => `${value.toFixed(1)}x`,
        apply: (value, app) => {
          app.audio.setEnvelopeFollowerConfig('envFollower1', { sensitivity: value });
        }
      },
      {
        id: 'envFollower2Enabled',
        label: 'EF2 Enable',
        type: 'select',
        options: [
          { value: false, label: 'Off' },
          { value: true, label: 'On' }
        ],
        default: false,
        apply: (value, app) => {
          app.audio.setEnvelopeFollowerEnabled('envFollower2', value);
        }
      },
      {
        id: 'envFollower2Attack',
        label: 'EF2 Attack',
        type: 'range',
        min: 0.001,
        max: 0.1,
        step: 0.001,
        default: 0.005,
        format: value => `${(value * 1000).toFixed(1)} ms`,
        apply: (value, app) => {
          app.audio.setEnvelopeFollowerConfig('envFollower2', { attackTime: value });
        }
      },
      {
        id: 'envFollower2Release',
        label: 'EF2 Release',
        type: 'range',
        min: 0.01,
        max: 1.0,
        step: 0.01,
        default: 0.05,
        format: value => `${(value * 1000).toFixed(0)} ms`,
        apply: (value, app) => {
          app.audio.setEnvelopeFollowerConfig('envFollower2', { releaseTime: value });
        }
      },
      {
        id: 'envFollower2Sensitivity',
        label: 'EF2 Sensitivity',
        type: 'range',
        min: 0.1,
        max: 5.0,
        step: 0.1,
        default: 1.2,
        format: value => `${value.toFixed(1)}x`,
        apply: (value, app) => {
          app.audio.setEnvelopeFollowerConfig('envFollower2', { sensitivity: value });
        }
      },
      {
        id: 'envFollower2Threshold',
        label: 'EF2 Threshold',
        type: 'range',
        min: 0.0,
        max: 1.0,
        step: 0.01,
        default: 0.1,
        format: value => `${Math.round(value * 100)}%`,
        apply: (value, app) => {
          app.audio.setEnvelopeFollowerConfig('envFollower2', { threshold: value });
    group: 'Pattern Variations',
    description: 'Randomization and pattern switching for dynamic arrangements.',
    controls: [
      {
        id: 'patternVariationsEnabled',
        label: 'Enable Variations',
        type: 'select',
        options: [
          { value: 'true', label: 'On' },
          { value: 'false', label: 'Off' }
        ],
        default: 'true',
        apply: (value, app) => {
          app.patternVariations.enabled = value === 'true';
        }
      },
      {
        id: 'randomizationIntensity',
        label: 'Random Intensity',
        type: 'range',
        min: 0,
        max: 1,
        step: 0.01,
        default: 0.3,
        format: value => `${Math.round(value * 100)}%`,
        apply: (value, app) => {
          app.patternVariations.randomization.intensity = value;
        }
      },
      {
        id: 'randomizationFrequency',
        label: 'Random Frequency',
        type: 'range',
        min: 0,
        max: 1,
        step: 0.01,
        default: 0.1,
        format: value => `${Math.round(value * 100)}%`,
        apply: (value, app) => {
          app.patternVariations.randomization.frequency = value;
        }
      },
      {
        id: 'abPatternSwitch',
        label: 'A/B Switch Prob',
        type: 'range',
        min: 0,
        max: 1,
        step: 0.01,
        default: 0.2,
        format: value => `${Math.round(value * 100)}%`,
        apply: (value, app) => {
          app.patternVariations.abPatterns.switchProbability = value;
        }
      },
      {
        id: 'skipProbability',
        label: 'Skip Probability',
        type: 'range',
        min: 0,
        max: 0.5,
        step: 0.01,
        default: 0.1,
        format: value => `${Math.round(value * 100)}%`,
        apply: (value, app) => {
          app.patternVariations.probabilityTriggers.skipProbability = value;
        }
      },
      {
        id: 'accentProbability',
        label: 'Accent Probability',
        type: 'range',
        min: 0,
        max: 0.5,
        step: 0.01,
        default: 0.15,
        format: value => `${Math.round(value * 100)}%`,
        apply: (value, app) => {
          app.patternVariations.probabilityTriggers.accentProbability = value;
        }
      },
      {
        id: 'patternVariationReset',
        label: 'Reset Patterns',
        type: 'select',
        options: [
          { value: 'reset', label: 'Reset to A' },
          { value: 'random', label: 'Random All' }
        ],
        default: 'reset',
        apply: (value, app) => {
          if (value === 'reset') {
            Object.keys(app.patternVariations.currentPatterns).forEach(instrument => {
              app.patternVariations.currentPatterns[instrument] = 'A';
            });
            app.patternVariations.abPatterns.currentPattern = 'A';
          } else if (value === 'random') {
            const patterns = ['A', 'B', 'C', 'D'];
            Object.keys(app.patternVariations.currentPatterns).forEach(instrument => {
              app.patternVariations.currentPatterns[instrument] = patterns[Math.floor(Math.random() * patterns.length)];
            });
            app.patternVariations.abPatterns.currentPattern = patterns[Math.floor(Math.random() * patterns.length)];
          }
          rebuildSequencesWithVariations(app);
          drawTimeline(app);
        }
      },
      {
        id: 'accentMultiplier',
        label: 'Accent Multiplier',
        type: 'range',
        min: 1,
        max: 3,
        step: 0.1,
        default: 1.5,
        format: value => `${value.toFixed(1)}x`,
        apply: (value, app) => {
          app.patternVariations.probabilityTriggers.accentMultiplier = value;
    group: 'Sidechain Compression',
    description: 'Duck bass and lead when kick hits.',
    controls: [
      {
        id: 'sidechainEnabled',
        label: 'Enable Sidechain',
        type: 'select',
        options: [
          { value: 'off', label: 'Off' },
          { value: 'on', label: 'On' }
        ],
        default: 'on',
        apply: (value, app) => {
          app.audio.sidechainEnabled = value === 'on';
          app.audio.updateSidechainRouting();
        }
      },
      {
        id: 'sidechainThreshold',
        label: 'Threshold',
        type: 'range',
        min: -40,
        max: 0,
        step: 1,
        default: -24,
        format: formatDb,
        affectsAutomation: true,
        apply: (value, app) => {
          app.audio.nodes.sidechainCompressor.threshold.value = value;
        }
      },
      {
        id: 'sidechainRatio',
        label: 'Ratio',
        type: 'range',
        min: 1,
        max: 20,
        step: 0.1,
        default: 4,
        format: value => `${value.toFixed(1)}:1`,
        affectsAutomation: true,
        apply: (value, app) => {
          app.audio.nodes.sidechainCompressor.ratio.value = value;
        }
      },
      {
        id: 'sidechainAttack',
        label: 'Attack',
        type: 'range',
        min: 0.001,
        max: 0.1,
        step: 0.001,
        default: 0.003,
        format: value => `${(value * 1000).toFixed(1)} ms`,
        affectsAutomation: true,
        apply: (value, app) => {
          app.audio.nodes.sidechainCompressor.attack.value = value;
        }
      },
      {
        id: 'sidechainRelease',
        label: 'Release',
        type: 'range',
        min: 0.01,
        max: 2,
        step: 0.01,
        default: 0.1,
        format: value => `${(value * 1000).toFixed(0)} ms`,
        affectsAutomation: true,
        apply: (value, app) => {
          app.audio.nodes.sidechainCompressor.release.value = value;
        }
      },
      {
        id: 'sidechainAmount',
        label: 'Amount',
        type: 'range',
        min: 0,
        max: 1,
        step: 0.01,
        default: 0.8,
        format: value => `${Math.round(value * 100)}%`,
        affectsAutomation: true,
        apply: (value, app) => {
          app.audio.nodes.sidechainGain.gain.value = value;
        }
      }
    ]
  }
];

let appInstance = null;

document.addEventListener('DOMContentLoaded', () => {
  appInstance = createApp();
  initializeApp(appInstance);
  window.bodzinApp = appInstance;
  
  // Add mobile-specific optimizations
  setupMobileOptimizations(appInstance);
});

function setupMobileOptimizations(app) {
  // Prevent zoom on double tap
  let lastTouchEnd = 0;
  document.addEventListener('touchend', (event) => {
    const now = (new Date()).getTime();
    if (now - lastTouchEnd <= 300) {
      event.preventDefault();
    }
    lastTouchEnd = now;
  }, false);

  // Optimize for mobile performance
  if (window.innerWidth <= 768) {
    // Reduce animation frequency on mobile
    const originalDrawTimeline = drawTimeline;
    let drawTimeout = null;
    drawTimeline = (app) => {
      if (drawTimeout) {
        clearTimeout(drawTimeout);
      }
      drawTimeout = setTimeout(() => originalDrawTimeline(app), 16); // ~60fps
    };

    // Optimize canvas rendering
    const canvas = app.timeline.canvas;
    if (canvas) {
      canvas.style.willChange = 'transform';
      canvas.style.transform = 'translateZ(0)'; // Force hardware acceleration
    }
  }

  // Add mobile-specific keyboard shortcuts
  document.addEventListener('keydown', (event) => {
    if (event.target.tagName === 'INPUT' || event.target.tagName === 'SELECT') {
      return; // Don't interfere with form inputs
    }

    switch (event.key) {
      case ' ':
        event.preventDefault();
        if (Tone.Transport.state === 'started') {
          stopPlayback(app);
        } else {
          startPlayback(app);
        }
        break;
      case 'Escape':
        if (app.midi.learning) {
          setMidiLearn(app, false);
        }
        break;
      case '=':
      case '+':
        if (event.ctrlKey || event.metaKey) {
          event.preventDefault();
          app.timeline.zoom = Math.min(app.timeline.zoom + app.timeline.zoomStep, app.timeline.maxZoom);
          updateZoomLevel(app);
          drawTimeline(app);
        }
        break;
      case '-':
        if (event.ctrlKey || event.metaKey) {
          event.preventDefault();
          app.timeline.zoom = Math.max(app.timeline.zoom - app.timeline.zoomStep, app.timeline.minZoom);
          updateZoomLevel(app);
          drawTimeline(app);
        }
        break;
      case '0':
        if (event.ctrlKey || event.metaKey) {
          event.preventDefault();
          app.timeline.zoom = 1.0;
          app.timeline.pan = 0;
          updateZoomLevel(app);
          drawTimeline(app);
        }
        break;
      case 'Home':
        event.preventDefault();
        app.timeline.pan = -getMaxPan(app);
        drawTimeline(app);
        break;
      case 'End':
        event.preventDefault();
        app.timeline.pan = 0;
        drawTimeline(app);
        break;
      case 'ArrowLeft':
        if (event.ctrlKey || event.metaKey) {
          event.preventDefault();
          const stepWidth = (app.timeline.canvas.clientWidth / STEP_COUNT) * app.timeline.zoom;
          app.timeline.pan = Math.max(app.timeline.pan - stepWidth * 0.1, -getMaxPan(app));
          drawTimeline(app);
        }
        break;
      case 'ArrowRight':
        if (event.ctrlKey || event.metaKey) {
          event.preventDefault();
          const stepWidth = (app.timeline.canvas.clientWidth / STEP_COUNT) * app.timeline.zoom;
          app.timeline.pan = Math.min(app.timeline.pan + stepWidth * 0.1, 0);
          drawTimeline(app);
        }
        break;
    }
  });

  // Handle orientation changes
  window.addEventListener('orientationchange', () => {
    setTimeout(() => {
      syncTimelineCanvas(app);
      drawTimeline(app);
    }, 100);
  });

  // Handle resize events with debouncing
  let resizeTimeout;
  window.addEventListener('resize', () => {
    clearTimeout(resizeTimeout);
    resizeTimeout = setTimeout(() => {
      syncTimelineCanvas(app);
      drawTimeline(app);
    }, 150);
  });
}

function createApp() {
  return {
    audio: null,
    controls: new Map(),
    controlState: {},
    automation: cloneAutomation(DEFAULT_AUTOMATION),
    automationEvent: null,
    automationStep: 0,
    activeSection: null,
    midi: {
      access: null,
      mappings: loadMidiMappings(),
      learning: false,
      pendingControl: null
    },
    presetName: 'Deep Default',
    timeline: {
      canvas: document.getElementById('timeline'),
      ctx: null,
      currentStep: 0,
      deviceRatio: window.devicePixelRatio || 1,
      zoom: 1.0,
      pan: 0,
      minZoom: 0.1,
      maxZoom: 10.0,
      zoomStep: 0.1,
      isDragging: false,
      lastPanX: 0,
      snapToGrid: true,
      gridSize: 1,
      showRuler: true,
      rulerHeight: 30
    },
    waveform: {
      canvas: document.getElementById('waveform'),
      ctx: null,
      analyser: null,
      dataArray: null,
      animationId: null,
      deviceRatio: window.devicePixelRatio || 1
    },
    statusEl: document.getElementById('status'),
    sectionLabelEl: document.getElementById('sectionLabel'),
    statusTimer: null,
    presetFileInput: null,
    patternVariations: {
      enabled: true,
      randomization: {
        enabled: true,
        intensity: 0.3,
        frequency: 0.1
      },
      abPatterns: {
        enabled: true,
        switchProbability: 0.2,
        currentPattern: 'A'
      },
      probabilityTriggers: {
        enabled: true,
        skipProbability: 0.1,
        accentProbability: 0.15,
        accentMultiplier: 1.5
      },
      currentPatterns: {
        kick: 'A',
        snare: 'A',
        hats: 'A',
        bass: 'A',
        lead: 'A',
        fx: 'A'
      },
      lastVariationStep: 0
    particles: [],
    lastParticleTime: 0,
    leds: {
      drums: document.getElementById('led-drums'),
      bass: document.getElementById('led-bass'),
      lead: document.getElementById('led-lead'),
      fx: document.getElementById('led-fx')
    }
  };
}

function initializeApp(app) {
  if (!app.timeline.canvas) {
    console.warn('Timeline canvas missing.');
    return;
  }

  // Show mobile loading indicator
  const mobileLoading = document.getElementById('mobile-loading');
  if (mobileLoading && window.innerWidth <= 768) {
    mobileLoading.style.display = 'flex';
  }

  app.timeline.ctx = app.timeline.canvas.getContext('2d');
  app.waveform.ctx = app.waveform.canvas.getContext('2d');
  app.audio = initializeAudioGraph();
  configureTransport();

  const storedControls = loadControlState();
  const storedPreset = loadPresetState();
  const externalPreset = typeof preset !== 'undefined' ? preset : null;
  const defaultState = buildDefaultControlState();

  app.controlState = Object.assign({}, defaultState, storedControls);
  app.automation = normalizeAutomationState(app.automation, STEP_COUNT);
  
  // Initialize pattern variations
  if (storedPreset && storedPreset.patternVariations) {
    app.patternVariations = Object.assign({}, app.patternVariations, storedPreset.patternVariations);
  }

  if (externalPreset && externalPreset.controls) {
    Object.assign(app.controlState, externalPreset.controls);
  }
  if (storedPreset && storedPreset.controls) {
    Object.assign(app.controlState, storedPreset.controls);
  }
  if (externalPreset && externalPreset.automation) {
    applyAutomationPreset(app, externalPreset.automation);
  }
  if (storedPreset && storedPreset.automation) {
    applyAutomationPreset(app, storedPreset.automation);
  }

  renderControlInterface(app);
  setupButtons(app);
  setupTimeline(app);
  setupTimelineControls(app);
  setupWaveform(app);
  setupAutomationScheduling(app);
  setupMidi(app);
  applyAutomationForStep(app, 0);
  syncSectionState(app, 0);
  updateLEDIndicators(app, getSectionForStep(app, 0));
  drawTimeline(app);
  setStatus(app, 'Idle');

  // Hide mobile loading indicator
  if (mobileLoading) {
    setTimeout(() => {
      mobileLoading.style.display = 'none';
    }, 500);
  }
}

function configureTransport() {
  Tone.Transport.bpm.value = 124;
  Tone.Transport.loop = true;
  Tone.Transport.loopStart = 0;
  Tone.Transport.loopEnd = LOOP_DURATION;
  Tone.Transport.swing = 0.08;
  Tone.Transport.swingSubdivision = '8n';
}

function initializeAudioGraph() {
  const masterGain = new Tone.Gain(0.9);
  const limiter = new Tone.Limiter(-1);
  masterGain.connect(limiter);
  limiter.toDestination();

  const buses = {
    drums: new Tone.Gain(0.8),
    bass: new Tone.Gain(0.8),
    lead: new Tone.Gain(0.8),
    fx: new Tone.Gain(0.5)
  };
  Object.values(buses).forEach(bus => bus.connect(masterGain));

  const delay = new Tone.FeedbackDelay('8n', 0.38);
  const reverb = new Tone.Reverb({ decay: 6, wet: 0.28, preDelay: 0.02 });
  const leadFilter = new Tone.Filter(520, 'lowpass', -12);
  const leadFxSend = new Tone.Gain(0.45);
  const bassFilter = new Tone.Filter(140, 'lowpass', -12);
  const bassDrive = new Tone.Distortion(0.35);

  buses.fx.connect(delay);
  buses.fx.connect(reverb);
  delay.connect(masterGain);
  reverb.connect(masterGain);

  const kick = new Tone.MembraneSynth({
    pitchDecay: 0.05,
    octaves: 4,
    oscillator: { type: 'sine' },
    envelope: { attack: 0.001, decay: 0.28, sustain: 0.0001, release: 0.2 }
  }).connect(buses.drums);

  const snare = new Tone.NoiseSynth({
    noise: { type: 'white' },
    envelope: { attack: 0.001, decay: 0.2, sustain: 0 }
  }).connect(buses.drums);

  const hats = new Tone.MetalSynth({
    frequency: 320,
    envelope: { attack: 0.001, decay: 0.09, release: 0.12 },
    harmonicity: 5.1,
    modulationIndex: 32,
    resonance: 3000,
    octaves: 1.3
  }).connect(buses.drums);

  const bass = new Tone.MonoSynth({
    oscillator: { type: 'square' },
    filter: { type: 'lowpass', rolloff: -12 },
    filterEnvelope: { attack: 0.01, decay: 0.2, sustain: 0.4, release: 0.6 },
    envelope: { attack: 0.005, decay: 0.25, sustain: 0.6, release: 0.4 }
  });
  bass.chain(bassDrive, bassFilter, buses.bass);

  const lead = new Tone.PolySynth(Tone.Synth, {
    maxPolyphony: 4,
    oscillator: { type: 'sawtooth' },
    envelope: { attack: 0.02, decay: 0.35, sustain: 0.4, release: 0.7 }
  });
  lead.connect(leadFilter);
  leadFilter.connect(buses.lead);
  leadFilter.connect(leadFxSend);
  leadFxSend.connect(buses.fx);

  const noiseFx = new Tone.NoiseSynth({
    noise: { type: 'pink' },
    envelope: { attack: 0.5, decay: 2.4, sustain: 0 },
    volume: -20
  }).connect(buses.fx);

  const sequences = buildSequences({ kick, snare, hats, bass, lead, noiseFx }, appInstance);

  return {
    master: masterGain,
    buses,
    nodes: {
      delay,
      reverb,
      leadFilter,
      leadFxSend,
      bassFilter,
      bassDrive
    },
    instruments: { kick, snare, hats, bass, lead, noiseFx },
    sequences,
    sequencesStarted: false
  };
}

// Pattern Variation Functions
function applyPatternVariations(value, instrument, app) {
  if (!app || !app.patternVariations || !app.patternVariations.enabled) {
    return value;
  }

  const config = app.patternVariations;
  let finalValue = value;

  // Apply skip probability
  if (config.probabilityTriggers.enabled && Math.random() < config.probabilityTriggers.skipProbability) {
    return 0;
  }

  // Apply accent probability
  if (config.probabilityTriggers.enabled && Math.random() < config.probabilityTriggers.accentProbability) {
    finalValue *= config.probabilityTriggers.accentMultiplier;
  }

  // Apply randomization
  if (config.randomization.enabled && Math.random() < config.randomization.frequency) {
    const intensity = config.randomization.intensity;
    const randomFactor = 1 + (Math.random() - 0.5) * intensity * 2;
    finalValue *= randomFactor;
  }

  return Math.max(0, Math.min(finalValue, 1));
}

function updatePatternVariations(app) {
  if (!app.patternVariations || !app.patternVariations.enabled) {
    return;
  }

  const config = app.patternVariations;
  const currentStep = app.timeline.currentStep || 0;

  // Check if we should switch A/B patterns
  if (config.abPatterns.enabled && Math.random() < config.abPatterns.switchProbability) {
    const patterns = ['A', 'B', 'C', 'D', 'E', 'F'];
    const currentPattern = config.abPatterns.currentPattern;
    const availablePatterns = patterns.filter(p => p !== currentPattern);
    const newPattern = availablePatterns[Math.floor(Math.random() * availablePatterns.length)];
    
    config.abPatterns.currentPattern = newPattern;
    
    // Update individual instrument patterns
    Object.keys(config.currentPatterns).forEach(instrument => {
      if (Math.random() < 0.5) { // 50% chance to update each instrument
        config.currentPatterns[instrument] = newPattern;
      }
    });

    // Rebuild sequences with new patterns
    rebuildSequencesWithVariations(app);
  }

  // Update randomization based on step
  if (config.randomization.enabled && currentStep !== config.lastVariationStep) {
    config.lastVariationStep = currentStep;
  }
}

function triggerPatternVariation(app, instrument = null) {
  if (!app.patternVariations || !app.patternVariations.enabled) {
    return;
  }

  const patterns = ['A', 'B', 'C', 'D', 'E', 'F'];
  
  if (instrument && app.patternVariations.currentPatterns[instrument]) {
    // Update specific instrument
    const currentPattern = app.patternVariations.currentPatterns[instrument];
    const availablePatterns = patterns.filter(p => p !== currentPattern);
    app.patternVariations.currentPatterns[instrument] = availablePatterns[Math.floor(Math.random() * availablePatterns.length)];
  } else {
    // Update all instruments
    Object.keys(app.patternVariations.currentPatterns).forEach(inst => {
      app.patternVariations.currentPatterns[inst] = patterns[Math.floor(Math.random() * patterns.length)];
    });
    app.patternVariations.abPatterns.currentPattern = patterns[Math.floor(Math.random() * patterns.length)];
  }

  rebuildSequencesWithVariations(app);
  drawTimeline(app);
}

function rebuildSequencesWithVariations(app) {
  if (!app.audio || !app.audio.sequences) {
    return;
  }

  // Stop existing sequences
  app.audio.sequences.all.forEach(seq => {
    if (seq.state === 'started') {
      seq.stop();
    }
  });

  // Rebuild sequences with current patterns
  const newSequences = buildSequences(app.audio.instruments, app);
  
  // Update the sequences in the audio object
  app.audio.sequences = newSequences;
  
  // Restart sequences if transport is running
  if (Tone.Transport.state === 'started') {
    newSequences.all.forEach(seq => seq.start(0));
  }
}

function buildSequences(instruments, app = null) {
  // Get current patterns or defaults
  const getPattern = (instrument, variation = 'A') => {
    if (app && app.patternVariations && app.patternVariations.enabled) {
      // Check extended patterns first, then fall back to basic patterns
      if (EXTENDED_PATTERN_VARIATIONS[instrument] && EXTENDED_PATTERN_VARIATIONS[instrument][variation]) {
        return EXTENDED_PATTERN_VARIATIONS[instrument][variation];
      }
      return PATTERN_VARIATIONS[instrument][variation] || PATTERN_VARIATIONS[instrument]['A'];
    }
    return PATTERN_VARIATIONS[instrument]['A'];
  };

  const kickPattern = getPattern('kick', app?.patternVariations?.currentPatterns?.kick);
  const snarePattern = getPattern('snare', app?.patternVariations?.currentPatterns?.snare);
  const hatPattern = getPattern('hats', app?.patternVariations?.currentPatterns?.hats);
  const bassPattern = getPattern('bass', app?.patternVariations?.currentPatterns?.bass);
  const leadPattern = getPattern('lead', app?.patternVariations?.currentPatterns?.lead);
  const fxPattern = getPattern('fx', app?.patternVariations?.currentPatterns?.fx);

  const kickSeq = new Tone.Sequence((time, velocity) => {
    if (velocity) {
      const finalVelocity = applyPatternVariations(velocity, 'kick', app);
      if (finalVelocity > 0) {
        instruments.kick.triggerAttackRelease('C1', '8n', time, finalVelocity);
      }
    }
  }, kickPattern, '16n');

  const snareSeq = new Tone.Sequence((time, hit) => {
    if (hit) {
      const finalHit = applyPatternVariations(hit, 'snare', app);
      if (finalHit > 0) {
        instruments.snare.triggerAttackRelease('16n', time, 0.8 * finalHit);
      }
    }
  }, snarePattern, '16n');

  const hatSeq = new Tone.Sequence((time, velocity) => {
    if (velocity) {
      const finalVelocity = applyPatternVariations(velocity, 'hats', app);
      if (finalVelocity > 0) {
        instruments.hats.triggerAttackRelease('32n', time, finalVelocity);
      }
    }
  }, hatPattern, '16n');

  const bassSeq = new Tone.Sequence((time, note) => {
    if (note) {
      const shouldPlay = applyPatternVariations(1, 'bass', app);
      if (shouldPlay > 0) {
        instruments.bass.triggerAttackRelease(note, '8n', time, 0.9);
      }
    }
  }, bassPattern, '16n');

  const leadSeq = new Tone.Sequence((time, notes) => {
    if (notes && notes.length) {
      const shouldPlay = applyPatternVariations(1, 'lead', app);
      if (shouldPlay > 0) {
        notes.forEach(note => instruments.lead.triggerAttackRelease(note, '16n', time, 0.8));
      }
    }
  }, leadPattern, '16n');

  const fxSeq = new Tone.Sequence((time, trigger) => {
    if (trigger) {
      const finalTrigger = applyPatternVariations(trigger, 'fx', app);
      if (finalTrigger > 0) {
        instruments.noiseFx.triggerAttackRelease('2n', time, 0.35 * finalTrigger);
      }
    }
  }, fxPattern, '16n');

  const groups = {
    drums: [kickSeq, snareSeq, hatSeq],
    bass: [bassSeq],
    lead: [leadSeq],
    fx: [fxSeq]
  };

  const sequencesByInstrument = {
    kick: kickSeq,
    snare: snareSeq,
    hats: hatSeq,
    bass: bassSeq,
    lead: leadSeq,
    fx: fxSeq
  };

  return {
    all: [].concat(...Object.values(groups)),
    groups,
    byInstrument: sequencesByInstrument
  };
}

function buildDefaultControlState() {
  const state = {};
  CONTROL_SCHEMA.forEach(section => {
    section.controls.forEach(control => {
      state[control.id] = control.default;
    });
  });
  return state;
}

function renderControlInterface(app) {
  const container = document.getElementById('controls');
  container.innerHTML = '';
  
  // Add mobile-specific container classes
  container.classList.add('mobile-optimized');
  
  CONTROL_SCHEMA.forEach(section => {
    const sectionEl = document.createElement('section');
    sectionEl.className = 'control-section';

    const heading = document.createElement('h3');
    heading.textContent = section.group;
    sectionEl.appendChild(heading);

    if (section.description) {
      const description = document.createElement('p');
      description.className = 'control-description';
      description.textContent = section.description;
      sectionEl.appendChild(description);
    }

    container.appendChild(sectionEl);

    section.controls.forEach(control => {
      const row = document.createElement('label');
      row.className = 'control-row';
      row.dataset.controlId = control.id;

      const label = document.createElement('span');
      label.className = 'label';
      label.textContent = control.label;
      row.appendChild(label);

      const valueEl = document.createElement('span');
      valueEl.className = 'control-value';

      let input;
      if (control.type === 'select') {
        input = document.createElement('select');
        control.options.forEach(option => {
          const opt = document.createElement('option');
          opt.value = option.value;
          opt.textContent = option.label;
          input.appendChild(opt);
        });
      } else {
        input = document.createElement('input');
        input.type = 'range';
        input.min = String(control.min);
        input.max = String(control.max);
        input.step = String(control.step);
        
        // Add mobile-specific attributes
        input.setAttribute('aria-label', control.label);
        input.setAttribute('role', 'slider');
        input.setAttribute('aria-valuemin', control.min);
        input.setAttribute('aria-valuemax', control.max);
      }
      input.id = control.id;
      input.dataset.controlId = control.id;

      const wrap = document.createElement('div');
      wrap.className = 'control-input';
      wrap.appendChild(input);
      row.appendChild(wrap);
      row.appendChild(valueEl);

      sectionEl.appendChild(row);

      const entry = { control, input, valueEl, row };
      app.controls.set(control.id, entry);

      const storedValue = app.controlState[control.id];
      setControlValue(app, control, storedValue, { silent: true, skipSave: true });

      input.addEventListener('input', event => {
        const val = getInputValue(control, event.target);
        setControlValue(app, control, val, { silent: true, skipSave: true });
      });
      input.addEventListener('change', event => {
        const val = getInputValue(control, event.target);
        setControlValue(app, control, val);
      });

      // Touch-specific event handlers for better mobile experience
      if (control.type === 'range') {
        let isDragging = false;
        let startValue = 0;
        let startY = 0;

        const handleTouchStart = (event) => {
          if (event.touches.length !== 1) return;
          isDragging = true;
          startValue = parseFloat(input.value);
          startY = event.touches[0].clientY;
          input.style.touchAction = 'none';
          event.preventDefault();
        };

        const handleTouchMove = (event) => {
          if (!isDragging || event.touches.length !== 1) return;
          const deltaY = startY - event.touches[0].clientY;
          const sensitivity = 0.5;
          const range = control.max - control.min;
          const step = control.step || 1;
          const deltaValue = (deltaY / 100) * range * sensitivity;
          const newValue = startValue + deltaValue;
          const clampedValue = Math.max(control.min, Math.min(control.max, newValue));
          const steppedValue = Math.round(clampedValue / step) * step;
          
          input.value = steppedValue;
          const val = getInputValue(control, input);
          setControlValue(app, control, val, { silent: true, skipSave: true });
          event.preventDefault();
        };

        const handleTouchEnd = (event) => {
          if (!isDragging) return;
          isDragging = false;
          input.style.touchAction = '';
          const val = getInputValue(control, input);
          setControlValue(app, control, val);
          event.preventDefault();
        };

        input.addEventListener('touchstart', handleTouchStart, { passive: false });
        input.addEventListener('touchmove', handleTouchMove, { passive: false });
        input.addEventListener('touchend', handleTouchEnd, { passive: false });
      }

      if (control.type === 'range') {
        const midiHandler = () => {
          if (app.midi.learning) {
            setMidiPendingControl(app, control.id);
          }
        };
        
        // Use pointer events for better cross-platform support
        input.addEventListener('pointerdown', midiHandler);
        input.addEventListener('mousedown', midiHandler);
        input.addEventListener('touchstart', midiHandler, { passive: true });
        
        // Add haptic feedback for mobile devices
        const addHapticFeedback = () => {
          if ('vibrate' in navigator) {
            navigator.vibrate(10); // Short vibration
          }
        };
        
        input.addEventListener('input', addHapticFeedback);
        input.addEventListener('change', addHapticFeedback);
      }
    });
  });
}

function getInputValue(control, input) {
  if (control.type === 'select') {
    return input.value;
  }
  const numeric = parseFloat(input.value);
  if (!Number.isFinite(numeric)) {
    return control.default;
  }
  return numeric;
}

function setControlValue(app, control, value, options = {}) {
  const { silent = false, skipSave = false } = options;
  const entry = app.controls.get(control.id);
  let normalizedValue = value;
  if (control.type !== 'select') {
    const min = Number(control.min);
    const max = Number(control.max);
    normalizedValue = clamp(typeof value === 'number' ? value : parseFloat(value), min, max);
  }
  app.controlState[control.id] = normalizedValue;

  if (entry) {
    if (control.type === 'select') {
      entry.input.value = String(normalizedValue);
    } else {
      entry.input.value = String(normalizedValue);
    }
    
    // Animate value change with smooth number transition
    animateValueChange(entry.valueEl, formatControlValue(control, normalizedValue));
    
    // Add enhanced visual feedback animations
    addParameterChangeAnimation(entry, control);
  }

  if (control.apply) {
    control.apply(normalizedValue, app);
  }

  if (control.affectsAutomation) {
    applyAutomationForStep(app, app.timeline.currentStep);
    drawTimeline(app);
  }

  // Handle pattern variation controls
  if (control.id === 'patternVariationsEnabled') {
    app.patternVariations.enabled = normalizedValue === 'true';
  } else if (control.id === 'randomizationIntensity') {
    app.patternVariations.randomization.intensity = normalizedValue;
  } else if (control.id === 'randomizationFrequency') {
    app.patternVariations.randomization.frequency = normalizedValue;
  } else if (control.id === 'abPatternSwitch') {
    app.patternVariations.abPatterns.switchProbability = normalizedValue;
  } else if (control.id === 'skipProbability') {
    app.patternVariations.probabilityTriggers.skipProbability = normalizedValue;
  } else if (control.id === 'accentProbability') {
    app.patternVariations.probabilityTriggers.accentProbability = normalizedValue;
  }

  if (!skipSave) {
    saveControlState(app.controlState);
  }
  if (!silent) {
    setStatus(app, `${control.label} → ${formatControlValue(control, normalizedValue)}`);
  }
}

function animateValueChange(element, newValue) {
  // Remove any existing animation classes
  element.classList.remove('value-changing');
  
  // Force reflow to ensure class removal takes effect
  element.offsetHeight;
  
  // Add animation class
  element.classList.add('value-changing');
  
  // Update the text content
  element.textContent = newValue;
  
  // Remove animation class after animation completes
  setTimeout(() => {
    element.classList.remove('value-changing');
  }, 400);
}

function addParameterChangeAnimation(entry, control) {
  // Remove any existing animation classes
  entry.row.classList.remove('parameter-changing');
  if (control.type === 'range') {
    entry.input.classList.remove('slider-changing');
  }
  
  // Force reflow
  entry.row.offsetHeight;
  
  // Add animation classes
  entry.row.classList.add('parameter-changing');
  if (control.type === 'range') {
    entry.input.classList.add('slider-changing');
  }
  
  // Remove animation classes after animation completes
  setTimeout(() => {
    entry.row.classList.remove('parameter-changing');
    if (control.type === 'range') {
      entry.input.classList.remove('slider-changing');
    }
  }, 600);
}

function formatControlValue(control, value) {
  if (control.format) {
    return control.format(value);
  }
  if (control.type === 'select') {
    const option = control.options.find(opt => opt.value === value);
    return option ? option.label : String(value);
  }
  return typeof value === 'number' ? value.toFixed(2) : String(value);
}

function setupButtons(app) {
  const startBtn = document.getElementById('startButton');
  const stopBtn = document.getElementById('stopButton');
  const savePresetBtn = document.getElementById('savePresetButton');
  const loadPresetBtn = document.getElementById('loadPresetButton');
  const exportMixBtn = document.getElementById('exportMixButton');
  const exportStemsBtn = document.getElementById('exportStemsButton');
  const midiToggle = document.getElementById('midiLearnToggle');
  const triggerVariationBtn = document.getElementById('triggerVariationButton');

  startBtn?.addEventListener('click', () => startPlayback(app));
  stopBtn?.addEventListener('click', () => stopPlayback(app));
  savePresetBtn?.addEventListener('click', () => {
    // Add visual feedback for preset saving
    savePresetBtn.style.transition = 'all 0.3s cubic-bezier(0.4, 0, 0.2, 1)';
    savePresetBtn.style.transform = 'scale(0.95)';
    savePresetBtn.style.background = 'rgba(73, 169, 255, 0.2)';
    setTimeout(() => {
      savePresetBtn.style.transform = 'scale(1)';
      savePresetBtn.style.background = '';
    }, 300);
    savePreset(app);
  });
  loadPresetBtn?.addEventListener('click', () => {
    // Add visual feedback for preset loading
    loadPresetBtn.style.transition = 'all 0.3s cubic-bezier(0.4, 0, 0.2, 1)';
    loadPresetBtn.style.transform = 'scale(0.95)';
    loadPresetBtn.style.background = 'rgba(255, 73, 175, 0.2)';
    setTimeout(() => {
      loadPresetBtn.style.transform = 'scale(1)';
      loadPresetBtn.style.background = '';
    }, 300);
    triggerPresetLoad(app);
  });
  exportMixBtn?.addEventListener('click', () => exportMix(app));
  exportStemsBtn?.addEventListener('click', () => exportStems(app));
  triggerVariationBtn?.addEventListener('click', () => triggerPatternVariation(app));
  midiToggle?.addEventListener('change', event => {
    const enabled = Boolean(event.target.checked);
    setMidiLearn(app, enabled);
  });

  const fileInput = document.createElement('input');
  fileInput.type = 'file';
  fileInput.accept = 'application/json';
  fileInput.style.display = 'none';
  fileInput.addEventListener('change', event => {
    const file = event.target.files && event.target.files[0];
    if (!file) return;
    const reader = new FileReader();
    reader.onload = () => {
      try {
        const parsed = JSON.parse(reader.result);
        applyPreset(app, parsed);
        setStatus(app, `Preset “${parsed.name || 'Imported'}” loaded`);
      } catch (err) {
        console.error('Preset parse failed', err);
        setStatus(app, 'Preset load failed');
      } finally {
        fileInput.value = '';
      }
    };
    reader.readAsText(file);
  });
  document.body.appendChild(fileInput);
  app.presetFileInput = fileInput;
}

async function startPlayback(app, options = {}) {
  const startBtn = document.getElementById('startButton');
  const stopBtn = document.getElementById('stopButton');
  
  // Enhanced visual feedback with smooth animations
  if (startBtn) {
    startBtn.style.transition = 'all 0.3s cubic-bezier(0.4, 0, 0.2, 1)';
    startBtn.classList.add('loading');
    startBtn.disabled = true;
    startBtn.style.transform = 'scale(0.95)';
  }
  
  await ensureTransportRunning(app);
  
  if (startBtn) {
    startBtn.classList.remove('loading');
    startBtn.disabled = false;
    startBtn.style.transform = 'scale(1)';
    startBtn.style.background = 'rgba(73, 169, 255, 0.1)';
    startBtn.style.borderColor = 'rgba(73, 169, 255, 0.3)';
  }
  
  if (stopBtn) {
    stopBtn.style.transition = 'all 0.3s cubic-bezier(0.4, 0, 0.2, 1)';
    stopBtn.style.background = 'rgba(255, 73, 175, 0.1)';
    stopBtn.style.borderColor = '#ff49af';
    stopBtn.style.transform = 'scale(1.02)';
    setTimeout(() => {
      stopBtn.style.transform = 'scale(1)';
    }, 200);
  }
  
  if (!options.silent) {
    setStatus(app, 'Playing');
  }
  
  // Update LED indicators when starting playback
  const currentSection = getSectionForStep(app, app.timeline.currentStep);
  updateLEDIndicators(app, currentSection);
}

async function ensureTransportRunning(app) {
  if (Tone.Transport.state === 'started') {
    return false;
  }
  await Tone.start();
  if (!app.audio.sequencesStarted) {
    const sequenceList = app.audio.sequences && Array.isArray(app.audio.sequences.all)
      ? app.audio.sequences.all
      : [];
    sequenceList.forEach(seq => seq.start(0));
    app.audio.sequencesStarted = true;
  }
  Tone.Transport.start();
  return true;
}

function stopPlayback(app) {
  const startBtn = document.getElementById('startButton');
  const stopBtn = document.getElementById('stopButton');
  
  // Enhanced visual feedback with smooth animations
  if (stopBtn) {
    stopBtn.style.transition = 'all 0.3s cubic-bezier(0.4, 0, 0.2, 1)';
    stopBtn.style.background = 'rgba(255, 255, 255, 0.04)';
    stopBtn.style.borderColor = 'var(--border)';
    stopBtn.style.transform = 'scale(0.98)';
    setTimeout(() => {
      stopBtn.style.transform = 'scale(1)';
    }, 200);
  }
  
  if (startBtn) {
    startBtn.style.transition = 'all 0.3s cubic-bezier(0.4, 0, 0.2, 1)';
    startBtn.style.background = 'linear-gradient(135deg, var(--accent), #3d8bff)';
    startBtn.style.borderColor = 'rgba(73, 169, 255, 0.45)';
    startBtn.style.transform = 'scale(1.02)';
    setTimeout(() => {
      startBtn.style.transform = 'scale(1)';
    }, 200);
  }
  
  Tone.Transport.stop();
  Tone.Transport.position = 0;
  app.timeline.currentStep = 0;
  app.automationStep = 0;
  applyAutomationForStep(app, 0);
  syncSectionState(app, 0);
  
  // Clear all LED indicators when stopping
  if (app.leds) {
    Object.values(app.leds).forEach(led => {
      if (led) led.classList.remove('active');
    });
  }
  
  drawTimeline(app);
  setStatus(app, 'Stopped');
}

function triggerPresetLoad(app) {
  if (app.presetFileInput) {
    app.presetFileInput.click();
  }
}

function savePreset(app) {
  const name = prompt('Preset name', app.presetName || 'Deep Preset');
  if (!name) return;
  const payload = buildPresetPayload(app, name);
  const blob = new Blob([JSON.stringify(payload, null, 2)], { type: 'application/json' });
  const url = URL.createObjectURL(blob);
  const anchor = document.createElement('a');
  anchor.href = url;
  anchor.download = slugify(name) + '.json';
  document.body.appendChild(anchor);
  anchor.click();
  document.body.removeChild(anchor);
  URL.revokeObjectURL(url);
  app.presetName = name;
  savePresetState(payload);
  setStatus(app, `Preset “${name}” saved`);
}

function buildPresetPayload(app, name) {
  return {
    name,
    createdAt: new Date().toISOString(),
    controls: { ...app.controlState },
    automation: {
      tracks: app.automation.tracks.map(track => ({ id: track.id, values: [...track.values] })),
      sections: app.automation.sections.map(section => ({ ...section }))
    },
    midiMappings: { ...app.midi.mappings },
    patternVariations: { ...app.patternVariations }
  };
}

function applyPreset(app, presetData) {
  if (!presetData || typeof presetData !== 'object') return;
  if (presetData.controls) {
    Object.entries(presetData.controls).forEach(([id, value]) => {
      const control = getControlDefinition(id);
      if (control) {
        setControlValue(app, control, value, { silent: true });
      }
    });
    saveControlState(app.controlState);
  }
  if (presetData.automation) {
    applyAutomationPreset(app, presetData.automation);
    drawTimeline(app);
  }
  if (presetData.midiMappings) {
    app.midi.mappings = { ...presetData.midiMappings };
    saveMidiMappings(app.midi.mappings);
  }
  if (presetData.patternVariations) {
    app.patternVariations = Object.assign({}, app.patternVariations, presetData.patternVariations);
  }
  if (presetData.name) {
    app.presetName = presetData.name;
  }
  savePresetState(buildPresetPayload(app, app.presetName));
  applyAutomationForStep(app, app.timeline.currentStep);
  syncSectionState(app, app.timeline.currentStep);
}

function applyAutomationPreset(app, automationData) {
  if (!automationData) return;
  const sections = sanitizePresetSections(automationData.sections, STEP_COUNT);
  const sanitizedAutomation = { ...automationData, sections };
  app.automation = normalizeAutomationState(sanitizedAutomation, STEP_COUNT);
}

function sanitizePresetSections(sections, stepCount = STEP_COUNT) {
  const totalSteps = Math.max(Math.floor(stepCount), 0);
  const maxIndex = totalSteps - 1;
  if (totalSteps <= 0) {
    return [];
  }

  const fallbackLayout = createSectionLayout(totalSteps);
  if (!fallbackLayout.length) {
    return [];
  }

  const fallbackDefault = fallbackLayout[0];
  const fallbackColor = fallbackDefault?.color || 'rgba(255, 255, 255, 0.04)';
  const fallbackName = fallbackDefault?.name || 'Section';

  const parsedSections = Array.isArray(sections)
    ? sections
        .map(section => {
          if (!section) {
            return null;
          }
          const startValue = Number(section.start);
          const endValue = Number(section.end);
          if (!Number.isFinite(startValue) || !Number.isFinite(endValue)) {
            return null;
          }
          const startBound = Math.min(startValue, endValue);
          const endBound = Math.max(startValue, endValue);
          const start = clamp(Math.round(startBound), 0, maxIndex);
          const end = clamp(Math.round(endBound), 0, maxIndex);
          if (end < start) {
            return null;
          }
          const trimmedName = typeof section.name === 'string' ? section.name.trim() : '';
          return {
            name: trimmedName || undefined,
            color: section.color,
            start,
            end
          };
        })
        .filter(Boolean)
        .sort((a, b) => a.start - b.start || a.end - b.end)
    : [];

  const result = [];

  const pushSection = (section) => {
    if (!result.length) {
      result.push({ ...section });
      return;
    }
    const previous = result[result.length - 1];
    if (previous.name === section.name && previous.color === section.color && previous.end + 1 >= section.start) {
      previous.end = Math.max(previous.end, section.end);
      return;
    }
    const normalizedStart = Math.max(section.start, previous.end + 1);
    const normalizedEnd = Math.max(section.end, normalizedStart);
    result.push({
      name: section.name,
      color: section.color,
      start: normalizedStart,
      end: normalizedEnd
    });
  };

  const appendFallbackRange = (from, to) => {
    if (from > to) {
      return;
    }
    fallbackLayout.forEach(fallback => {
      const overlapStart = Math.max(fallback.start, from);
      const overlapEnd = Math.min(fallback.end, to);
      if (overlapStart <= overlapEnd) {
        pushSection({
          name: fallback.name,
          color: fallback.color,
          start: overlapStart,
          end: overlapEnd
        });
      }
    });
  };

  const findFallbackForStep = (step) => {
    return fallbackLayout.find(section => step >= section.start && step <= section.end) || fallbackDefault;
  };

  let cursor = 0;
  parsedSections.forEach(section => {
    if (cursor > maxIndex) {
      return;
    }
    if (section.end < cursor) {
      return;
    }
    const safeStart = clamp(section.start, 0, maxIndex);
    const safeEnd = clamp(section.end, 0, maxIndex);
    if (safeStart > cursor) {
      appendFallbackRange(cursor, safeStart - 1);
      cursor = safeStart;
    }
    const sectionStart = Math.max(safeStart, cursor);
    const sectionEnd = Math.max(Math.min(safeEnd, maxIndex), sectionStart);
    const fallback = findFallbackForStep(sectionStart);
    const name = section.name || fallback?.name || fallbackName;
    const color = section.color || fallback?.color || fallbackColor;
    pushSection({ name, color, start: sectionStart, end: sectionEnd });
    cursor = sectionEnd + 1;
  });

  if (cursor <= maxIndex) {
    appendFallbackRange(cursor, maxIndex);
  }

  if (!result.length) {
    return fallbackLayout.map(section => ({ ...section }));
  }

  result[0].start = 0;
  result[result.length - 1].end = maxIndex;

  return result;
}

function setupTimeline(app) {
  const resizeObserver = new ResizeObserver(() => {
    syncTimelineCanvas(app);
    syncWaveformCanvas(app);
    drawTimeline(app);
  });
  syncTimelineCanvas(app);
  resizeObserver.observe(app.timeline.canvas);

  // Add mobile touch support for timeline
  setupTimelineTouch(app);
  setupTimelineZoomPan(app);
}

function setupTimelineControls(app) {
  const zoomInBtn = document.getElementById('zoomIn');
  const zoomOutBtn = document.getElementById('zoomOut');
  const zoomFitBtn = document.getElementById('zoomFit');
  const zoomLevelEl = document.getElementById('zoomLevel');
  const panLeftBtn = document.getElementById('panLeft');
  const panRightBtn = document.getElementById('panRight');
  const goToStartBtn = document.getElementById('goToStart');
  const goToEndBtn = document.getElementById('goToEnd');
  const snapToggle = document.getElementById('snapToGridToggle');
  const rulerToggle = document.getElementById('showRulerToggle');

  // Zoom controls
  zoomInBtn?.addEventListener('click', () => {
    app.timeline.zoom = Math.min(app.timeline.zoom + app.timeline.zoomStep, app.timeline.maxZoom);
    updateZoomLevel(app);
    drawTimeline(app);
  });

  zoomOutBtn?.addEventListener('click', () => {
    app.timeline.zoom = Math.max(app.timeline.zoom - app.timeline.zoomStep, app.timeline.minZoom);
    updateZoomLevel(app);
    drawTimeline(app);
  });

  zoomFitBtn?.addEventListener('click', () => {
    app.timeline.zoom = 1.0;
    app.timeline.pan = 0;
    updateZoomLevel(app);
    drawTimeline(app);
  });

  // Pan controls
  panLeftBtn?.addEventListener('click', () => {
    const stepWidth = (app.timeline.canvas.clientWidth / STEP_COUNT) * app.timeline.zoom;
    app.timeline.pan = Math.max(app.timeline.pan - stepWidth * 0.1, -getMaxPan(app));
    drawTimeline(app);
  });

  panRightBtn?.addEventListener('click', () => {
    const stepWidth = (app.timeline.canvas.clientWidth / STEP_COUNT) * app.timeline.zoom;
    app.timeline.pan = Math.min(app.timeline.pan + stepWidth * 0.1, 0);
    drawTimeline(app);
  });

  goToStartBtn?.addEventListener('click', () => {
    app.timeline.pan = -getMaxPan(app);
    drawTimeline(app);
  });

  goToEndBtn?.addEventListener('click', () => {
    app.timeline.pan = 0;
    drawTimeline(app);
  });

  // Toggle controls
  snapToggle?.addEventListener('change', (event) => {
    app.timeline.snapToGrid = event.target.checked;
  });

  rulerToggle?.addEventListener('change', (event) => {
    app.timeline.showRuler = event.target.checked;
    drawTimeline(app);
  });

  // Initialize zoom level display
  updateZoomLevel(app);
}

function setupTimelineZoomPan(app) {
  const canvas = app.timeline.canvas;
  let isPanning = false;
  let lastPanX = 0;

  // Mouse wheel zoom
  canvas.addEventListener('wheel', (event) => {
    event.preventDefault();
    const delta = event.deltaY > 0 ? -app.timeline.zoomStep : app.timeline.zoomStep;
    const oldZoom = app.timeline.zoom;
    app.timeline.zoom = Math.max(app.timeline.minZoom, Math.min(app.timeline.maxZoom, app.timeline.zoom + delta));
    
    if (app.timeline.zoom !== oldZoom) {
      // Zoom towards mouse position
      const rect = canvas.getBoundingClientRect();
      const mouseX = event.clientX - rect.left;
      const zoomFactor = app.timeline.zoom / oldZoom;
      app.timeline.pan = mouseX - (mouseX - app.timeline.pan) * zoomFactor;
      
      updateZoomLevel(app);
      drawTimeline(app);
    }
  });

  // Mouse pan
  canvas.addEventListener('mousedown', (event) => {
    if (event.button === 1 || (event.button === 0 && event.ctrlKey)) { // Middle mouse or Ctrl+left
      isPanning = true;
      lastPanX = event.clientX;
      canvas.style.cursor = 'grabbing';
      event.preventDefault();
    }
  });

  canvas.addEventListener('mousemove', (event) => {
    if (isPanning) {
      const deltaX = event.clientX - lastPanX;
      app.timeline.pan = Math.max(-getMaxPan(app), Math.min(0, app.timeline.pan + deltaX));
      lastPanX = event.clientX;
      drawTimeline(app);
    }
  });

  canvas.addEventListener('mouseup', () => {
    isPanning = false;
    canvas.style.cursor = '';
  });

  canvas.addEventListener('mouseleave', () => {
    isPanning = false;
    canvas.style.cursor = '';
  });

  // Touch pan and pinch zoom
  let lastTouchX = 0;
  let touchStartX = 0;
  let lastTouchDistance = 0;
  let initialZoom = 1.0;
  let initialPan = 0;

  canvas.addEventListener('touchstart', (event) => {
    if (event.touches.length === 1) {
      lastTouchX = event.touches[0].clientX;
      touchStartX = event.touches[0].clientX;
    } else if (event.touches.length === 2) {
      // Pinch zoom
      const touch1 = event.touches[0];
      const touch2 = event.touches[1];
      lastTouchDistance = Math.sqrt(
        Math.pow(touch2.clientX - touch1.clientX, 2) + 
        Math.pow(touch2.clientY - touch1.clientY, 2)
      );
      initialZoom = app.timeline.zoom;
      initialPan = app.timeline.pan;
    }
  }, { passive: true });

  canvas.addEventListener('touchmove', (event) => {
    if (event.touches.length === 1) {
      const deltaX = event.touches[0].clientX - lastTouchX;
      const totalDelta = Math.abs(event.touches[0].clientX - touchStartX);
      
      // Only pan if we've moved enough (to distinguish from tap)
      if (totalDelta > 10) {
        app.timeline.pan = Math.max(-getMaxPan(app), Math.min(0, app.timeline.pan + deltaX));
        lastTouchX = event.touches[0].clientX;
        drawTimeline(app);
        event.preventDefault();
      }
    } else if (event.touches.length === 2) {
      // Pinch zoom
      const touch1 = event.touches[0];
      const touch2 = event.touches[1];
      const currentDistance = Math.sqrt(
        Math.pow(touch2.clientX - touch1.clientX, 2) + 
        Math.pow(touch2.clientY - touch1.clientY, 2)
      );
      
      if (lastTouchDistance > 0) {
        const scale = currentDistance / lastTouchDistance;
        const newZoom = Math.max(app.timeline.minZoom, Math.min(app.timeline.maxZoom, initialZoom * scale));
        
        // Zoom towards center of pinch
        const centerX = (touch1.clientX + touch2.clientX) / 2;
        const rect = canvas.getBoundingClientRect();
        const relativeX = centerX - rect.left;
        const zoomFactor = newZoom / app.timeline.zoom;
        
        app.timeline.zoom = newZoom;
        app.timeline.pan = relativeX - (relativeX - app.timeline.pan) * zoomFactor;
        
        updateZoomLevel(app);
        drawTimeline(app);
        event.preventDefault();
      }
    }
  }, { passive: false });
}

function updateZoomLevel(app) {
  const zoomLevelEl = document.getElementById('zoomLevel');
  if (zoomLevelEl) {
    zoomLevelEl.textContent = `${Math.round(app.timeline.zoom * 100)}%`;
    
    // Add visual feedback
    zoomLevelEl.style.transform = 'scale(1.1)';
    zoomLevelEl.style.color = '#49a9ff';
    setTimeout(() => {
      zoomLevelEl.style.transform = '';
      zoomLevelEl.style.color = '';
    }, 200);
  }
  
  // Update pan button states
  const panLeftBtn = document.getElementById('panLeft');
  const panRightBtn = document.getElementById('panRight');
  const goToStartBtn = document.getElementById('goToStart');
  const goToEndBtn = document.getElementById('goToEnd');
  
  const maxPan = getMaxPan(app);
  const canPanLeft = app.timeline.pan > -maxPan;
  const canPanRight = app.timeline.pan < 0;
  
  if (panLeftBtn) {
    panLeftBtn.disabled = !canPanLeft;
    panLeftBtn.style.opacity = canPanLeft ? '1' : '0.5';
  }
  if (panRightBtn) {
    panRightBtn.disabled = !canPanRight;
    panRightBtn.style.opacity = canPanRight ? '1' : '0.5';
  }
  if (goToStartBtn) {
    goToStartBtn.disabled = !canPanLeft;
    goToStartBtn.style.opacity = canPanLeft ? '1' : '0.5';
  }
  if (goToEndBtn) {
    goToEndBtn.disabled = !canPanRight;
    goToEndBtn.style.opacity = canPanRight ? '1' : '0.5';
  }
}

function getMaxPan(app) {
  const canvasWidth = app.timeline.canvas.clientWidth;
  const totalWidth = canvasWidth * app.timeline.zoom;
  return Math.max(0, totalWidth - canvasWidth);
}

function setupTimelineTouch(app) {
  const canvas = app.timeline.canvas;
  let isDragging = false;
  let lastTouchTime = 0;

  const getStepFromPosition = (clientX) => {
    const rect = canvas.getBoundingClientRect();
    const x = clientX - rect.left;
    const stepWidth = (rect.width / STEP_COUNT) * app.timeline.zoom;
    const offsetX = app.timeline.pan;
    const adjustedX = x - offsetX;
    const step = Math.floor(adjustedX / stepWidth);
    return app.timeline.snapToGrid ? step : Math.round(adjustedX / stepWidth);
  };

  const handleTimelineInteraction = (clientX) => {
    const step = Math.max(0, Math.min(STEP_COUNT - 1, getStepFromPosition(clientX)));
    if (step !== app.timeline.currentStep) {
      // Add smooth transition animation
      canvas.style.transition = 'all 0.2s cubic-bezier(0.4, 0, 0.2, 1)';
      
      app.timeline.currentStep = step;
      app.automationStep = step;
      applyAutomationForStep(app, step);
      syncSectionState(app, step);
      drawTimeline(app);
      setStatus(app, `Step ${step + 1}/${STEP_COUNT}`);
      
      // Add visual feedback for timeline interaction
      canvas.style.transform = 'scale(1.01)';
      setTimeout(() => {
        canvas.style.transform = 'scale(1)';
        canvas.style.transition = '';
      }, 200);
    }
  };

  // Mouse events
  canvas.addEventListener('mousedown', (event) => {
    if (event.button === 0) { // Left mouse button
      isDragging = true;
      handleTimelineInteraction(event.clientX);
    }
  });

  canvas.addEventListener('mousemove', (event) => {
    if (isDragging) {
      handleTimelineInteraction(event.clientX);
    }
  });

  canvas.addEventListener('mouseup', () => {
    isDragging = false;
  });

  canvas.addEventListener('mouseleave', () => {
    isDragging = false;
  });

  // Touch events
  canvas.addEventListener('touchstart', (event) => {
    if (event.touches.length === 1) {
      isDragging = true;
      lastTouchTime = Date.now();
      handleTimelineInteraction(event.touches[0].clientX);
      event.preventDefault();
    }
  }, { passive: false });

  canvas.addEventListener('touchmove', (event) => {
    if (isDragging && event.touches.length === 1) {
      handleTimelineInteraction(event.touches[0].clientX);
      event.preventDefault();
    }
  }, { passive: false });

  canvas.addEventListener('touchend', (event) => {
    if (isDragging) {
      isDragging = false;
      const touchDuration = Date.now() - lastTouchTime;
      if (touchDuration < 200) { // Quick tap
        handleTimelineInteraction(event.changedTouches[0].clientX);
      }
      event.preventDefault();
    }
  }, { passive: false });

  // Prevent context menu on long press
  canvas.addEventListener('contextmenu', (event) => {
    event.preventDefault();
  });
}

function setupWaveform(app) {
  if (!app.waveform.canvas) return;
  
  const resizeObserver = new ResizeObserver(() => {
    syncWaveformCanvas(app);
  });
  syncWaveformCanvas(app);
  resizeObserver.observe(app.waveform.canvas);
  
  // Create analyser for waveform visualization
  app.waveform.analyser = new Tone.Analyser('waveform', 1024);
  app.audio.master.connect(app.waveform.analyser);
  app.waveform.dataArray = new Uint8Array(app.waveform.analyser.size);
  
  startWaveformAnimation(app);
}

function syncWaveformCanvas(app) {
  const canvas = app.waveform.canvas;
  const ratio = window.devicePixelRatio || 1;
  const width = canvas.clientWidth * ratio;
  const height = canvas.clientHeight * ratio;
  if (canvas.width !== width || canvas.height !== height) {
    canvas.width = width;
    canvas.height = height;
  }
  app.waveform.deviceRatio = ratio;
}

function startWaveformAnimation(app) {
  if (app.waveform.animationId) {
    cancelAnimationFrame(app.waveform.animationId);
  }
  
  function animate() {
    if (app.waveform.analyser && app.waveform.ctx) {
      drawWaveform(app);
    }
    app.waveform.animationId = requestAnimationFrame(animate);
  }
  
  animate();
}

function drawWaveform(app) {
  const { canvas, ctx, analyser, dataArray } = app.waveform;
  if (!ctx || !analyser) return;
  
  const ratio = app.waveform.deviceRatio;
  const width = canvas.width;
  const height = canvas.height;
  
  // Smooth background fade instead of clear
  ctx.fillStyle = 'rgba(8, 8, 11, 0.1)';
  ctx.fillRect(0, 0, width, height);
  
  analyser.getValue(dataArray);
  
  const barWidth = (width / dataArray.length) * 2.5;
  let x = 0;
  
  // Create animated gradient for waveform bars
  const time = Date.now() * 0.002;
  const gradient = ctx.createLinearGradient(0, 0, 0, height);
  gradient.addColorStop(0, `rgba(73, 169, 255, ${0.8 + 0.2 * Math.sin(time)})`);
  gradient.addColorStop(0.5, `rgba(255, 73, 175, ${0.6 + 0.2 * Math.sin(time + 1)})`);
  gradient.addColorStop(1, `rgba(148, 255, 73, ${0.4 + 0.2 * Math.sin(time + 2)})`);
  
  ctx.fillStyle = gradient;
  
  // Store previous values for smooth interpolation
  if (!app.waveform.previousData) {
    app.waveform.previousData = new Array(dataArray.length).fill(0);
  }
  
  for (let i = 0; i < dataArray.length; i++) {
    // Smooth interpolation between current and previous values
    const currentValue = dataArray[i] / 255;
    const previousValue = app.waveform.previousData[i];
    const smoothedValue = previousValue + (currentValue - previousValue) * 0.3;
    app.waveform.previousData[i] = smoothedValue;
    
    const barHeight = smoothedValue * height;
    const y = (height - barHeight) / 2;
    
    // Add some visual flair with rounded rectangles and smooth animation
    ctx.beginPath();
    ctx.roundRect(x, y, barWidth, barHeight, 2);
    ctx.fill();
    
    // Add subtle glow to each bar
    ctx.shadowColor = gradient;
    ctx.shadowBlur = 2 * ratio;
    ctx.fill();
    ctx.shadowBlur = 0;
    
    x += barWidth + 1;
  }
  
  // Add a subtle animated glow effect
  const glowIntensity = 0.1 + 0.05 * Math.sin(time * 0.5);
  ctx.shadowColor = 'rgba(73, 169, 255, 0.3)';
  ctx.shadowBlur = 15 * ratio;
  ctx.fillStyle = `rgba(73, 169, 255, ${glowIntensity})`;
  ctx.fillRect(0, 0, width, height);
  ctx.shadowBlur = 0;
}

function createParticle(x, y, color) {
  return {
    x: x + (Math.random() - 0.5) * 20,
    y: y + (Math.random() - 0.5) * 20,
    vx: (Math.random() - 0.5) * 2,
    vy: (Math.random() - 0.5) * 2,
    life: 1.0,
    decay: 0.02 + Math.random() * 0.01,
    size: 2 + Math.random() * 3,
    color: color || `hsl(${200 + Math.random() * 60}, 70%, 60%)`
  };
}

function updateParticles(app) {
  const now = Date.now();
  if (now - app.lastParticleTime > 100) { // Add particles every 100ms
    const colors = ['#49a9ff', '#ff49af', '#94ff49', '#ffb449'];
    app.particles.push(createParticle(
      Math.random() * window.innerWidth,
      Math.random() * 200,
      colors[Math.floor(Math.random() * colors.length)]
    ));
    app.lastParticleTime = now;
  }
  
  app.particles = app.particles.filter(particle => {
    particle.x += particle.vx;
    particle.y += particle.vy;
    particle.life -= particle.decay;
    particle.vy += 0.1; // Gravity
    return particle.life > 0;
  });
}

function drawParticles(app, ctx, x, y, ratio) {
  updateParticles(app);
  
  app.particles.forEach(particle => {
    ctx.save();
    ctx.globalAlpha = particle.life;
    ctx.fillStyle = particle.color;
    ctx.shadowColor = particle.color;
    ctx.shadowBlur = 10 * ratio;
    
    ctx.beginPath();
    ctx.arc(particle.x * ratio, particle.y * ratio, particle.size * ratio, 0, Math.PI * 2);
    ctx.fill();
    
    ctx.restore();
  });
}

function syncTimelineCanvas(app) {
  const canvas = app.timeline.canvas;
  const ratio = Math.min(window.devicePixelRatio || 1, 2); // Cap at 2x for performance
  const width = canvas.clientWidth * ratio;
  const height = canvas.clientHeight * ratio;
  if (canvas.width !== width || canvas.height !== height) {
    canvas.width = width;
    canvas.height = height;
    // Set CSS size to maintain crisp rendering
    canvas.style.width = canvas.clientWidth + 'px';
    canvas.style.height = canvas.clientHeight + 'px';
  }
  app.timeline.deviceRatio = ratio;
}

function drawTimeline(app) {
  const { canvas, ctx } = app.timeline;
  if (!ctx) return;
  const ratio = app.timeline.deviceRatio;
  const width = canvas.width;
  const height = canvas.height;
  
  // Use requestAnimationFrame for smooth rendering
  requestAnimationFrame(() => {
    ctx.clearRect(0, 0, width, height);

    const rulerHeight = app.timeline.showRuler ? app.timeline.rulerHeight * ratio : 0;
    const padding = 20 * ratio;
    const areaHeight = height - padding * 2 - rulerHeight;
    const stepWidth = (width / STEP_COUNT) * app.timeline.zoom;
    const offsetX = app.timeline.pan;

    // Enable anti-aliasing for smoother lines
    ctx.imageSmoothingEnabled = true;
    ctx.imageSmoothingQuality = 'high';

    const sections = app.automation.sections && app.automation.sections.length
      ? app.automation.sections
      : DEFAULT_SECTION_LAYOUT;
    
    // Draw sections
    sections.forEach(section => {
      const startX = section.start * stepWidth + offsetX;
      const sectionWidth = (section.end - section.start + 1) * stepWidth;
      ctx.fillStyle = section.color || 'rgba(255, 255, 255, 0.04)';
      ctx.fillRect(startX, padding + rulerHeight, sectionWidth, areaHeight);
    });

    // Draw ruler if enabled
    if (app.timeline.showRuler) {
      drawTimelineRuler(app, ctx, width, rulerHeight, stepWidth, offsetX, ratio);
    }

    // Draw grid lines
    ctx.strokeStyle = 'rgba(255, 255, 255, 0.08)';
    ctx.lineWidth = 1 * ratio;
    ctx.setLineDash([]);
    for (let i = 0; i <= STEP_COUNT; i += 1) {
      const x = i * stepWidth + offsetX;
      if (x >= -stepWidth && x <= width + stepWidth) {
        ctx.beginPath();
        ctx.moveTo(x, padding + rulerHeight);
        ctx.lineTo(x, padding + rulerHeight + areaHeight);
        ctx.stroke();
      }
    }

    // Draw automation tracks
    app.automation.tracks.forEach(track => {
      ctx.beginPath();
      ctx.setLineDash([]);
      let pathStarted = false;
      track.values.forEach((value, index) => {
        const x = index * stepWidth + stepWidth / 2 + offsetX;
        if (x >= -stepWidth && x <= width + stepWidth) {
          const y = padding + rulerHeight + (1 - value) * areaHeight;
          if (!pathStarted) {
            ctx.moveTo(x, y);
            pathStarted = true;
          } else {
            ctx.lineTo(x, y);
          }
        }
      });
      ctx.strokeStyle = track.color;
      ctx.lineWidth = 2 * ratio;
      ctx.stroke();
    });

    // Draw active step indicator
    const activeX = app.timeline.currentStep * stepWidth + offsetX;
    if (activeX >= -stepWidth && activeX <= width + stepWidth) {
      ctx.fillStyle = 'rgba(73, 169, 255, 0.18)';
      ctx.fillRect(activeX, padding + rulerHeight, stepWidth, areaHeight);
    }

    // Draw step numbers on mobile for better usability
    if (window.innerWidth <= 768) {
      ctx.fillStyle = 'rgba(255, 255, 255, 0.6)';
      ctx.font = `${10 * ratio}px Inter, sans-serif`;
      ctx.textAlign = 'center';
      ctx.textBaseline = 'top';
      
      const stepNumberInterval = app.timeline.zoom > 1.0 ? 1 : 2; // Show more numbers when zoomed in
      for (let i = 0; i < STEP_COUNT; i += stepNumberInterval) {
        const x = i * stepWidth + stepWidth / 2 + offsetX;
        if (x >= -stepWidth && x <= width + stepWidth) {
          const y = padding + rulerHeight + areaHeight + 5 * ratio;
          ctx.fillText((i + 1).toString(), x, y);
        }
      }
    }
  });
  ctx.strokeStyle = 'rgba(255, 255, 255, 0.08)';
  ctx.lineWidth = 1 * ratio;
  for (let i = 0; i <= STEP_COUNT; i += 1) {
    const x = i * stepWidth;
    ctx.beginPath();
    ctx.moveTo(x, padding);
    ctx.lineTo(x, padding + areaHeight);
    ctx.stroke();
  }

  // Draw automation tracks with better visualization
  const trackHeight = areaHeight / Math.max(app.automation.tracks.length, 1);
  
  app.automation.tracks.forEach((track, trackIndex) => {
    const trackY = padding + rulerHeight + trackIndex * trackHeight;
    const trackAreaHeight = trackHeight - 4 * ratio; // Small gap between tracks
    
    // Draw track background
    ctx.fillStyle = 'rgba(255, 255, 255, 0.02)';
    ctx.fillRect(0, trackY, width, trackAreaHeight);
    
    // Draw track label
    ctx.fillStyle = track.color;
    ctx.font = `${10 * ratio}px Inter, sans-serif`;
    ctx.textAlign = 'left';
    ctx.fillText(track.label, 4 * ratio, trackY + 12 * ratio);
    
    // Draw automation curve
    ctx.beginPath();
    let pathStarted = false;
    track.values.forEach((value, index) => {
      const x = index * stepWidth + stepWidth / 2 + offsetX;
      if (x >= -stepWidth && x <= width + stepWidth) {
        const y = trackY + (1 - value) * trackAreaHeight;
        if (!pathStarted) {
          ctx.moveTo(x, y);
          pathStarted = true;
        } else {
          ctx.lineTo(x, y);
        }
      }
    });
    ctx.strokeStyle = track.color;
    ctx.lineWidth = 2 * ratio;
    ctx.stroke();
    // Draw automation tracks with better visualization and smooth curves
    const trackHeight = areaHeight / Math.max(app.automation.tracks.length, 1);
    
    app.automation.tracks.forEach((track, trackIndex) => {
      const trackY = padding + trackIndex * trackHeight;
      const trackAreaHeight = trackHeight - 4 * ratio; // Small gap between tracks
      
      // Draw track background with subtle animation
      const time = Date.now() * 0.001;
      const backgroundPulse = 0.02 + 0.01 * Math.sin(time + trackIndex);
      ctx.fillStyle = `rgba(255, 255, 255, ${backgroundPulse})`;
      ctx.fillRect(0, trackY, width, trackAreaHeight);
      
      // Draw track label with smooth color transition
      ctx.fillStyle = track.color;
      ctx.font = `${10 * ratio}px Inter, sans-serif`;
      ctx.textAlign = 'left';
      ctx.fillText(track.label, 4 * ratio, trackY + 12 * ratio);
      
      // Draw automation curve with smooth interpolation
      ctx.beginPath();
      ctx.lineCap = 'round';
      ctx.lineJoin = 'round';
      
      // Use quadratic curves for smoother automation lines
      track.values.forEach((value, index) => {
        const x = index * stepWidth + stepWidth / 2;
        const y = trackY + (1 - value) * trackAreaHeight;
        
        if (index === 0) {
          ctx.moveTo(x, y);
        } else {
          // Create smooth curves between points
          const prevX = (index - 1) * stepWidth + stepWidth / 2;
          const prevY = trackY + (1 - track.values[index - 1]) * trackAreaHeight;
          const controlX = (prevX + x) / 2;
          const controlY = (prevY + y) / 2;
          ctx.quadraticCurveTo(controlX, controlY, x, y);
        }
      });
      
      // Add gradient stroke for visual appeal
      const gradient = ctx.createLinearGradient(0, trackY, width, trackY);
      gradient.addColorStop(0, track.color);
      gradient.addColorStop(1, track.color + '80'); // Add transparency
      
      ctx.strokeStyle = gradient;
      ctx.lineWidth = 2.5 * ratio;
      ctx.stroke();
      
      // Add subtle glow effect
      ctx.shadowColor = track.color;
      ctx.shadowBlur = 4 * ratio;
      ctx.stroke();
      ctx.shadowBlur = 0;
    
    // Draw LFO indicator if track has LFO
    const lfo = LFO_DEFINITIONS.find(l => l.target === track.id && l.enabled);
    if (lfo) {
      ctx.fillStyle = lfo.color;
      ctx.font = `${8 * ratio}px Inter, sans-serif`;
      ctx.textAlign = 'right';
      ctx.fillText(`LFO: ${lfo.waveform}`, width - 4 * ratio, trackY + 12 * ratio);
    }
    
    // Draw breakpoints if they exist
    if (track.breakpoints && track.breakpoints.length > 0) {
      track.breakpoints.forEach(bp => {
        const x = bp.step * stepWidth + stepWidth / 2 + offsetX;
        if (x >= -stepWidth && x <= width + stepWidth) {
          const y = trackY + (1 - bp.value) * trackAreaHeight;
          ctx.fillStyle = track.color;
          ctx.beginPath();
          ctx.arc(x, y, 3 * ratio, 0, Math.PI * 2);
          ctx.fill();
        }
      });
    }
  });

}

function drawTimelineRuler(app, ctx, width, rulerHeight, stepWidth, offsetX, ratio) {
  const rulerY = 0;
  const rulerAreaHeight = rulerHeight;
  
  // Ruler background
  ctx.fillStyle = 'rgba(0, 0, 0, 0.3)';
  ctx.fillRect(0, rulerY, width, rulerAreaHeight);
  
  // Ruler border
  ctx.strokeStyle = 'rgba(255, 255, 255, 0.2)';
  ctx.lineWidth = 1 * ratio;
  ctx.strokeRect(0, rulerY, width, rulerAreaHeight);
  
  // Time markers
  ctx.fillStyle = 'rgba(255, 255, 255, 0.8)';
  ctx.font = `${10 * ratio}px Inter, sans-serif`;
  ctx.textAlign = 'center';
  ctx.textBaseline = 'middle';
  
  const stepDuration = Tone.Time(STEP_DURATION).toSeconds();
  const totalDuration = stepDuration * STEP_COUNT;
  
  // Calculate appropriate time division based on zoom level
  let timeDivision = 1; // steps
  if (app.timeline.zoom < 0.5) {
    timeDivision = 4; // Show every 4th step
  } else if (app.timeline.zoom < 1.0) {
    timeDivision = 2; // Show every 2nd step
  }
  
  for (let i = 0; i <= STEP_COUNT; i += timeDivision) {
    const x = i * stepWidth + offsetX;
    if (x >= -stepWidth && x <= width + stepWidth) {
      // Vertical line
      ctx.strokeStyle = 'rgba(255, 255, 255, 0.4)';
      ctx.lineWidth = 1 * ratio;
      ctx.beginPath();
      ctx.moveTo(x, rulerY);
      ctx.lineTo(x, rulerY + rulerAreaHeight);
      ctx.stroke();
      
      // Time label
      const timeInSeconds = i * stepDuration;
      const minutes = Math.floor(timeInSeconds / 60);
      const seconds = (timeInSeconds % 60).toFixed(1);
      const timeLabel = minutes > 0 ? `${minutes}:${seconds.padStart(4, '0')}` : `${seconds}s`;
      
      ctx.fillText(timeLabel, x, rulerY + rulerAreaHeight / 2);
    }
  }
  // Draw animated playback cursor with enhanced smoothness
  const activeX = app.timeline.currentStep * stepWidth;
  const time = Date.now() * 0.003; // Slow animation
  const pulseIntensity = 0.3 + 0.2 * Math.sin(time);
  const smoothPulse = 0.5 + 0.5 * Math.sin(time * 1.5); // Additional smooth pulse
  
  // Main cursor with smooth gradient
  const cursorGradient = ctx.createLinearGradient(activeX, padding, activeX + stepWidth, padding + areaHeight);
  cursorGradient.addColorStop(0, `rgba(73, 169, 255, ${0.15 + pulseIntensity * 0.1})`);
  cursorGradient.addColorStop(0.5, `rgba(73, 169, 255, ${0.25 + pulseIntensity * 0.15})`);
  cursorGradient.addColorStop(1, `rgba(73, 169, 255, ${0.15 + pulseIntensity * 0.1})`);
  
  ctx.fillStyle = cursorGradient;
  ctx.fillRect(activeX, padding, stepWidth, areaHeight);

  // Draw pattern variation indicators
  if (app.patternVariations && app.patternVariations.enabled) {
    const patternColors = {
      'A': 'rgba(73, 169, 255, 0.3)',
      'B': 'rgba(255, 73, 175, 0.3)',
      'C': 'rgba(148, 255, 73, 0.3)',
      'D': 'rgba(255, 180, 73, 0.3)',
      'E': 'rgba(255, 100, 100, 0.3)',
      'F': 'rgba(100, 255, 255, 0.3)'
    };
    
    // Draw pattern indicators at the top
    const indicatorHeight = 8 * ratio;
    const currentPattern = app.patternVariations.abPatterns.currentPattern;
    ctx.fillStyle = patternColors[currentPattern] || patternColors['A'];
    ctx.fillRect(0, padding - indicatorHeight - 2, width, indicatorHeight);
    
    // Draw individual instrument pattern indicators
    const instrumentPatterns = app.patternVariations.currentPatterns;
    const instrumentColors = {
      kick: 'rgba(255, 100, 100, 0.4)',
      snare: 'rgba(100, 255, 100, 0.4)',
      hats: 'rgba(100, 100, 255, 0.4)',
      bass: 'rgba(255, 255, 100, 0.4)',
      lead: 'rgba(255, 100, 255, 0.4)',
      fx: 'rgba(100, 255, 255, 0.4)'
    };
    
    let yOffset = padding - indicatorHeight - 12;
    Object.entries(instrumentPatterns).forEach(([instrument, pattern]) => {
      ctx.fillStyle = patternColors[pattern] || patternColors['A'];
      ctx.fillRect(0, yOffset, width, 4);
      yOffset -= 6;
    });
  
  // Animated border with smooth transitions
  ctx.strokeStyle = `rgba(73, 169, 255, ${0.7 + pulseIntensity * 0.3})`;
  ctx.lineWidth = 2 * ratio;
  ctx.setLineDash([5 * ratio, 3 * ratio]);
  ctx.strokeRect(activeX, padding, stepWidth, areaHeight);
  ctx.setLineDash([]);
  
  // Enhanced glow effect with multiple layers
  const glowGradient = ctx.createLinearGradient(activeX, 0, activeX + stepWidth, 0);
  glowGradient.addColorStop(0, `rgba(73, 169, 255, ${0.08 + smoothPulse * 0.05})`);
  glowGradient.addColorStop(0.5, `rgba(73, 169, 255, ${0.18 + smoothPulse * 0.1})`);
  glowGradient.addColorStop(1, `rgba(73, 169, 255, ${0.08 + smoothPulse * 0.05})`);
  
  ctx.fillStyle = glowGradient;
  ctx.fillRect(activeX - 15 * ratio, padding, stepWidth + 30 * ratio, areaHeight);
  
  // Additional outer glow for depth
  const outerGlow = ctx.createRadialGradient(
    activeX + stepWidth / 2, padding + areaHeight / 2, 0,
    activeX + stepWidth / 2, padding + areaHeight / 2, stepWidth
  );
  outerGlow.addColorStop(0, `rgba(73, 169, 255, ${0.05 + smoothPulse * 0.03})`);
  outerGlow.addColorStop(1, 'rgba(73, 169, 255, 0)');
  
  ctx.fillStyle = outerGlow;
  ctx.fillRect(activeX - stepWidth, padding - stepWidth, stepWidth * 3, areaHeight + stepWidth * 2);
  
  // Current time indicator
  const currentTimeX = app.timeline.currentStep * stepWidth + offsetX;
  if (currentTimeX >= -stepWidth && currentTimeX <= width + stepWidth) {
    ctx.strokeStyle = '#49a9ff';
    ctx.lineWidth = 2 * ratio;
    ctx.beginPath();
    ctx.moveTo(currentTimeX, rulerY);
    ctx.lineTo(currentTimeX, rulerY + rulerAreaHeight);
    ctx.stroke();
    
    // Current time label
    const currentTimeInSeconds = app.timeline.currentStep * stepDuration;
    const minutes = Math.floor(currentTimeInSeconds / 60);
    const seconds = (currentTimeInSeconds % 60).toFixed(1);
    const currentTimeLabel = minutes > 0 ? `${minutes}:${seconds.padStart(4, '0')}` : `${seconds}s`;
    
    ctx.fillStyle = '#49a9ff';
    ctx.font = `${9 * ratio}px Inter, sans-serif`;
    ctx.textAlign = 'center';
    ctx.fillText(currentTimeLabel, currentTimeX, rulerY + rulerAreaHeight - 5 * ratio);
  }
}

function setupAutomationScheduling(app) {
  if (app.automationEvent) {
    Tone.Transport.clear(app.automationEvent);
  }
  app.activeSection = null;
  app.automationEvent = Tone.Transport.scheduleRepeat(time => {
    const step = app.automationStep % STEP_COUNT;
    app.timeline.currentStep = step;
    applyAutomationForStep(app, step, time);
    syncSectionState(app, step);
    updatePatternVariations(app);
    requestAnimationFrame(() => drawTimeline(app));
    app.automationStep = (step + 1) % STEP_COUNT;
  }, STEP_DURATION);
}

function getSectionForStep(app, step) {
  const sections = app.automation.sections && app.automation.sections.length
    ? app.automation.sections
    : DEFAULT_SECTION_LAYOUT;
  return sections.find(section => step >= section.start && step <= section.end) || null;
}

function updateSectionPlayback(app, section) {
  if (!app.audio || !app.audio.sequences || !app.audio.sequences.groups) {
    return;
  }
  const sectionName = section ? section.name : null;
  if (app.activeSection === sectionName) {
    return;
  }

  const arrangement = section ? SECTION_SEQUENCE_ACTIVITY[section.name] : null;
  const groups = app.audio.sequences.groups;
  const defaultState = { drums: true, bass: true, lead: true, fx: true };

  Object.entries(groups).forEach(([groupName, seqs]) => {
    const hasExplicitSetting = arrangement && Object.prototype.hasOwnProperty.call(arrangement, groupName);
    const shouldEnable = hasExplicitSetting
      ? Boolean(arrangement[groupName])
      : defaultState[groupName] !== undefined
        ? defaultState[groupName]
        : true;
    seqs.forEach(seq => {
      seq.mute = !shouldEnable;
    });
  });

  app.activeSection = sectionName;
  
  // Update LED indicators based on active sequences
  updateLEDIndicators(app, section);
}

function syncSectionState(app, step) {
  const section = getSectionForStep(app, step);
  updateSectionPlayback(app, section);
  updateSectionLabel(app, step, section);
  updateLEDIndicators(app, section);
}

function applyAutomationForStep(app, step, time) {
  const leadTrack = getAutomationTrack(app, 'leadFilter');
  const fxTrack = getAutomationTrack(app, 'fxSend');
  const bassTrack = getAutomationTrack(app, 'bassFilter');
  const reverbTrack = getAutomationTrack(app, 'reverbDecay');
  const delayTrack = getAutomationTrack(app, 'delayFeedback');
  const driveTrack = getAutomationTrack(app, 'bassDrive');
  const resonanceTrack = getAutomationTrack(app, 'leadResonance');
  const masterTrack = getAutomationTrack(app, 'masterVolume');
  
  // New distortion tracks
  const leadDistortionTrack = getAutomationTrack(app, 'leadDistortion');
  const leadOverdriveTrack = getAutomationTrack(app, 'leadOverdrive');
  const drumDistortionTrack = getAutomationTrack(app, 'drumDistortion');
  const masterOverdriveTrack = getAutomationTrack(app, 'masterOverdrive');

  const leadBase = getControlValue(app, 'leadFilterBase');
  const leadMod = getControlValue(app, 'leadFilterMod');
  const fxBase = getControlValue(app, 'leadFxSend');
  const bassBase = getControlValue(app, 'bassFilterBase');
  const bassMod = getControlValue(app, 'bassFilterMod');
  const reverbBase = getControlValue(app, 'reverbDecay');
  const delayBase = getControlValue(app, 'delayFeedback');
  const driveBase = getControlValue(app, 'bassDrive');

  // Apply LFOs to tracks
  const lfoModulatedTracks = applyLFOModulation(app, {
    leadFilter: leadTrack,
    fxSend: fxTrack,
    bassFilter: bassTrack,
    reverbDecay: reverbTrack,
    delayFeedback: delayTrack,
    bassDrive: driveTrack,
    leadResonance: resonanceTrack,
    masterVolume: masterTrack,
    leadDistortion: leadDistortionTrack,
    leadOverdrive: leadOverdriveTrack,
    drumDistortion: drumDistortionTrack,
    masterOverdrive: masterOverdriveTrack
  }, step, time);

  // Apply envelope follower modulation
  const envModulatedTracks = applyEnvelopeFollowerModulation(app, lfoModulatedTracks, step, time);

  const leadValue = clamp(getAutomationValue(envModulatedTracks.leadFilter, step), 0, 1);
  const fxValue = clamp(getAutomationValue(envModulatedTracks.fxSend, step), 0, 1);
  const bassValue = clamp(getAutomationValue(envModulatedTracks.bassFilter, step), 0, 1);
  const reverbValue = clamp(getAutomationValue(envModulatedTracks.reverbDecay, step), 0, 1);
  const delayValue = clamp(getAutomationValue(envModulatedTracks.delayFeedback, step), 0, 1);
  const driveValue = clamp(getAutomationValue(envModulatedTracks.bassDrive, step), 0, 1);
  const resonanceValue = clamp(getAutomationValue(envModulatedTracks.leadResonance, step), 0, 1);
  const masterValue = clamp(getAutomationValue(envModulatedTracks.masterVolume, step), 0, 1);
  const leadValue = clamp(getAutomationValue(lfoModulatedTracks.leadFilter, step), 0, 1);
  const fxValue = clamp(getAutomationValue(lfoModulatedTracks.fxSend, step), 0, 1);
  const bassValue = clamp(getAutomationValue(lfoModulatedTracks.bassFilter, step), 0, 1);
  const reverbValue = clamp(getAutomationValue(lfoModulatedTracks.reverbDecay, step), 0, 1);
  const delayValue = clamp(getAutomationValue(lfoModulatedTracks.delayFeedback, step), 0, 1);
  const driveValue = clamp(getAutomationValue(lfoModulatedTracks.bassDrive, step), 0, 1);
  const resonanceValue = clamp(getAutomationValue(lfoModulatedTracks.leadResonance, step), 0, 1);
  const masterValue = clamp(getAutomationValue(lfoModulatedTracks.masterVolume, step), 0, 1);
  
  // New distortion values
  const leadDistortionValue = clamp(getAutomationValue(lfoModulatedTracks.leadDistortion, step), 0, 1);
  const leadOverdriveValue = clamp(getAutomationValue(lfoModulatedTracks.leadOverdrive, step), 0, 1);
  const drumDistortionValue = clamp(getAutomationValue(lfoModulatedTracks.drumDistortion, step), 0, 1);
  const masterOverdriveValue = clamp(getAutomationValue(lfoModulatedTracks.masterOverdrive, step), 0, 1);

  const leadFreq = leadBase + leadMod * leadValue;
  const fxAmount = fxValue * fxBase;
  const bassFreq = bassBase + bassMod * bassValue;
  const reverbDecay = 0.5 + (reverbValue * 11.5); // 0.5 to 12 seconds
  const delayFeedback = delayValue * 0.8; // 0 to 0.8
  const driveAmount = driveValue;
  const resonanceAmount = 0.3 + (resonanceValue * 1.2); // 0.3 to 1.5
  const masterGain = 0.1 + (masterValue * 0.9); // 0.1 to 1.0

  const leadFrequency = app.audio.nodes.leadFilter.frequency;
  const leadFxGain = app.audio.nodes.leadFxSend.gain;
  const bassFrequency = app.audio.nodes.bassFilter.frequency;
  const reverbNode = app.audio.nodes.reverb;
  const delayNode = app.audio.nodes.delay;
  const driveNode = app.audio.nodes.bassDrive;
  const masterNode = app.audio.master;
  
  // New distortion nodes
  const leadDistortionNode = app.audio.nodes.leadDistortion;
  const leadOverdriveNode = app.audio.nodes.leadOverdrive;
  const drumDistortionNode = app.audio.nodes.drumDistortion;
  const masterOverdriveNode = app.audio.nodes.masterOverdrive;

  if (typeof time === 'number') {
    leadFrequency.setValueAtTime(leadFrequency.value, time);
    leadFrequency.linearRampToValueAtTime(leadFreq, time + 0.1);
    leadFxGain.setValueAtTime(leadFxGain.value, time);
    leadFxGain.linearRampToValueAtTime(fxAmount, time + 0.1);
    bassFrequency.setValueAtTime(bassFrequency.value, time);
    bassFrequency.linearRampToValueAtTime(bassFreq, time + 0.1);
    reverbNode.decay = reverbDecay;
    delayNode.feedback.setValueAtTime(delayNode.feedback.value, time);
    delayNode.feedback.linearRampToValueAtTime(delayFeedback, time + 0.1);
    driveNode.wet.setValueAtTime(driveNode.wet.value, time);
    driveNode.wet.linearRampToValueAtTime(driveAmount, time + 0.1);
    masterNode.gain.setValueAtTime(masterNode.gain.value, time);
    masterNode.gain.linearRampToValueAtTime(masterGain, time + 0.1);
    
    // Apply distortion automation
    leadDistortionNode.distortion.setValueAtTime(leadDistortionNode.distortion.value, time);
    leadDistortionNode.distortion.linearRampToValueAtTime(leadDistortionValue, time + 0.1);
    leadOverdriveNode.drive.setValueAtTime(leadOverdriveNode.drive.value, time);
    leadOverdriveNode.drive.linearRampToValueAtTime(leadOverdriveValue, time + 0.1);
    drumDistortionNode.distortion.setValueAtTime(drumDistortionNode.distortion.value, time);
    drumDistortionNode.distortion.linearRampToValueAtTime(drumDistortionValue, time + 0.1);
    masterOverdriveNode.drive.setValueAtTime(masterOverdriveNode.drive.value, time);
    masterOverdriveNode.drive.linearRampToValueAtTime(masterOverdriveValue, time + 0.1);
  } else {
    leadFrequency.value = leadFreq;
    leadFxGain.value = fxAmount;
    bassFrequency.value = bassFreq;
    reverbNode.decay = reverbDecay;
    delayNode.feedback.value = delayFeedback;
    driveNode.wet.value = driveAmount;
    masterNode.gain.value = masterGain;
    
    // Apply distortion values
    leadDistortionNode.distortion = leadDistortionValue;
    leadOverdriveNode.drive = leadOverdriveValue;
    drumDistortionNode.distortion = drumDistortionValue;
    masterOverdriveNode.drive = masterOverdriveValue;
  }
}

function getAutomationTrack(app, id) {
  const track = app.automation.tracks.find(track => track.id === id);
  if (track) {
    track.values = normalizeAutomationValues(track.values);
    return track;
  }
  return { id, values: new Array(STEP_COUNT).fill(0) };
}

function getAutomationValue(track, step) {
  if (!track || !Array.isArray(track.values)) {
    return 0;
  }
  const rawValue = track.values[step];
  if (rawValue === null || rawValue === undefined) {
    return 0;
  }
  const numericValue = typeof rawValue === 'number' ? rawValue : Number(rawValue);
  return Number.isFinite(numericValue) ? numericValue : 0;
}

function applyLFOModulation(app, tracks, step, time) {
  const currentTime = time || Tone.now();
  const modulatedTracks = { ...tracks };

  LFO_DEFINITIONS.forEach(lfo => {
    if (!lfo.enabled) return;
    
    const targetTrack = tracks[lfo.target];
    if (!targetTrack) return;

    const lfoValue = generateLFOValue(lfo, currentTime);
    const baseValue = getAutomationValue(targetTrack, step);
    const modulatedValue = baseValue + (lfoValue * lfo.depth);
    
    // Create a copy of the track with LFO modulation
    modulatedTracks[lfo.target] = {
      ...targetTrack,
      values: [...targetTrack.values],
      lfoModulated: true
    };
    
    // Apply LFO to the current step
    if (modulatedTracks[lfo.target].values[step] !== undefined) {
      modulatedTracks[lfo.target].values[step] = clamp(modulatedValue, 0, 1);
    }
  });

  return modulatedTracks;
}

function applyEnvelopeFollowerModulation(app, tracks, step, time) {
  const modulatedTracks = { ...tracks };

  if (!app.audio || !app.audio.envelopeFollowers) {
    return modulatedTracks;
  }

  Object.values(app.audio.envelopeFollowers).forEach(follower => {
    const { node, definition } = follower;
    if (!node || !definition.enabled) return;
    
    const targetTrack = tracks[definition.target];
    if (!targetTrack) return;
    
    // Get current envelope level
    const envelopeLevel = node.getLevel();
    const inputLevel = node.getInputLevel();
    
    // Apply envelope follower modulation
    const baseValue = getAutomationValue(targetTrack, step);
    const modulationAmount = envelopeLevel * 0.3; // Scale down for subtle effect
    const modulatedValue = baseValue + modulationAmount;
    
    // Create a copy of the track with envelope follower modulation
    modulatedTracks[definition.target] = {
      ...targetTrack,
      values: [...targetTrack.values],
      envModulated: true
    };
    
    // Apply envelope follower to the current step
    if (modulatedTracks[definition.target].values[step] !== undefined) {
      modulatedTracks[definition.target].values[step] = clamp(modulatedValue, 0, 1);
    }
  });

  return modulatedTracks;
}

function generateLFOValue(lfo, time) {
  const phase = (time * lfo.rate) % 1;
  
  switch (lfo.waveform) {
    case 'sine':
      return Math.sin(phase * Math.PI * 2) * 0.5 + 0.5;
    case 'triangle':
      return phase < 0.5 ? phase * 2 : 2 - (phase * 2);
    case 'square':
      return phase < 0.5 ? 1 : 0;
    case 'sawtooth':
      return phase;
    case 'reverseSawtooth':
      return 1 - phase;
    default:
      return Math.sin(phase * Math.PI * 2) * 0.5 + 0.5;
  }
}

function normalizeAutomationValues(values, stepCount = STEP_COUNT, curveType = CURVE_TYPES.LINEAR) {
  const totalSteps = Math.max(Math.floor(stepCount), 0);
  if (totalSteps <= 0) {
    return [];
  }

  if (!Array.isArray(values) || values.length === 0) {
    return new Array(totalSteps).fill(0);
  }

  const sanitized = values.map(value => {
    const numeric = typeof value === 'number' ? value : Number(value);
    const safeValue = Number.isFinite(numeric) ? numeric : 0;
    return clamp(safeValue, 0, 1);
  });

  if (sanitized.length === 1) {
    return new Array(totalSteps).fill(sanitized[0]);
  }

  if (sanitized.length === totalSteps) {
    return sanitized.slice();
  }

  const lastIndex = sanitized.length - 1;
  if (totalSteps === 1) {
    return [sanitized[lastIndex]];
  }

  return Array.from({ length: totalSteps }, (_, index) => {
    const position = index / (totalSteps - 1);
    const scaledIndex = position * lastIndex;
    const lowerIndex = Math.floor(scaledIndex);
    const upperIndex = Math.min(Math.ceil(scaledIndex), lastIndex);
    const lowerValue = sanitized[lowerIndex];
    const upperValue = sanitized[upperIndex];
    if (lowerIndex === upperIndex) {
      return lowerValue;
    }
    const ratio = scaledIndex - lowerIndex;
    const interpolated = interpolateCurve(lowerValue, upperValue, ratio, curveType);
    return clamp(interpolated, 0, 1);
  });
}

function interpolateCurve(start, end, t, curveType) {
  switch (curveType) {
    case CURVE_TYPES.LINEAR:
      return start + (end - start) * t;
    case CURVE_TYPES.EXPONENTIAL:
      return start + (end - start) * (t * t);
    case CURVE_TYPES.LOGARITHMIC:
      return start + (end - start) * Math.sqrt(t);
    case CURVE_TYPES.SINE:
      return start + (end - start) * (Math.sin(t * Math.PI - Math.PI / 2) * 0.5 + 0.5);
    case CURVE_TYPES.BEZIER:
      // Simple bezier with control points at 0.25 and 0.75
      const p0 = start;
      const p1 = start + (end - start) * 0.25;
      const p2 = start + (end - start) * 0.75;
      const p3 = end;
      return bezierInterpolation(p0, p1, p2, p3, t);
    default:
      return start + (end - start) * t;
  }
}

function bezierInterpolation(p0, p1, p2, p3, t) {
  const u = 1 - t;
  const tt = t * t;
  const uu = u * u;
  const uuu = uu * u;
  const ttt = tt * t;
  
  return uuu * p0 + 3 * uu * t * p1 + 3 * u * tt * p2 + ttt * p3;
}

function normalizeAutomationState(automation, stepCount = STEP_COUNT) {
  const defaults = createDefaultAutomation(stepCount);
  const normalizedTracks = [];
  const seenIds = new Set();

  if (automation && Array.isArray(automation.tracks)) {
    automation.tracks.forEach(trackData => {
      if (!trackData || !trackData.id) {
        return;
      }
      const definition = AUTOMATION_TRACK_DEFINITIONS.find(def => def.id === trackData.id);
      const label = trackData.label || definition?.label || trackData.id;
      const color = trackData.color || definition?.color || '#49a9ff';
      const baseValues = Array.isArray(trackData.values) && trackData.values.length
        ? trackData.values
        : definition?.curve || [];
      normalizedTracks.push({
        id: trackData.id,
        label,
        color,
        values: normalizeAutomationValues(baseValues, stepCount)
>>>>>>> ad787662
      });
      
    } catch (error) {
      this.ui.showError(`Failed to initialize: ${error.message}`);
      throw error;
    }
  }

<<<<<<< HEAD
  setStatus(message) {
    this.ui.setStatus(message);
=======
  return normalized;
}

function updateSectionLabel(app, step, sectionOverride) {
  const section = sectionOverride || getSectionForStep(app, step);
  if (app.sectionLabelEl) {
    // Add smooth transition for section changes
    app.sectionLabelEl.style.transition = 'all 0.4s cubic-bezier(0.4, 0, 0.2, 1)';
    app.sectionLabelEl.style.transform = 'scale(0.95)';
    app.sectionLabelEl.style.opacity = '0.7';
    
    setTimeout(() => {
      if (section) {
        app.sectionLabelEl.textContent = `Section: ${section.name}`;
        app.sectionLabelEl.style.color = section.color ? section.color.replace('0.04', '1') : 'var(--accent)';
      } else {
        app.sectionLabelEl.textContent = 'Section: Loop';
        app.sectionLabelEl.style.color = 'var(--accent)';
      }
      
      app.sectionLabelEl.style.transform = 'scale(1)';
      app.sectionLabelEl.style.opacity = '1';
    }, 200);
    
    setTimeout(() => {
      app.sectionLabelEl.style.color = '';
    }, 1000);
  }
}

function updateLEDIndicators(app, section) {
  if (!app.leds) return;
  
  const arrangement = section ? SECTION_SEQUENCE_ACTIVITY[section.name] : null;
  const defaultState = { drums: true, bass: true, lead: true, fx: true };
  
  // Update each LED based on the current section's sequence activity
  Object.keys(app.leds).forEach(groupName => {
    const led = app.leds[groupName];
    if (!led) return;
    
    const hasExplicitSetting = arrangement && Object.prototype.hasOwnProperty.call(arrangement, groupName);
    const shouldEnable = hasExplicitSetting
      ? Boolean(arrangement[groupName])
      : defaultState[groupName] !== undefined
        ? defaultState[groupName]
        : true;
    
    if (shouldEnable) {
      led.classList.add('active');
    } else {
      led.classList.remove('active');
    }
  });
}

function updateLEDIndicators(app, section) {
  if (!app.leds) return;
  
  const arrangement = section ? SECTION_SEQUENCE_ACTIVITY[section.name] : null;
  const defaultState = { drums: true, bass: true, lead: true, fx: true };
  const isPlaying = Tone.Transport.state === 'started';
  
  // Update each LED based on the current section's sequence activity
  Object.keys(app.leds).forEach(groupName => {
    const led = app.leds[groupName];
    if (!led) return;
    
    const hasExplicitSetting = arrangement && Object.prototype.hasOwnProperty.call(arrangement, groupName);
    const shouldEnable = hasExplicitSetting
      ? Boolean(arrangement[groupName])
      : defaultState[groupName] !== undefined
        ? defaultState[groupName]
        : true;
    
    // Only show active LEDs when actually playing
    if (shouldEnable && isPlaying) {
      led.classList.add('active');
    } else {
      led.classList.remove('active');
    }
  });
}

async function exportMix(app) {
  await captureBuses(app, [
    { node: app.audio.master, label: 'mix' }
  ]);
  setStatus(app, 'Mix export complete');
}

async function exportStems(app) {
  await captureBuses(app, [
    { node: app.audio.buses.drums, label: 'drums' },
    { node: app.audio.buses.bass, label: 'bass' },
    { node: app.audio.buses.lead, label: 'lead' },
    { node: app.audio.buses.fx, label: 'fx' }
  ]);
  setStatus(app, 'Stem export complete');
}

async function captureBuses(app, buses) {
  const startedByExport = await ensureTransportRunning(app);
  const duration = Tone.Time(LOOP_DURATION).toSeconds();
  const recorders = buses.map(info => {
    const recorder = new Tone.Recorder();
    info.node.connect(recorder);
    recorder.start();
    return { info, recorder };
  });
  await wait(duration);
  await Promise.all(recorders.map(async ({ info, recorder }) => {
    const blob = await recorder.stop();
    info.node.disconnect(recorder);
    downloadBlob(blob, `bodzin-${info.label}.wav`);
  }));
  if (startedByExport) {
    Tone.Transport.stop();
    Tone.Transport.position = 0;
    app.timeline.currentStep = 0;
    applyAutomationForStep(app, 0);
    syncSectionState(app, 0);
    updateLEDIndicators(app, getSectionForStep(app, 0));
    drawTimeline(app);
>>>>>>> ad787662
  }

  showError(message) {
    this.ui.showError(message);
  }

  showSuccess(message) {
    this.ui.showSuccess(message);
  }

  destroy() {
    if (this.waveform) {
      this.waveform.destroy();
    }
<<<<<<< HEAD
    if (this.audio) {
      this.audio.destroy();
=======
  });
}

function handleMidiMessage(app, message) {
  const [status, data1, data2] = message.data;
  const command = status & 0xf0;
  const channel = (status & 0x0f) + 1;
  if (command !== 0xb0) return; // CC only
  const cc = data1;
  const value = data2;

  if (app.midi.learning && app.midi.pendingControl) {
    const targetId = app.midi.pendingControl;
    app.midi.mappings[targetId] = { channel, cc };
    saveMidiMappings(app.midi.mappings);
    setMidiPendingControl(app, null);
    setStatus(app, `Assigned CC ${cc} (Ch ${channel})`);
    return;
  }

  Object.entries(app.midi.mappings).forEach(([controlId, mapping]) => {
    if (!mapping) return;
    if (mapping.channel && mapping.channel !== channel) return;
    if (mapping.cc !== cc) return;
    const control = getControlDefinition(controlId);
    if (!control || control.type !== 'range') return;
    const min = Number(control.min);
    const max = Number(control.max);
    const scaled = min + (max - min) * (value / 127);
    setControlValue(app, control, scaled, { silent: true });
  });
}

function getControlDefinition(id) {
  for (const section of CONTROL_SCHEMA) {
    const control = section.controls.find(item => item.id === id);
    if (control) return control;
  }
  return null;
}

function getControlValue(app, id) {
  if (id in app.controlState) {
    return app.controlState[id];
  }
  const control = getControlDefinition(id);
  return control ? control.default : 0;
}

function setStatus(app, message) {
  if (!app.statusEl) return;
  
  // Add smooth visual feedback animation
  app.statusEl.style.transition = 'all 0.3s cubic-bezier(0.4, 0, 0.2, 1)';
  app.statusEl.style.transform = 'scale(1.05)';
  app.statusEl.style.color = '#49a9ff';
  app.statusEl.style.textShadow = '0 0 10px rgba(73, 169, 255, 0.3)';
  
  // Smooth text transition
  setTimeout(() => {
    app.statusEl.textContent = `Status: ${message}`;
  }, 100);
  
  setTimeout(() => {
    app.statusEl.style.transform = 'scale(1)';
    app.statusEl.style.textShadow = 'none';
  }, 300);
  
  setTimeout(() => {
    app.statusEl.style.color = '';
  }, 500);
  
  clearTimeout(app.statusTimer);
  app.statusTimer = setTimeout(() => {
    app.statusEl.style.transition = 'all 0.5s ease-out';
    app.statusEl.textContent = 'Status: Idle';
    app.statusEl.style.color = 'var(--muted)';
  }, 3500);
  
  // Add mobile-specific status feedback
  if (window.innerWidth <= 768 && 'vibrate' in navigator) {
    // Different vibration patterns for different status types
    if (message.includes('Playing') || message.includes('Started')) {
      navigator.vibrate([100, 50, 100]); // Success pattern
    } else if (message.includes('Error') || message.includes('Failed')) {
      navigator.vibrate([200, 100, 200, 100, 200]); // Error pattern
    } else if (message.includes('MIDI')) {
      navigator.vibrate(50); // Short feedback for MIDI
>>>>>>> ad787662
    }
  }
}

// Initialize app when DOM is loaded
document.addEventListener('DOMContentLoaded', async () => {
  window.app = new App();
  try {
    await window.app.init();
  } catch (error) {
    console.error('Failed to start application:', error);
  }
});

// Cleanup on page unload
window.addEventListener('beforeunload', () => {
  if (window.app) {
    window.app.destroy();
  }
});<|MERGE_RESOLUTION|>--- conflicted
+++ resolved
@@ -1,4 +1,3 @@
-<<<<<<< HEAD
 /**
  * Main Application Module
  * Orchestrates all other modules and handles application lifecycle
@@ -36,7 +35,6 @@
       
       window.addEventListener('unhandledrejection', (event) => {
         this.ui.showError(event.reason);
-=======
 'use strict';
 
 const STEP_COUNT = 16;
@@ -3554,7 +3552,6 @@
         label,
         color,
         values: normalizeAutomationValues(baseValues, stepCount)
->>>>>>> ad787662
       });
       
     } catch (error) {
@@ -3563,10 +3560,9 @@
     }
   }
 
-<<<<<<< HEAD
   setStatus(message) {
     this.ui.setStatus(message);
-=======
+  }
   return normalized;
 }
 
@@ -3691,8 +3687,19 @@
     syncSectionState(app, 0);
     updateLEDIndicators(app, getSectionForStep(app, 0));
     drawTimeline(app);
->>>>>>> ad787662
-  }
+  }
+}
+
+function downloadBlob(blob, filename) {
+  const url = URL.createObjectURL(blob);
+  const anchor = document.createElement('a');
+  anchor.href = url;
+  anchor.download = filename;
+  document.body.appendChild(anchor);
+  anchor.click();
+  document.body.removeChild(anchor);
+  URL.revokeObjectURL(url);
+}
 
   showError(message) {
     this.ui.showError(message);
@@ -3706,10 +3713,8 @@
     if (this.waveform) {
       this.waveform.destroy();
     }
-<<<<<<< HEAD
     if (this.audio) {
       this.audio.destroy();
-=======
   });
 }
 
@@ -3798,7 +3803,6 @@
       navigator.vibrate([200, 100, 200, 100, 200]); // Error pattern
     } else if (message.includes('MIDI')) {
       navigator.vibrate(50); // Short feedback for MIDI
->>>>>>> ad787662
     }
   }
 }
