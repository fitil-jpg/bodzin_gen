/**
 * Main Application Module
 * Orchestrates all other modules and handles application lifecycle
 */

import { AudioModule } from './audio.js';
import { UIModule } from './ui.js';
import { WaveformModule } from './waveform.js';

export class App {
  constructor() {
    this.audio = new AudioModule();
    this.ui = new UIModule(this);
    this.waveform = new WaveformModule(this);
    this.isInitialized = false;
  }

  async init() {
    try {
      this.ui.setStatus('Initializing application...');
      
      // Initialize audio first
      await this.audio.init();
      
      // Initialize waveform
      this.waveform.init();
      
      this.isInitialized = true;
      this.ui.setStatus('Application ready');
      
      // Set up global error handling
      window.addEventListener('error', (event) => {
        this.ui.showError(event.error.message);
      });
      
      window.addEventListener('unhandledrejection', (event) => {
        this.ui.showError(event.reason);
'use strict';

const STEP_COUNT = 16;
const STEP_DURATION = '1m';
const LOOP_DURATION = Tone.Ticks(Tone.Time(STEP_DURATION).toTicks() * STEP_COUNT);
const STORAGE_KEYS = {
  controlState: 'bodzin.controlState',
  preset: 'bodzin.preset',
  midi: 'bodzin.midiMappings'
};

const SECTION_DEFINITIONS = [
  { name: 'Intro', color: 'rgba(73, 169, 255, 0.05)' },
  { name: 'Lift', color: 'rgba(255, 73, 175, 0.04)' },
  { name: 'Peak', color: 'rgba(148, 255, 73, 0.04)' },
  { name: 'Break', color: 'rgba(255, 180, 73, 0.05)' }
];

const DEFAULT_SECTION_LAYOUT = createSectionLayout(STEP_COUNT);

const AUTOMATION_TRACK_DEFINITIONS = [
  {
    id: 'leadFilter',
    label: 'Lead Filter',
    color: '#49a9ff',
    curve: [
      0.1, 0.12, 0.18, 0.24, 0.32, 0.38, 0.46, 0.52,
      0.6, 0.68, 0.76, 0.84, 0.88, 0.92, 0.96, 1
    ]
  },
  {
    id: 'fxSend',
    label: 'FX Send',
    color: '#ff49af',
    curve: [
      0.05, 0.08, 0.1, 0.14, 0.18, 0.22, 0.28, 0.32,
      0.35, 0.4, 0.46, 0.52, 0.58, 0.62, 0.68, 0.74
    ]
  },
  {
    id: 'bassFilter',
    label: 'Bass Filter',
    color: '#94ff49',
    curve: [
      0.24, 0.25, 0.26, 0.28, 0.34, 0.4, 0.48, 0.54,
      0.52, 0.46, 0.4, 0.34, 0.3, 0.28, 0.26, 0.24
    ]
  },
  {
    id: 'reverbDecay',
    label: 'Reverb Decay',
    color: '#ff6b35',
    curve: [
      0.3, 0.35, 0.4, 0.45, 0.5, 0.55, 0.6, 0.65,
      0.7, 0.75, 0.8, 0.85, 0.9, 0.95, 1, 0.95
    ]
  },
  {
    id: 'delayFeedback',
    label: 'Delay Feedback',
    color: '#4ecdc4',
    curve: [
      0.1, 0.15, 0.2, 0.25, 0.3, 0.35, 0.4, 0.45,
      0.5, 0.45, 0.4, 0.35, 0.3, 0.25, 0.2, 0.15
    ]
  },
  {
    id: 'bassDrive',
    label: 'Bass Drive',
    color: '#f7b731',
    curve: [
      0.2, 0.25, 0.3, 0.35, 0.4, 0.45, 0.5, 0.55,
      0.6, 0.65, 0.7, 0.75, 0.8, 0.75, 0.7, 0.65
    ]
  },
  {
    id: 'leadResonance',
    label: 'Lead Resonance',
    color: '#a55eea',
    curve: [
      0.1, 0.2, 0.3, 0.4, 0.5, 0.6, 0.7, 0.8,
      0.9, 1, 0.9, 0.8, 0.7, 0.6, 0.5, 0.4
    ]
  },
  {
    id: 'masterVolume',
    label: 'Master Volume',
    color: '#26de81',
    curve: [
      0.6, 0.65, 0.7, 0.75, 0.8, 0.85, 0.9, 0.95,
      1, 0.95, 0.9, 0.85, 0.8, 0.75, 0.7, 0.65
    ]
  }
];

const DEFAULT_AUTOMATION = createDefaultAutomation(STEP_COUNT);

const AUTOMATION_TRACK_ORDER = new Map(
  AUTOMATION_TRACK_DEFINITIONS.map((definition, index) => [definition.id, index])
);

// Pattern Variation System
const PATTERN_VARIATIONS = {
  kick: {
    A: [1, 0, 0, 0, 1, 0, 0, 0, 1, 0, 0, 0, 1, 0, 0, 0], // Default
    B: [1, 0, 0, 1, 0, 0, 1, 0, 0, 1, 0, 0, 1, 0, 0, 0], // Syncopated
    C: [1, 0, 1, 0, 1, 0, 1, 0, 1, 0, 1, 0, 1, 0, 1, 0], // Double time
    D: [1, 0, 0, 0, 0, 0, 1, 0, 0, 0, 0, 0, 1, 0, 0, 0]  // Half time
  },
  snare: {
    A: [0, 0, 0, 0, 0, 0, 1, 0, 0, 0, 0, 0, 0, 0, 1, 0], // Default
    B: [0, 0, 1, 0, 0, 0, 1, 0, 0, 0, 1, 0, 0, 0, 1, 0], // More hits
    C: [0, 0, 0, 0, 0, 0, 1, 0, 0, 0, 0, 0, 0, 0, 0, 0], // Sparse
    D: [0, 0, 0, 0, 0, 0, 1, 0, 0, 0, 0, 0, 1, 0, 1, 0]  // Roll
  },
  hats: {
    A: [0.6, 0, 0.45, 0, 0.7, 0.25, 0.5, 0.25, 0.65, 0, 0.45, 0, 0.75, 0.3, 0.55, 0.35], // Default
    B: [0.8, 0.4, 0.6, 0.2, 0.8, 0.4, 0.6, 0.2, 0.8, 0.4, 0.6, 0.2, 0.8, 0.4, 0.6, 0.2], // Dense
    C: [0.5, 0, 0, 0, 0.5, 0, 0, 0, 0.5, 0, 0, 0, 0.5, 0, 0, 0], // Sparse
    D: [0.7, 0.3, 0.5, 0.3, 0.7, 0.3, 0.5, 0.3, 0.7, 0.3, 0.5, 0.3, 0.7, 0.3, 0.5, 0.3]  // Steady
  },
  bass: {
    A: ['C2', null, 'G1', null, 'C2', 'D2', null, 'G1', 'C2', null, 'A1', null, 'C2', 'D2', null, 'G1'], // Default
    B: ['C2', 'G1', 'C2', 'G1', 'C2', 'D2', 'G1', 'D2', 'C2', 'G1', 'A1', 'G1', 'C2', 'D2', 'G1', 'D2'], // Dense
    C: ['C2', null, null, null, 'C2', null, null, null, 'C2', null, null, null, 'C2', null, null, null], // Sparse
    D: ['C2', 'E2', 'G2', 'A2', 'C2', 'E2', 'G2', 'A2', 'C2', 'E2', 'G2', 'A2', 'C2', 'E2', 'G2', 'A2']  // Arpeggio
  },
  lead: {
    A: [['E4', 'B4'], null, ['G4'], null, ['A4'], null, ['B4', 'D5'], null, ['E5'], null, ['G4'], null, ['A4', 'C5'], null, ['B4'], null], // Default
    B: [['E4', 'B4', 'G4'], ['A4'], ['G4', 'B4'], ['D5'], ['E5', 'G4'], ['A4'], ['B4', 'D5', 'E5'], ['G4'], ['E4', 'B4'], ['G4'], ['A4', 'C5'], ['B4'], ['E5', 'G4'], ['A4'], ['B4', 'D5'], ['E4']], // Dense
    C: [['E4'], null, null, null, ['A4'], null, null, null, ['E5'], null, null, null, ['A4'], null, null, null], // Sparse
    D: [['E4', 'G4', 'B4'], ['A4', 'C5'], ['G4', 'B4', 'D5'], ['E5', 'G4'], ['A4', 'C5', 'E5'], ['B4', 'D5'], ['G4', 'B4', 'E5'], ['A4', 'C5']] // Arpeggio
  },
  fx: {
    A: [0, 0, 0, 0, 0, 0, 1, 0, 0, 0, 0, 0, 0, 0, 1, 0], // Default
    B: [0, 0, 1, 0, 0, 0, 1, 0, 0, 0, 1, 0, 0, 0, 1, 0], // More hits
    C: [0, 0, 0, 0, 0, 0, 0, 0, 0, 0, 0, 0, 0, 0, 1, 0], // Sparse
    D: [1, 0, 0, 0, 1, 0, 0, 0, 1, 0, 0, 0, 1, 0, 0, 0]  // Quarter notes
  }
};

// Additional pattern variations for more complexity
const EXTENDED_PATTERN_VARIATIONS = {
  kick: {
    E: [1, 0, 0, 1, 0, 0, 1, 0, 0, 1, 0, 0, 1, 0, 0, 0], // Triplet feel
    F: [1, 0, 1, 0, 0, 1, 0, 0, 1, 0, 1, 0, 0, 1, 0, 0]  // Complex
  },
  snare: {
    E: [0, 0, 0, 0, 0, 0, 1, 0, 0, 0, 0, 0, 0, 0, 0, 0], // Single hit
    F: [0, 0, 1, 0, 0, 0, 1, 0, 0, 0, 1, 0, 0, 0, 1, 0]  // Roll pattern
  },
  hats: {
    E: [0.4, 0.2, 0.4, 0.2, 0.4, 0.2, 0.4, 0.2, 0.4, 0.2, 0.4, 0.2, 0.4, 0.2, 0.4, 0.2], // Steady 16ths
    F: [0.8, 0, 0.6, 0, 0.8, 0, 0.6, 0, 0.8, 0, 0.6, 0, 0.8, 0, 0.6, 0]  // Accented 8ths
  },
  bass: {
    E: ['C2', 'C2', 'C2', 'C2', 'C2', 'C2', 'C2', 'C2', 'C2', 'C2', 'C2', 'C2', 'C2', 'C2', 'C2', 'C2'], // Drone
    F: ['C2', 'E2', 'G2', 'A2', 'C2', 'E2', 'G2', 'A2', 'C2', 'E2', 'G2', 'A2', 'C2', 'E2', 'G2', 'A2']  // Arpeggio
  },
  lead: {
    E: [['C4', 'E4', 'G4'], ['A4', 'C5'], ['G4', 'B4'], ['E5', 'G5'], ['C4', 'E4', 'G4'], ['A4', 'C5'], ['G4', 'B4'], ['E5', 'G5']], // Chord progression
    F: [['E4'], ['F4'], ['G4'], ['A4'], ['B4'], ['C5'], ['D5'], ['E5'], ['D5'], ['C5'], ['B4'], ['A4'], ['G4'], ['F4'], ['E4'], ['D4']]  // Scale run
  },
  fx: {
    E: [0, 0, 0, 0, 0, 0, 0, 0, 0, 0, 0, 0, 0, 0, 0, 0], // Silent
    F: [1, 1, 1, 1, 1, 1, 1, 1, 1, 1, 1, 1, 1, 1, 1, 1]  // Constant
  }
};

const PATTERN_VARIATION_CONFIG = {
  enabled: true,
  randomization: {
    enabled: true,
    intensity: 0.3, // 0-1, how much to randomize
    frequency: 0.1  // 0-1, how often to randomize
  },
  abPatterns: {
    enabled: true,
    switchProbability: 0.2, // 0-1, probability of switching A/B patterns
    currentPattern: 'A' // Current active pattern
  },
  probabilityTriggers: {
    enabled: true,
    skipProbability: 0.1, // 0-1, probability of skipping a step
    accentProbability: 0.15, // 0-1, probability of accenting a step
    accentMultiplier: 1.5 // Multiplier for accented steps
  }
const LFO_DEFINITIONS = [
  {
    id: 'lfo1',
    label: 'LFO 1',
    color: '#ff6b6b',
    rate: 0.5, // Hz
    depth: 0.3,
    waveform: 'sine',
    target: 'leadFilter',
    enabled: true
  },
  {
    id: 'lfo2',
    label: 'LFO 2',
    color: '#4ecdc4',
    rate: 0.25, // Hz
    depth: 0.2,
    waveform: 'triangle',
    target: 'fxSend',
    enabled: false
  },
  {
    id: 'lfo3',
    label: 'LFO 3',
    color: '#45b7d1',
    rate: 1.0, // Hz
    depth: 0.15,
    waveform: 'square',
    target: 'bassFilter',
    enabled: false
  },
  {
    id: 'lfo4',
    label: 'LFO 4',
    color: '#96ceb4',
    rate: 0.125, // Hz
    depth: 0.25,
    waveform: 'sawtooth',
    target: 'reverbDecay',
    enabled: false
  }
];

const CURVE_TYPES = {
  LINEAR: 'linear',
  BEZIER: 'bezier',
  EXPONENTIAL: 'exponential',
  LOGARITHMIC: 'logarithmic',
  SINE: 'sine'
};

function createSectionLayout(stepCount = STEP_COUNT) {
  const totalSteps = Math.max(Math.floor(stepCount), 0);
  if (totalSteps <= 0) {
    return [];
  }

  const definitions = SECTION_DEFINITIONS.slice(0, Math.min(SECTION_DEFINITIONS.length, totalSteps));
  if (!definitions.length) {
    return [
      { name: 'Loop', start: 0, end: totalSteps - 1, color: 'rgba(255, 255, 255, 0.04)' }
    ];
  }

  const sectionCount = definitions.length;
  const baseLength = Math.floor(totalSteps / sectionCount);
  const remainder = totalSteps % sectionCount;

  let cursor = 0;
  return definitions.map((definition, index) => {
    const extra = index < remainder ? 1 : 0;
    const length = Math.max(baseLength + extra, 1);
    const start = cursor;
    let end = start + length - 1;
    if (index === sectionCount - 1 || end >= totalSteps - 1) {
      end = totalSteps - 1;
    }
    cursor = end + 1;
    return {
      name: definition.name,
      color: definition.color,
      start,
      end
    };
  });
}

function createAutomationTrack(definition, stepCount = STEP_COUNT) {
  return {
    id: definition.id,
    label: definition.label,
    color: definition.color,
    values: normalizeAutomationValues(definition.curve || [], stepCount, definition.curveType),
    curveType: definition.curveType || CURVE_TYPES.LINEAR,
    lfo: definition.lfo || null,
    breakpoints: definition.breakpoints || []
  };
}

function createDefaultAutomation(stepCount = STEP_COUNT) {
  return {
    tracks: AUTOMATION_TRACK_DEFINITIONS.map(definition => createAutomationTrack(definition, stepCount)),
    sections: createSectionLayout(stepCount)
  };
}

const SECTION_SEQUENCE_ACTIVITY = {
  Intro: { drums: true, bass: false, lead: false, fx: false },
  Lift: { drums: true, bass: true, lead: false, fx: true },
  Peak: { drums: true, bass: true, lead: true, fx: true },
  Break: { drums: true, bass: false, lead: false, fx: true }
};

const CONTROL_SCHEMA = [
  {
    group: 'Transport',
    description: 'Tempo and groove foundation.',
    controls: [
      {
        id: 'tempo',
        label: 'Tempo',
        type: 'range',
        min: 110,
        max: 136,
        step: 1,
        default: 124,
        format: value => `${Math.round(value)} BPM`,
        apply: (value) => Tone.Transport.bpm.rampTo(value, 0.1)
      },
      {
        id: 'swing',
        label: 'Swing Amount',
        type: 'range',
        min: 0,
        max: 0.45,
        step: 0.01,
        default: 0.08,
        format: value => `${Math.round(value * 100)}%`,
        apply: (value) => {
          Tone.Transport.swing = value;
          Tone.Transport.swingSubdivision = '8n';
        }
      }
    ]
  },
  {
    group: 'Bus Levels',
    description: 'Mix bus trims for the core stems.',
    controls: [
      {
        id: 'drumLevel',
        label: 'Drums Level',
        type: 'range',
        min: -24,
        max: 6,
        step: 0.5,
        default: -4,
        format: formatDb,
        apply: (value, app) => setBusLevel(app.audio.buses.drums, value)
      },
      {
        id: 'bassLevel',
        label: 'Bass Level',
        type: 'range',
        min: -24,
        max: 6,
        step: 0.5,
        default: -6,
        format: formatDb,
        apply: (value, app) => setBusLevel(app.audio.buses.bass, value)
      },
      {
        id: 'leadLevel',
        label: 'Lead Level',
        type: 'range',
        min: -24,
        max: 6,
        step: 0.5,
        default: -3,
        format: formatDb,
        apply: (value, app) => setBusLevel(app.audio.buses.lead, value)
      },
      {
        id: 'fxLevel',
        label: 'FX Return',
        type: 'range',
        min: -24,
        max: 6,
        step: 0.5,
        default: -8,
        format: formatDb,
        apply: (value, app) => setBusLevel(app.audio.buses.fx, value)
      }
    ]
  },
  {
    group: 'Bass Synth',
    description: 'Low-end sculpting.',
    controls: [
      {
        id: 'bassFilterBase',
        label: 'Filter Base',
        type: 'range',
        min: 80,
        max: 420,
        step: 1,
        default: 140,
        format: formatHz,
        affectsAutomation: true,
        apply: (value, app) => {
          app.audio.nodes.bassFilter.frequency.value = value;
        }
      },
      {
        id: 'bassFilterMod',
        label: 'Filter Movement',
        type: 'range',
        min: 0,
        max: 520,
        step: 1,
        default: 260,
        format: value => `${Math.round(value)} Hz`,
        affectsAutomation: true,
        apply: () => {}
      },
      {
        id: 'bassResonance',
        label: 'Resonance',
        type: 'range',
        min: 0.3,
        max: 1.5,
        step: 0.01,
        default: 0.7,
        format: value => value.toFixed(2),
        apply: (value, app) => {
          app.audio.nodes.bassFilter.Q.value = value * 6;
        }
      },
      {
        id: 'bassDrive',
        label: 'Drive',
        type: 'range',
        min: 0,
        max: 1,
        step: 0.01,
        default: 0.35,
        format: value => `${Math.round(value * 100)}%`,
        apply: (value, app) => {
          app.audio.nodes.bassDrive.wet.value = value;
        }
      }
    ]
  },
  {
    group: 'Lead Synth',
    description: 'Top line motion and tone.',
    controls: [
      {
        id: 'leadWave',
        label: 'Waveform',
        type: 'select',
        options: [
          { value: 'sawtooth', label: 'Saw' },
          { value: 'square', label: 'Square' },
          { value: 'triangle', label: 'Triangle' }
        ],
        default: 'sawtooth',
        apply: (value, app) => {
          app.audio.instruments.lead.set({ oscillator: { type: value } });
        }
      },
      {
        id: 'leadFilterBase',
        label: 'Filter Base',
        type: 'range',
        min: 240,
        max: 2200,
        step: 1,
        default: 520,
        format: formatHz,
        affectsAutomation: true,
        apply: (value, app) => {
          app.audio.nodes.leadFilter.frequency.value = value;
        }
      },
      {
        id: 'leadFilterMod',
        label: 'Filter Movement',
        type: 'range',
        min: 0,
        max: 5200,
        step: 1,
        default: 2600,
        format: value => `${Math.round(value)} Hz`,
        affectsAutomation: true,
        apply: () => {}
      },
      {
        id: 'leadDetune',
        label: 'Detune',
        type: 'range',
        min: -12,
        max: 12,
        step: 0.1,
        default: 3,
        format: value => `${value.toFixed(1)} cents`,
        apply: (value, app) => {
          app.audio.instruments.lead.set({ detune: value });
        }
      },
      {
        id: 'leadFxSend',
        label: 'FX Send',
        type: 'range',
        min: 0,
        max: 1,
        step: 0.01,
        default: 0.45,
        format: value => `${Math.round(value * 100)}%`,
        affectsAutomation: true,
        apply: (value, app) => {
          app.audio.nodes.leadFxSend.gain.value = value;
        }
      }
    ]
  },
  {
<<<<<<< HEAD
    group: 'EQ',
    description: 'Multi-band equalizer with visual feedback.',
    controls: [
      {
        id: 'eqLowShelf',
        label: 'Low Shelf',
        type: 'range',
        min: -12,
        max: 12,
        step: 0.5,
        default: 0,
        format: value => `${value > 0 ? '+' : ''}${value.toFixed(1)} dB`,
        apply: (value, app) => {
          app.audio.nodes.eq.bands.lowShelf.gain.value = value;
        }
      },
      {
        id: 'eqLowMid',
        label: 'Low Mid',
        type: 'range',
        min: -12,
        max: 12,
        step: 0.5,
        default: 0,
        format: value => `${value > 0 ? '+' : ''}${value.toFixed(1)} dB`,
        apply: (value, app) => {
          app.audio.nodes.eq.bands.lowMid.gain.value = value;
        }
      },
      {
        id: 'eqMid',
        label: 'Mid',
        type: 'range',
        min: -12,
        max: 12,
        step: 0.5,
        default: 0,
        format: value => `${value > 0 ? '+' : ''}${value.toFixed(1)} dB`,
        apply: (value, app) => {
          app.audio.nodes.eq.bands.mid.gain.value = value;
        }
      },
      {
        id: 'eqHighMid',
        label: 'High Mid',
        type: 'range',
        min: -12,
        max: 12,
        step: 0.5,
        default: 0,
        format: value => `${value > 0 ? '+' : ''}${value.toFixed(1)} dB`,
        apply: (value, app) => {
          app.audio.nodes.eq.bands.highMid.gain.value = value;
        }
      },
      {
        id: 'eqHighShelf',
        label: 'High Shelf',
        type: 'range',
        min: -12,
        max: 12,
        step: 0.5,
        default: 0,
        format: value => `${value > 0 ? '+' : ''}${value.toFixed(1)} dB`,
        apply: (value, app) => {
          app.audio.nodes.eq.bands.highShelf.gain.value = value;
=======
    group: 'Distortion & Overdrive',
    description: 'Harmonic saturation and drive effects.',
    controls: [
      {
        id: 'leadDistortion',
        label: 'Lead Distortion',
        type: 'range',
        min: 0,
        max: 1,
        step: 0.01,
        default: 0.2,
        format: value => `${Math.round(value * 100)}%`,
        affectsAutomation: true,
        apply: (value, app) => {
          app.audio.nodes.leadDistortion.distortion = value;
        }
      },
      {
        id: 'leadOverdrive',
        label: 'Lead Overdrive',
        type: 'range',
        min: 0,
        max: 1,
        step: 0.01,
        default: 0.3,
        format: value => `${Math.round(value * 100)}%`,
        affectsAutomation: true,
        apply: (value, app) => {
          app.audio.nodes.leadOverdrive.drive = value;
        }
      },
      {
        id: 'drumDistortion',
        label: 'Drum Distortion',
        type: 'range',
        min: 0,
        max: 1,
        step: 0.01,
        default: 0.15,
        format: value => `${Math.round(value * 100)}%`,
        affectsAutomation: true,
        apply: (value, app) => {
          app.audio.nodes.drumDistortion.distortion = value;
        }
      },
      {
        id: 'masterOverdrive',
        label: 'Master Overdrive',
        type: 'range',
        min: 0,
        max: 1,
        step: 0.01,
        default: 0.1,
        format: value => `${Math.round(value * 100)}%`,
        affectsAutomation: true,
        apply: (value, app) => {
          app.audio.nodes.masterOverdrive.drive = value;
>>>>>>> d2bf38a7
        }
      }
    ]
  },
  {
    group: 'Ambience',
    description: 'Delay and space design.',
    controls: [
      {
        id: 'delayTime',
        label: 'Delay Time',
        type: 'select',
        options: [
          { value: '8n', label: '1/8' },
          { value: '8t', label: '1/8T' },
          { value: '4n', label: '1/4' }
        ],
        default: '8n',
        apply: (value, app) => {
          app.audio.nodes.delay.delayTime.value = value;
        }
      },
      {
        id: 'delayFeedback',
        label: 'Delay Feedback',
        type: 'range',
        min: 0,
        max: 0.8,
        step: 0.01,
        default: 0.38,
        format: value => `${Math.round(value * 100)}%`,
        apply: (value, app) => {
          app.audio.nodes.delay.feedback.value = value;
        }
      },
      {
        id: 'delayMix',
        label: 'Delay Mix',
        type: 'range',
        min: 0,
        max: 1,
        step: 0.01,
        default: 0.3,
        format: value => `${Math.round(value * 100)}%`,
        apply: (value, app) => {
          app.audio.nodes.delay.wet.value = value;
        }
      },
      {
        id: 'reverbDecay',
        label: 'Reverb Decay',
        type: 'range',
        min: 0.5,
        max: 12,
        step: 0.1,
        default: 6,
        format: value => `${value.toFixed(1)} s`,
        apply: (value, app) => {
          app.audio.nodes.reverb.decay = value;
        }
      },
      {
        id: 'reverbMix',
        label: 'Reverb Mix',
        type: 'range',
        min: 0,
        max: 1,
        step: 0.01,
        default: 0.28,
        format: value => `${Math.round(value * 100)}%`,
        apply: (value, app) => {
          app.audio.nodes.reverb.wet.value = value;
        }
      }
    ]
  },
  {
    group: 'Envelope Followers',
    description: 'Dynamic modulation based on audio signal amplitude.',
    controls: [
      {
        id: 'envFollower1Enabled',
        label: 'EF1 Enable',
        type: 'select',
        options: [
          { value: false, label: 'Off' },
          { value: true, label: 'On' }
        ],
        default: false,
        apply: (value, app) => {
          app.audio.setEnvelopeFollowerEnabled('envFollower1', value);
        }
      },
      {
        id: 'envFollower1Attack',
        label: 'EF1 Attack',
        type: 'range',
        min: 0.001,
        max: 0.1,
        step: 0.001,
        default: 0.01,
        format: value => `${(value * 1000).toFixed(1)} ms`,
        apply: (value, app) => {
          app.audio.setEnvelopeFollowerConfig('envFollower1', { attackTime: value });
        }
      },
      {
        id: 'envFollower1Release',
        label: 'EF1 Release',
        type: 'range',
        min: 0.01,
        max: 1.0,
        step: 0.01,
        default: 0.1,
        format: value => `${(value * 1000).toFixed(0)} ms`,
        apply: (value, app) => {
          app.audio.setEnvelopeFollowerConfig('envFollower1', { releaseTime: value });
        }
      },
      {
        id: 'envFollower1Sensitivity',
        label: 'EF1 Sensitivity',
        type: 'range',
        min: 0.1,
        max: 5.0,
        step: 0.1,
        default: 1.0,
        format: value => `${value.toFixed(1)}x`,
        apply: (value, app) => {
          app.audio.setEnvelopeFollowerConfig('envFollower1', { sensitivity: value });
        }
      },
      {
        id: 'envFollower2Enabled',
        label: 'EF2 Enable',
        type: 'select',
        options: [
          { value: false, label: 'Off' },
          { value: true, label: 'On' }
        ],
        default: false,
        apply: (value, app) => {
          app.audio.setEnvelopeFollowerEnabled('envFollower2', value);
        }
      },
      {
        id: 'envFollower2Attack',
        label: 'EF2 Attack',
        type: 'range',
        min: 0.001,
        max: 0.1,
        step: 0.001,
        default: 0.005,
        format: value => `${(value * 1000).toFixed(1)} ms`,
        apply: (value, app) => {
          app.audio.setEnvelopeFollowerConfig('envFollower2', { attackTime: value });
        }
      },
      {
        id: 'envFollower2Release',
        label: 'EF2 Release',
        type: 'range',
        min: 0.01,
        max: 1.0,
        step: 0.01,
        default: 0.05,
        format: value => `${(value * 1000).toFixed(0)} ms`,
        apply: (value, app) => {
          app.audio.setEnvelopeFollowerConfig('envFollower2', { releaseTime: value });
        }
      },
      {
        id: 'envFollower2Sensitivity',
        label: 'EF2 Sensitivity',
        type: 'range',
        min: 0.1,
        max: 5.0,
        step: 0.1,
        default: 1.2,
        format: value => `${value.toFixed(1)}x`,
        apply: (value, app) => {
          app.audio.setEnvelopeFollowerConfig('envFollower2', { sensitivity: value });
        }
      },
      {
        id: 'envFollower2Threshold',
        label: 'EF2 Threshold',
        type: 'range',
        min: 0.0,
        max: 1.0,
        step: 0.01,
        default: 0.1,
        format: value => `${Math.round(value * 100)}%`,
        apply: (value, app) => {
          app.audio.setEnvelopeFollowerConfig('envFollower2', { threshold: value });
    group: 'Pattern Variations',
    description: 'Randomization and pattern switching for dynamic arrangements.',
    controls: [
      {
        id: 'patternVariationsEnabled',
        label: 'Enable Variations',
        type: 'select',
        options: [
          { value: 'true', label: 'On' },
          { value: 'false', label: 'Off' }
        ],
        default: 'true',
        apply: (value, app) => {
          app.patternVariations.enabled = value === 'true';
        }
      },
      {
        id: 'randomizationIntensity',
        label: 'Random Intensity',
        type: 'range',
        min: 0,
        max: 1,
        step: 0.01,
        default: 0.3,
        format: value => `${Math.round(value * 100)}%`,
        apply: (value, app) => {
          app.patternVariations.randomization.intensity = value;
        }
      },
      {
        id: 'randomizationFrequency',
        label: 'Random Frequency',
        type: 'range',
        min: 0,
        max: 1,
        step: 0.01,
        default: 0.1,
        format: value => `${Math.round(value * 100)}%`,
        apply: (value, app) => {
          app.patternVariations.randomization.frequency = value;
        }
      },
      {
        id: 'abPatternSwitch',
        label: 'A/B Switch Prob',
        type: 'range',
        min: 0,
        max: 1,
        step: 0.01,
        default: 0.2,
        format: value => `${Math.round(value * 100)}%`,
        apply: (value, app) => {
          app.patternVariations.abPatterns.switchProbability = value;
        }
      },
      {
        id: 'skipProbability',
        label: 'Skip Probability',
        type: 'range',
        min: 0,
        max: 0.5,
        step: 0.01,
        default: 0.1,
        format: value => `${Math.round(value * 100)}%`,
        apply: (value, app) => {
          app.patternVariations.probabilityTriggers.skipProbability = value;
        }
      },
      {
        id: 'accentProbability',
        label: 'Accent Probability',
        type: 'range',
        min: 0,
        max: 0.5,
        step: 0.01,
        default: 0.15,
        format: value => `${Math.round(value * 100)}%`,
        apply: (value, app) => {
          app.patternVariations.probabilityTriggers.accentProbability = value;
        }
      },
      {
        id: 'patternVariationReset',
        label: 'Reset Patterns',
        type: 'select',
        options: [
          { value: 'reset', label: 'Reset to A' },
          { value: 'random', label: 'Random All' }
        ],
        default: 'reset',
        apply: (value, app) => {
          if (value === 'reset') {
            Object.keys(app.patternVariations.currentPatterns).forEach(instrument => {
              app.patternVariations.currentPatterns[instrument] = 'A';
            });
            app.patternVariations.abPatterns.currentPattern = 'A';
          } else if (value === 'random') {
            const patterns = ['A', 'B', 'C', 'D'];
            Object.keys(app.patternVariations.currentPatterns).forEach(instrument => {
              app.patternVariations.currentPatterns[instrument] = patterns[Math.floor(Math.random() * patterns.length)];
            });
            app.patternVariations.abPatterns.currentPattern = patterns[Math.floor(Math.random() * patterns.length)];
          }
          rebuildSequencesWithVariations(app);
          drawTimeline(app);
        }
      },
      {
        id: 'accentMultiplier',
        label: 'Accent Multiplier',
        type: 'range',
        min: 1,
        max: 3,
        step: 0.1,
        default: 1.5,
        format: value => `${value.toFixed(1)}x`,
        apply: (value, app) => {
          app.patternVariations.probabilityTriggers.accentMultiplier = value;
    group: 'Sidechain Compression',
    description: 'Duck bass and lead when kick hits.',
    controls: [
      {
        id: 'sidechainEnabled',
        label: 'Enable Sidechain',
        type: 'select',
        options: [
          { value: 'off', label: 'Off' },
          { value: 'on', label: 'On' }
        ],
        default: 'on',
        apply: (value, app) => {
          app.audio.sidechainEnabled = value === 'on';
          app.audio.updateSidechainRouting();
        }
      },
      {
        id: 'sidechainThreshold',
        label: 'Threshold',
        type: 'range',
        min: -40,
        max: 0,
        step: 1,
        default: -24,
        format: formatDb,
        affectsAutomation: true,
        apply: (value, app) => {
          app.audio.nodes.sidechainCompressor.threshold.value = value;
        }
      },
      {
        id: 'sidechainRatio',
        label: 'Ratio',
        type: 'range',
        min: 1,
        max: 20,
        step: 0.1,
        default: 4,
        format: value => `${value.toFixed(1)}:1`,
        affectsAutomation: true,
        apply: (value, app) => {
          app.audio.nodes.sidechainCompressor.ratio.value = value;
        }
      },
      {
        id: 'sidechainAttack',
        label: 'Attack',
        type: 'range',
        min: 0.001,
        max: 0.1,
        step: 0.001,
        default: 0.003,
        format: value => `${(value * 1000).toFixed(1)} ms`,
        affectsAutomation: true,
        apply: (value, app) => {
          app.audio.nodes.sidechainCompressor.attack.value = value;
        }
      },
      {
        id: 'sidechainRelease',
        label: 'Release',
        type: 'range',
        min: 0.01,
        max: 2,
        step: 0.01,
        default: 0.1,
        format: value => `${(value * 1000).toFixed(0)} ms`,
        affectsAutomation: true,
        apply: (value, app) => {
          app.audio.nodes.sidechainCompressor.release.value = value;
        }
      },
      {
        id: 'sidechainAmount',
        label: 'Amount',
        type: 'range',
        min: 0,
        max: 1,
        step: 0.01,
        default: 0.8,
        format: value => `${Math.round(value * 100)}%`,
        affectsAutomation: true,
        apply: (value, app) => {
          app.audio.nodes.sidechainGain.gain.value = value;
        }
      }
    ]
  }
];

let appInstance = null;

document.addEventListener('DOMContentLoaded', () => {
  appInstance = createApp();
  initializeApp(appInstance);
  window.bodzinApp = appInstance;
  
  // Add mobile-specific optimizations
  setupMobileOptimizations(appInstance);
});

function setupMobileOptimizations(app) {
  // Prevent zoom on double tap
  let lastTouchEnd = 0;
  document.addEventListener('touchend', (event) => {
    const now = (new Date()).getTime();
    if (now - lastTouchEnd <= 300) {
      event.preventDefault();
    }
    lastTouchEnd = now;
  }, false);

  // Optimize for mobile performance
  if (window.innerWidth <= 768) {
    // Reduce animation frequency on mobile
    const originalDrawTimeline = drawTimeline;
    let drawTimeout = null;
    drawTimeline = (app) => {
      if (drawTimeout) {
        clearTimeout(drawTimeout);
      }
      drawTimeout = setTimeout(() => originalDrawTimeline(app), 16); // ~60fps
    };

    // Optimize canvas rendering
    const canvas = app.timeline.canvas;
    if (canvas) {
      canvas.style.willChange = 'transform';
      canvas.style.transform = 'translateZ(0)'; // Force hardware acceleration
    }
  }

  // Add mobile-specific keyboard shortcuts
  document.addEventListener('keydown', (event) => {
    if (event.target.tagName === 'INPUT' || event.target.tagName === 'SELECT') {
      return; // Don't interfere with form inputs
    }

    switch (event.key) {
      case ' ':
        event.preventDefault();
        if (Tone.Transport.state === 'started') {
          stopPlayback(app);
        } else {
          startPlayback(app);
        }
        break;
      case 'Escape':
        if (app.midi.learning) {
          setMidiLearn(app, false);
        }
        break;
      case '=':
      case '+':
        if (event.ctrlKey || event.metaKey) {
          event.preventDefault();
          app.timeline.zoom = Math.min(app.timeline.zoom + app.timeline.zoomStep, app.timeline.maxZoom);
          updateZoomLevel(app);
          drawTimeline(app);
        }
        break;
      case '-':
        if (event.ctrlKey || event.metaKey) {
          event.preventDefault();
          app.timeline.zoom = Math.max(app.timeline.zoom - app.timeline.zoomStep, app.timeline.minZoom);
          updateZoomLevel(app);
          drawTimeline(app);
        }
        break;
      case '0':
        if (event.ctrlKey || event.metaKey) {
          event.preventDefault();
          app.timeline.zoom = 1.0;
          app.timeline.pan = 0;
          updateZoomLevel(app);
          drawTimeline(app);
        }
        break;
      case 'Home':
        event.preventDefault();
        app.timeline.pan = -getMaxPan(app);
        drawTimeline(app);
        break;
      case 'End':
        event.preventDefault();
        app.timeline.pan = 0;
        drawTimeline(app);
        break;
      case 'ArrowLeft':
        if (event.ctrlKey || event.metaKey) {
          event.preventDefault();
          const stepWidth = (app.timeline.canvas.clientWidth / STEP_COUNT) * app.timeline.zoom;
          app.timeline.pan = Math.max(app.timeline.pan - stepWidth * 0.1, -getMaxPan(app));
          drawTimeline(app);
        }
        break;
      case 'ArrowRight':
        if (event.ctrlKey || event.metaKey) {
          event.preventDefault();
          const stepWidth = (app.timeline.canvas.clientWidth / STEP_COUNT) * app.timeline.zoom;
          app.timeline.pan = Math.min(app.timeline.pan + stepWidth * 0.1, 0);
          drawTimeline(app);
        }
        break;
    }
  });

  // Handle orientation changes
  window.addEventListener('orientationchange', () => {
    setTimeout(() => {
      syncTimelineCanvas(app);
      drawTimeline(app);
    }, 100);
  });

  // Handle resize events with debouncing
  let resizeTimeout;
  window.addEventListener('resize', () => {
    clearTimeout(resizeTimeout);
    resizeTimeout = setTimeout(() => {
      syncTimelineCanvas(app);
      drawTimeline(app);
    }, 150);
  });
}

function createApp() {
  return {
    audio: null,
    controls: new Map(),
    controlState: {},
    automation: cloneAutomation(DEFAULT_AUTOMATION),
    automationEvent: null,
    automationStep: 0,
    activeSection: null,
    midi: {
      access: null,
      mappings: loadMidiMappings(),
      learning: false,
      pendingControl: null
    },
    presetName: 'Deep Default',
    timeline: {
      canvas: document.getElementById('timeline'),
      ctx: null,
      currentStep: 0,
      deviceRatio: window.devicePixelRatio || 1,
      zoom: 1.0,
      pan: 0,
      minZoom: 0.1,
      maxZoom: 10.0,
      zoomStep: 0.1,
      isDragging: false,
      lastPanX: 0,
      snapToGrid: true,
      gridSize: 1,
      showRuler: true,
      rulerHeight: 30
    },
    waveform: {
      canvas: document.getElementById('waveform'),
      ctx: null,
      analyser: null,
      dataArray: null,
      animationId: null,
      deviceRatio: window.devicePixelRatio || 1
    },
    statusEl: document.getElementById('status'),
    sectionLabelEl: document.getElementById('sectionLabel'),
    statusTimer: null,
    presetFileInput: null,
    patternVariations: {
      enabled: true,
      randomization: {
        enabled: true,
        intensity: 0.3,
        frequency: 0.1
      },
      abPatterns: {
        enabled: true,
        switchProbability: 0.2,
        currentPattern: 'A'
      },
      probabilityTriggers: {
        enabled: true,
        skipProbability: 0.1,
        accentProbability: 0.15,
        accentMultiplier: 1.5
      },
      currentPatterns: {
        kick: 'A',
        snare: 'A',
        hats: 'A',
        bass: 'A',
        lead: 'A',
        fx: 'A'
      },
      lastVariationStep: 0
    particles: [],
    lastParticleTime: 0,
    leds: {
      drums: document.getElementById('led-drums'),
      bass: document.getElementById('led-bass'),
      lead: document.getElementById('led-lead'),
      fx: document.getElementById('led-fx')
    }
  };
}

function initializeApp(app) {
  if (!app.timeline.canvas) {
    console.warn('Timeline canvas missing.');
    return;
  }

  // Show mobile loading indicator
  const mobileLoading = document.getElementById('mobile-loading');
  if (mobileLoading && window.innerWidth <= 768) {
    mobileLoading.style.display = 'flex';
  }

  app.timeline.ctx = app.timeline.canvas.getContext('2d');
  app.waveform.ctx = app.waveform.canvas.getContext('2d');
  app.audio = initializeAudioGraph();
  configureTransport();

  const storedControls = loadControlState();
  const storedPreset = loadPresetState();
  const externalPreset = typeof preset !== 'undefined' ? preset : null;
  const defaultState = buildDefaultControlState();

  app.controlState = Object.assign({}, defaultState, storedControls);
  app.automation = normalizeAutomationState(app.automation, STEP_COUNT);
  
  // Initialize pattern variations
  if (storedPreset && storedPreset.patternVariations) {
    app.patternVariations = Object.assign({}, app.patternVariations, storedPreset.patternVariations);
  }

  if (externalPreset && externalPreset.controls) {
    Object.assign(app.controlState, externalPreset.controls);
  }
  if (storedPreset && storedPreset.controls) {
    Object.assign(app.controlState, storedPreset.controls);
  }
  if (externalPreset && externalPreset.automation) {
    applyAutomationPreset(app, externalPreset.automation);
  }
  if (storedPreset && storedPreset.automation) {
    applyAutomationPreset(app, storedPreset.automation);
  }

  renderControlInterface(app);
  setupButtons(app);
  setupTimeline(app);
  setupTimelineControls(app);
  setupWaveform(app);
  setupAutomationScheduling(app);
  setupMidi(app);
  applyAutomationForStep(app, 0);
  syncSectionState(app, 0);
  updateLEDIndicators(app, getSectionForStep(app, 0));
  drawTimeline(app);
  setStatus(app, 'Idle');

  // Hide mobile loading indicator
  if (mobileLoading) {
    setTimeout(() => {
      mobileLoading.style.display = 'none';
    }, 500);
  }
}

function configureTransport() {
  Tone.Transport.bpm.value = 124;
  Tone.Transport.loop = true;
  Tone.Transport.loopStart = 0;
  Tone.Transport.loopEnd = LOOP_DURATION;
  Tone.Transport.swing = 0.08;
  Tone.Transport.swingSubdivision = '8n';
}

function initializeAudioGraph() {
  const masterGain = new Tone.Gain(0.9);
  const limiter = new Tone.Limiter(-1);
  masterGain.connect(limiter);
  limiter.toDestination();

  const buses = {
    drums: new Tone.Gain(0.8),
    bass: new Tone.Gain(0.8),
    lead: new Tone.Gain(0.8),
    fx: new Tone.Gain(0.5)
  };
  Object.values(buses).forEach(bus => bus.connect(masterGain));

  const delay = new Tone.FeedbackDelay('8n', 0.38);
  const reverb = new Tone.Reverb({ decay: 6, wet: 0.28, preDelay: 0.02 });
  const leadFilter = new Tone.Filter(520, 'lowpass', -12);
  const leadFxSend = new Tone.Gain(0.45);
  const bassFilter = new Tone.Filter(140, 'lowpass', -12);
  const bassDrive = new Tone.Distortion(0.35);

  buses.fx.connect(delay);
  buses.fx.connect(reverb);
  delay.connect(masterGain);
  reverb.connect(masterGain);

  const kick = new Tone.MembraneSynth({
    pitchDecay: 0.05,
    octaves: 4,
    oscillator: { type: 'sine' },
    envelope: { attack: 0.001, decay: 0.28, sustain: 0.0001, release: 0.2 }
  }).connect(buses.drums);

  const snare = new Tone.NoiseSynth({
    noise: { type: 'white' },
    envelope: { attack: 0.001, decay: 0.2, sustain: 0 }
  }).connect(buses.drums);

  const hats = new Tone.MetalSynth({
    frequency: 320,
    envelope: { attack: 0.001, decay: 0.09, release: 0.12 },
    harmonicity: 5.1,
    modulationIndex: 32,
    resonance: 3000,
    octaves: 1.3
  }).connect(buses.drums);

  const bass = new Tone.MonoSynth({
    oscillator: { type: 'square' },
    filter: { type: 'lowpass', rolloff: -12 },
    filterEnvelope: { attack: 0.01, decay: 0.2, sustain: 0.4, release: 0.6 },
    envelope: { attack: 0.005, decay: 0.25, sustain: 0.6, release: 0.4 }
  });
  bass.chain(bassDrive, bassFilter, buses.bass);

  const lead = new Tone.PolySynth(Tone.Synth, {
    maxPolyphony: 4,
    oscillator: { type: 'sawtooth' },
    envelope: { attack: 0.02, decay: 0.35, sustain: 0.4, release: 0.7 }
  });
  lead.connect(leadFilter);
  leadFilter.connect(buses.lead);
  leadFilter.connect(leadFxSend);
  leadFxSend.connect(buses.fx);

  const noiseFx = new Tone.NoiseSynth({
    noise: { type: 'pink' },
    envelope: { attack: 0.5, decay: 2.4, sustain: 0 },
    volume: -20
  }).connect(buses.fx);

  const sequences = buildSequences({ kick, snare, hats, bass, lead, noiseFx }, appInstance);

  return {
    master: masterGain,
    buses,
    nodes: {
      delay,
      reverb,
      leadFilter,
      leadFxSend,
      bassFilter,
      bassDrive
    },
    instruments: { kick, snare, hats, bass, lead, noiseFx },
    sequences,
    sequencesStarted: false
  };
}

// Pattern Variation Functions
function applyPatternVariations(value, instrument, app) {
  if (!app || !app.patternVariations || !app.patternVariations.enabled) {
    return value;
  }

  const config = app.patternVariations;
  let finalValue = value;

  // Apply skip probability
  if (config.probabilityTriggers.enabled && Math.random() < config.probabilityTriggers.skipProbability) {
    return 0;
  }

  // Apply accent probability
  if (config.probabilityTriggers.enabled && Math.random() < config.probabilityTriggers.accentProbability) {
    finalValue *= config.probabilityTriggers.accentMultiplier;
  }

  // Apply randomization
  if (config.randomization.enabled && Math.random() < config.randomization.frequency) {
    const intensity = config.randomization.intensity;
    const randomFactor = 1 + (Math.random() - 0.5) * intensity * 2;
    finalValue *= randomFactor;
  }

  return Math.max(0, Math.min(finalValue, 1));
}

function updatePatternVariations(app) {
  if (!app.patternVariations || !app.patternVariations.enabled) {
    return;
  }

  const config = app.patternVariations;
  const currentStep = app.timeline.currentStep || 0;

  // Check if we should switch A/B patterns
  if (config.abPatterns.enabled && Math.random() < config.abPatterns.switchProbability) {
    const patterns = ['A', 'B', 'C', 'D', 'E', 'F'];
    const currentPattern = config.abPatterns.currentPattern;
    const availablePatterns = patterns.filter(p => p !== currentPattern);
    const newPattern = availablePatterns[Math.floor(Math.random() * availablePatterns.length)];
    
    config.abPatterns.currentPattern = newPattern;
    
    // Update individual instrument patterns
    Object.keys(config.currentPatterns).forEach(instrument => {
      if (Math.random() < 0.5) { // 50% chance to update each instrument
        config.currentPatterns[instrument] = newPattern;
      }
    });

    // Rebuild sequences with new patterns
    rebuildSequencesWithVariations(app);
  }

  // Update randomization based on step
  if (config.randomization.enabled && currentStep !== config.lastVariationStep) {
    config.lastVariationStep = currentStep;
  }
}

function triggerPatternVariation(app, instrument = null) {
  if (!app.patternVariations || !app.patternVariations.enabled) {
    return;
  }

  const patterns = ['A', 'B', 'C', 'D', 'E', 'F'];
  
  if (instrument && app.patternVariations.currentPatterns[instrument]) {
    // Update specific instrument
    const currentPattern = app.patternVariations.currentPatterns[instrument];
    const availablePatterns = patterns.filter(p => p !== currentPattern);
    app.patternVariations.currentPatterns[instrument] = availablePatterns[Math.floor(Math.random() * availablePatterns.length)];
  } else {
    // Update all instruments
    Object.keys(app.patternVariations.currentPatterns).forEach(inst => {
      app.patternVariations.currentPatterns[inst] = patterns[Math.floor(Math.random() * patterns.length)];
    });
    app.patternVariations.abPatterns.currentPattern = patterns[Math.floor(Math.random() * patterns.length)];
  }

  rebuildSequencesWithVariations(app);
  drawTimeline(app);
}

function rebuildSequencesWithVariations(app) {
  if (!app.audio || !app.audio.sequences) {
    return;
  }

  // Stop existing sequences
  app.audio.sequences.all.forEach(seq => {
    if (seq.state === 'started') {
      seq.stop();
    }
  });

  // Rebuild sequences with current patterns
  const newSequences = buildSequences(app.audio.instruments, app);
  
  // Update the sequences in the audio object
  app.audio.sequences = newSequences;
  
  // Restart sequences if transport is running
  if (Tone.Transport.state === 'started') {
    newSequences.all.forEach(seq => seq.start(0));
  }
}

function buildSequences(instruments, app = null) {
  // Get current patterns or defaults
  const getPattern = (instrument, variation = 'A') => {
    if (app && app.patternVariations && app.patternVariations.enabled) {
      // Check extended patterns first, then fall back to basic patterns
      if (EXTENDED_PATTERN_VARIATIONS[instrument] && EXTENDED_PATTERN_VARIATIONS[instrument][variation]) {
        return EXTENDED_PATTERN_VARIATIONS[instrument][variation];
      }
      return PATTERN_VARIATIONS[instrument][variation] || PATTERN_VARIATIONS[instrument]['A'];
    }
    return PATTERN_VARIATIONS[instrument]['A'];
  };

  const kickPattern = getPattern('kick', app?.patternVariations?.currentPatterns?.kick);
  const snarePattern = getPattern('snare', app?.patternVariations?.currentPatterns?.snare);
  const hatPattern = getPattern('hats', app?.patternVariations?.currentPatterns?.hats);
  const bassPattern = getPattern('bass', app?.patternVariations?.currentPatterns?.bass);
  const leadPattern = getPattern('lead', app?.patternVariations?.currentPatterns?.lead);
  const fxPattern = getPattern('fx', app?.patternVariations?.currentPatterns?.fx);

  const kickSeq = new Tone.Sequence((time, velocity) => {
    if (velocity) {
      const finalVelocity = applyPatternVariations(velocity, 'kick', app);
      if (finalVelocity > 0) {
        instruments.kick.triggerAttackRelease('C1', '8n', time, finalVelocity);
      }
    }
  }, kickPattern, '16n');

  const snareSeq = new Tone.Sequence((time, hit) => {
    if (hit) {
      const finalHit = applyPatternVariations(hit, 'snare', app);
      if (finalHit > 0) {
        instruments.snare.triggerAttackRelease('16n', time, 0.8 * finalHit);
      }
    }
  }, snarePattern, '16n');

  const hatSeq = new Tone.Sequence((time, velocity) => {
    if (velocity) {
      const finalVelocity = applyPatternVariations(velocity, 'hats', app);
      if (finalVelocity > 0) {
        instruments.hats.triggerAttackRelease('32n', time, finalVelocity);
      }
    }
  }, hatPattern, '16n');

  const bassSeq = new Tone.Sequence((time, note) => {
    if (note) {
      const shouldPlay = applyPatternVariations(1, 'bass', app);
      if (shouldPlay > 0) {
        instruments.bass.triggerAttackRelease(note, '8n', time, 0.9);
      }
    }
  }, bassPattern, '16n');

  const leadSeq = new Tone.Sequence((time, notes) => {
    if (notes && notes.length) {
      const shouldPlay = applyPatternVariations(1, 'lead', app);
      if (shouldPlay > 0) {
        notes.forEach(note => instruments.lead.triggerAttackRelease(note, '16n', time, 0.8));
      }
    }
  }, leadPattern, '16n');

  const fxSeq = new Tone.Sequence((time, trigger) => {
    if (trigger) {
      const finalTrigger = applyPatternVariations(trigger, 'fx', app);
      if (finalTrigger > 0) {
        instruments.noiseFx.triggerAttackRelease('2n', time, 0.35 * finalTrigger);
      }
    }
  }, fxPattern, '16n');

  const groups = {
    drums: [kickSeq, snareSeq, hatSeq],
    bass: [bassSeq],
    lead: [leadSeq],
    fx: [fxSeq]
  };

  const sequencesByInstrument = {
    kick: kickSeq,
    snare: snareSeq,
    hats: hatSeq,
    bass: bassSeq,
    lead: leadSeq,
    fx: fxSeq
  };

  return {
    all: [].concat(...Object.values(groups)),
    groups,
    byInstrument: sequencesByInstrument
  };
}

function buildDefaultControlState() {
  const state = {};
  CONTROL_SCHEMA.forEach(section => {
    section.controls.forEach(control => {
      state[control.id] = control.default;
    });
  });
  return state;
}

function renderControlInterface(app) {
  const container = document.getElementById('controls');
  container.innerHTML = '';
  
  // Add mobile-specific container classes
  container.classList.add('mobile-optimized');
  
  CONTROL_SCHEMA.forEach(section => {
    const sectionEl = document.createElement('section');
    sectionEl.className = 'control-section';

    const heading = document.createElement('h3');
    heading.textContent = section.group;
    sectionEl.appendChild(heading);

    if (section.description) {
      const description = document.createElement('p');
      description.className = 'control-description';
      description.textContent = section.description;
      sectionEl.appendChild(description);
    }

    container.appendChild(sectionEl);

    section.controls.forEach(control => {
      const row = document.createElement('label');
      row.className = 'control-row';
      row.dataset.controlId = control.id;

      const label = document.createElement('span');
      label.className = 'label';
      label.textContent = control.label;
      row.appendChild(label);

      const valueEl = document.createElement('span');
      valueEl.className = 'control-value';

      let input;
      if (control.type === 'select') {
        input = document.createElement('select');
        control.options.forEach(option => {
          const opt = document.createElement('option');
          opt.value = option.value;
          opt.textContent = option.label;
          input.appendChild(opt);
        });
      } else {
        input = document.createElement('input');
        input.type = 'range';
        input.min = String(control.min);
        input.max = String(control.max);
        input.step = String(control.step);
        
        // Add mobile-specific attributes
        input.setAttribute('aria-label', control.label);
        input.setAttribute('role', 'slider');
        input.setAttribute('aria-valuemin', control.min);
        input.setAttribute('aria-valuemax', control.max);
      }
      input.id = control.id;
      input.dataset.controlId = control.id;

      const wrap = document.createElement('div');
      wrap.className = 'control-input';
      wrap.appendChild(input);
      row.appendChild(wrap);
      row.appendChild(valueEl);

      sectionEl.appendChild(row);

      const entry = { control, input, valueEl, row };
      app.controls.set(control.id, entry);

      const storedValue = app.controlState[control.id];
      setControlValue(app, control, storedValue, { silent: true, skipSave: true });

      input.addEventListener('input', event => {
        const val = getInputValue(control, event.target);
        setControlValue(app, control, val, { silent: true, skipSave: true });
      });
      input.addEventListener('change', event => {
        const val = getInputValue(control, event.target);
        setControlValue(app, control, val);
      });

      // Touch-specific event handlers for better mobile experience
      if (control.type === 'range') {
        let isDragging = false;
        let startValue = 0;
        let startY = 0;

        const handleTouchStart = (event) => {
          if (event.touches.length !== 1) return;
          isDragging = true;
          startValue = parseFloat(input.value);
          startY = event.touches[0].clientY;
          input.style.touchAction = 'none';
          event.preventDefault();
        };

        const handleTouchMove = (event) => {
          if (!isDragging || event.touches.length !== 1) return;
          const deltaY = startY - event.touches[0].clientY;
          const sensitivity = 0.5;
          const range = control.max - control.min;
          const step = control.step || 1;
          const deltaValue = (deltaY / 100) * range * sensitivity;
          const newValue = startValue + deltaValue;
          const clampedValue = Math.max(control.min, Math.min(control.max, newValue));
          const steppedValue = Math.round(clampedValue / step) * step;
          
          input.value = steppedValue;
          const val = getInputValue(control, input);
          setControlValue(app, control, val, { silent: true, skipSave: true });
          event.preventDefault();
        };

        const handleTouchEnd = (event) => {
          if (!isDragging) return;
          isDragging = false;
          input.style.touchAction = '';
          const val = getInputValue(control, input);
          setControlValue(app, control, val);
          event.preventDefault();
        };

        input.addEventListener('touchstart', handleTouchStart, { passive: false });
        input.addEventListener('touchmove', handleTouchMove, { passive: false });
        input.addEventListener('touchend', handleTouchEnd, { passive: false });
      }

      if (control.type === 'range') {
        const midiHandler = () => {
          if (app.midi.learning) {
            setMidiPendingControl(app, control.id);
          }
        };
        
        // Use pointer events for better cross-platform support
        input.addEventListener('pointerdown', midiHandler);
        input.addEventListener('mousedown', midiHandler);
        input.addEventListener('touchstart', midiHandler, { passive: true });
        
        // Add haptic feedback for mobile devices
        const addHapticFeedback = () => {
          if ('vibrate' in navigator) {
            navigator.vibrate(10); // Short vibration
          }
        };
        
        input.addEventListener('input', addHapticFeedback);
        input.addEventListener('change', addHapticFeedback);
      }
    });
  });
}

function getInputValue(control, input) {
  if (control.type === 'select') {
    return input.value;
  }
  const numeric = parseFloat(input.value);
  if (!Number.isFinite(numeric)) {
    return control.default;
  }
  return numeric;
}

function setControlValue(app, control, value, options = {}) {
  const { silent = false, skipSave = false } = options;
  const entry = app.controls.get(control.id);
  let normalizedValue = value;
  if (control.type !== 'select') {
    const min = Number(control.min);
    const max = Number(control.max);
    normalizedValue = clamp(typeof value === 'number' ? value : parseFloat(value), min, max);
  }
  app.controlState[control.id] = normalizedValue;

  if (entry) {
    if (control.type === 'select') {
      entry.input.value = String(normalizedValue);
    } else {
      entry.input.value = String(normalizedValue);
    }
    
    // Animate value change with smooth number transition
    animateValueChange(entry.valueEl, formatControlValue(control, normalizedValue));
    
    // Add enhanced visual feedback animations
    addParameterChangeAnimation(entry, control);
  }

  if (control.apply) {
    control.apply(normalizedValue, app);
  }

  if (control.affectsAutomation) {
    applyAutomationForStep(app, app.timeline.currentStep);
    drawTimeline(app);
  }

  // Handle pattern variation controls
  if (control.id === 'patternVariationsEnabled') {
    app.patternVariations.enabled = normalizedValue === 'true';
  } else if (control.id === 'randomizationIntensity') {
    app.patternVariations.randomization.intensity = normalizedValue;
  } else if (control.id === 'randomizationFrequency') {
    app.patternVariations.randomization.frequency = normalizedValue;
  } else if (control.id === 'abPatternSwitch') {
    app.patternVariations.abPatterns.switchProbability = normalizedValue;
  } else if (control.id === 'skipProbability') {
    app.patternVariations.probabilityTriggers.skipProbability = normalizedValue;
  } else if (control.id === 'accentProbability') {
    app.patternVariations.probabilityTriggers.accentProbability = normalizedValue;
  }

  if (!skipSave) {
    saveControlState(app.controlState);
  }
  if (!silent) {
    setStatus(app, `${control.label} → ${formatControlValue(control, normalizedValue)}`);
  }
}

function animateValueChange(element, newValue) {
  // Remove any existing animation classes
  element.classList.remove('value-changing');
  
  // Force reflow to ensure class removal takes effect
  element.offsetHeight;
  
  // Add animation class
  element.classList.add('value-changing');
  
  // Update the text content
  element.textContent = newValue;
  
  // Remove animation class after animation completes
  setTimeout(() => {
    element.classList.remove('value-changing');
  }, 400);
}

function addParameterChangeAnimation(entry, control) {
  // Remove any existing animation classes
  entry.row.classList.remove('parameter-changing');
  if (control.type === 'range') {
    entry.input.classList.remove('slider-changing');
  }
  
  // Force reflow
  entry.row.offsetHeight;
  
  // Add animation classes
  entry.row.classList.add('parameter-changing');
  if (control.type === 'range') {
    entry.input.classList.add('slider-changing');
  }
  
  // Remove animation classes after animation completes
  setTimeout(() => {
    entry.row.classList.remove('parameter-changing');
    if (control.type === 'range') {
      entry.input.classList.remove('slider-changing');
    }
  }, 600);
}

function formatControlValue(control, value) {
  if (control.format) {
    return control.format(value);
  }
  if (control.type === 'select') {
    const option = control.options.find(opt => opt.value === value);
    return option ? option.label : String(value);
  }
  return typeof value === 'number' ? value.toFixed(2) : String(value);
}

function setupButtons(app) {
  const startBtn = document.getElementById('startButton');
  const stopBtn = document.getElementById('stopButton');
  const savePresetBtn = document.getElementById('savePresetButton');
  const loadPresetBtn = document.getElementById('loadPresetButton');
  const exportMixBtn = document.getElementById('exportMixButton');
  const exportStemsBtn = document.getElementById('exportStemsButton');
  const midiToggle = document.getElementById('midiLearnToggle');
  const triggerVariationBtn = document.getElementById('triggerVariationButton');

  startBtn?.addEventListener('click', () => startPlayback(app));
  stopBtn?.addEventListener('click', () => stopPlayback(app));
  savePresetBtn?.addEventListener('click', () => {
    // Add visual feedback for preset saving
    savePresetBtn.style.transition = 'all 0.3s cubic-bezier(0.4, 0, 0.2, 1)';
    savePresetBtn.style.transform = 'scale(0.95)';
    savePresetBtn.style.background = 'rgba(73, 169, 255, 0.2)';
    setTimeout(() => {
      savePresetBtn.style.transform = 'scale(1)';
      savePresetBtn.style.background = '';
    }, 300);
    savePreset(app);
  });
  loadPresetBtn?.addEventListener('click', () => {
    // Add visual feedback for preset loading
    loadPresetBtn.style.transition = 'all 0.3s cubic-bezier(0.4, 0, 0.2, 1)';
    loadPresetBtn.style.transform = 'scale(0.95)';
    loadPresetBtn.style.background = 'rgba(255, 73, 175, 0.2)';
    setTimeout(() => {
      loadPresetBtn.style.transform = 'scale(1)';
      loadPresetBtn.style.background = '';
    }, 300);
    triggerPresetLoad(app);
  });
  exportMixBtn?.addEventListener('click', () => exportMix(app));
  exportStemsBtn?.addEventListener('click', () => exportStems(app));
  triggerVariationBtn?.addEventListener('click', () => triggerPatternVariation(app));
  midiToggle?.addEventListener('change', event => {
    const enabled = Boolean(event.target.checked);
    setMidiLearn(app, enabled);
  });

  const fileInput = document.createElement('input');
  fileInput.type = 'file';
  fileInput.accept = 'application/json';
  fileInput.style.display = 'none';
  fileInput.addEventListener('change', event => {
    const file = event.target.files && event.target.files[0];
    if (!file) return;
    const reader = new FileReader();
    reader.onload = () => {
      try {
        const parsed = JSON.parse(reader.result);
        applyPreset(app, parsed);
        setStatus(app, `Preset “${parsed.name || 'Imported'}” loaded`);
      } catch (err) {
        console.error('Preset parse failed', err);
        setStatus(app, 'Preset load failed');
      } finally {
        fileInput.value = '';
      }
    };
    reader.readAsText(file);
  });
  document.body.appendChild(fileInput);
  app.presetFileInput = fileInput;
}

async function startPlayback(app, options = {}) {
  const startBtn = document.getElementById('startButton');
  const stopBtn = document.getElementById('stopButton');
  
  // Enhanced visual feedback with smooth animations
  if (startBtn) {
    startBtn.style.transition = 'all 0.3s cubic-bezier(0.4, 0, 0.2, 1)';
    startBtn.classList.add('loading');
    startBtn.disabled = true;
    startBtn.style.transform = 'scale(0.95)';
  }
  
  await ensureTransportRunning(app);
  
  if (startBtn) {
    startBtn.classList.remove('loading');
    startBtn.disabled = false;
    startBtn.style.transform = 'scale(1)';
    startBtn.style.background = 'rgba(73, 169, 255, 0.1)';
    startBtn.style.borderColor = 'rgba(73, 169, 255, 0.3)';
  }
  
  if (stopBtn) {
    stopBtn.style.transition = 'all 0.3s cubic-bezier(0.4, 0, 0.2, 1)';
    stopBtn.style.background = 'rgba(255, 73, 175, 0.1)';
    stopBtn.style.borderColor = '#ff49af';
    stopBtn.style.transform = 'scale(1.02)';
    setTimeout(() => {
      stopBtn.style.transform = 'scale(1)';
    }, 200);
  }
  
  if (!options.silent) {
    setStatus(app, 'Playing');
  }
  
  // Update LED indicators when starting playback
  const currentSection = getSectionForStep(app, app.timeline.currentStep);
  updateLEDIndicators(app, currentSection);
}

async function ensureTransportRunning(app) {
  if (Tone.Transport.state === 'started') {
    return false;
  }
  await Tone.start();
  if (!app.audio.sequencesStarted) {
    const sequenceList = app.audio.sequences && Array.isArray(app.audio.sequences.all)
      ? app.audio.sequences.all
      : [];
    sequenceList.forEach(seq => seq.start(0));
    app.audio.sequencesStarted = true;
  }
  Tone.Transport.start();
  return true;
}

function stopPlayback(app) {
  const startBtn = document.getElementById('startButton');
  const stopBtn = document.getElementById('stopButton');
  
  // Enhanced visual feedback with smooth animations
  if (stopBtn) {
    stopBtn.style.transition = 'all 0.3s cubic-bezier(0.4, 0, 0.2, 1)';
    stopBtn.style.background = 'rgba(255, 255, 255, 0.04)';
    stopBtn.style.borderColor = 'var(--border)';
    stopBtn.style.transform = 'scale(0.98)';
    setTimeout(() => {
      stopBtn.style.transform = 'scale(1)';
    }, 200);
  }
  
  if (startBtn) {
    startBtn.style.transition = 'all 0.3s cubic-bezier(0.4, 0, 0.2, 1)';
    startBtn.style.background = 'linear-gradient(135deg, var(--accent), #3d8bff)';
    startBtn.style.borderColor = 'rgba(73, 169, 255, 0.45)';
    startBtn.style.transform = 'scale(1.02)';
    setTimeout(() => {
      startBtn.style.transform = 'scale(1)';
    }, 200);
  }
  
  Tone.Transport.stop();
  Tone.Transport.position = 0;
  app.timeline.currentStep = 0;
  app.automationStep = 0;
  applyAutomationForStep(app, 0);
  syncSectionState(app, 0);
  
  // Clear all LED indicators when stopping
  if (app.leds) {
    Object.values(app.leds).forEach(led => {
      if (led) led.classList.remove('active');
    });
  }
  
  drawTimeline(app);
  setStatus(app, 'Stopped');
}

function triggerPresetLoad(app) {
  if (app.presetFileInput) {
    app.presetFileInput.click();
  }
}

function savePreset(app) {
  const name = prompt('Preset name', app.presetName || 'Deep Preset');
  if (!name) return;
  const payload = buildPresetPayload(app, name);
  const blob = new Blob([JSON.stringify(payload, null, 2)], { type: 'application/json' });
  const url = URL.createObjectURL(blob);
  const anchor = document.createElement('a');
  anchor.href = url;
  anchor.download = slugify(name) + '.json';
  document.body.appendChild(anchor);
  anchor.click();
  document.body.removeChild(anchor);
  URL.revokeObjectURL(url);
  app.presetName = name;
  savePresetState(payload);
  setStatus(app, `Preset “${name}” saved`);
}

function buildPresetPayload(app, name) {
  return {
    name,
    createdAt: new Date().toISOString(),
    controls: { ...app.controlState },
    automation: {
      tracks: app.automation.tracks.map(track => ({ id: track.id, values: [...track.values] })),
      sections: app.automation.sections.map(section => ({ ...section }))
    },
    midiMappings: { ...app.midi.mappings },
    patternVariations: { ...app.patternVariations }
  };
}

function applyPreset(app, presetData) {
  if (!presetData || typeof presetData !== 'object') return;
  if (presetData.controls) {
    Object.entries(presetData.controls).forEach(([id, value]) => {
      const control = getControlDefinition(id);
      if (control) {
        setControlValue(app, control, value, { silent: true });
      }
    });
    saveControlState(app.controlState);
  }
  if (presetData.automation) {
    applyAutomationPreset(app, presetData.automation);
    drawTimeline(app);
  }
  if (presetData.midiMappings) {
    app.midi.mappings = { ...presetData.midiMappings };
    saveMidiMappings(app.midi.mappings);
  }
  if (presetData.patternVariations) {
    app.patternVariations = Object.assign({}, app.patternVariations, presetData.patternVariations);
  }
  if (presetData.name) {
    app.presetName = presetData.name;
  }
  savePresetState(buildPresetPayload(app, app.presetName));
  applyAutomationForStep(app, app.timeline.currentStep);
  syncSectionState(app, app.timeline.currentStep);
}

function applyAutomationPreset(app, automationData) {
  if (!automationData) return;
  const sections = sanitizePresetSections(automationData.sections, STEP_COUNT);
  const sanitizedAutomation = { ...automationData, sections };
  app.automation = normalizeAutomationState(sanitizedAutomation, STEP_COUNT);
}

function sanitizePresetSections(sections, stepCount = STEP_COUNT) {
  const totalSteps = Math.max(Math.floor(stepCount), 0);
  const maxIndex = totalSteps - 1;
  if (totalSteps <= 0) {
    return [];
  }

  const fallbackLayout = createSectionLayout(totalSteps);
  if (!fallbackLayout.length) {
    return [];
  }

  const fallbackDefault = fallbackLayout[0];
  const fallbackColor = fallbackDefault?.color || 'rgba(255, 255, 255, 0.04)';
  const fallbackName = fallbackDefault?.name || 'Section';

  const parsedSections = Array.isArray(sections)
    ? sections
        .map(section => {
          if (!section) {
            return null;
          }
          const startValue = Number(section.start);
          const endValue = Number(section.end);
          if (!Number.isFinite(startValue) || !Number.isFinite(endValue)) {
            return null;
          }
          const startBound = Math.min(startValue, endValue);
          const endBound = Math.max(startValue, endValue);
          const start = clamp(Math.round(startBound), 0, maxIndex);
          const end = clamp(Math.round(endBound), 0, maxIndex);
          if (end < start) {
            return null;
          }
          const trimmedName = typeof section.name === 'string' ? section.name.trim() : '';
          return {
            name: trimmedName || undefined,
            color: section.color,
            start,
            end
          };
        })
        .filter(Boolean)
        .sort((a, b) => a.start - b.start || a.end - b.end)
    : [];

  const result = [];

  const pushSection = (section) => {
    if (!result.length) {
      result.push({ ...section });
      return;
    }
    const previous = result[result.length - 1];
    if (previous.name === section.name && previous.color === section.color && previous.end + 1 >= section.start) {
      previous.end = Math.max(previous.end, section.end);
      return;
    }
    const normalizedStart = Math.max(section.start, previous.end + 1);
    const normalizedEnd = Math.max(section.end, normalizedStart);
    result.push({
      name: section.name,
      color: section.color,
      start: normalizedStart,
      end: normalizedEnd
    });
  };

  const appendFallbackRange = (from, to) => {
    if (from > to) {
      return;
    }
    fallbackLayout.forEach(fallback => {
      const overlapStart = Math.max(fallback.start, from);
      const overlapEnd = Math.min(fallback.end, to);
      if (overlapStart <= overlapEnd) {
        pushSection({
          name: fallback.name,
          color: fallback.color,
          start: overlapStart,
          end: overlapEnd
        });
      }
    });
  };

  const findFallbackForStep = (step) => {
    return fallbackLayout.find(section => step >= section.start && step <= section.end) || fallbackDefault;
  };

  let cursor = 0;
  parsedSections.forEach(section => {
    if (cursor > maxIndex) {
      return;
    }
    if (section.end < cursor) {
      return;
    }
    const safeStart = clamp(section.start, 0, maxIndex);
    const safeEnd = clamp(section.end, 0, maxIndex);
    if (safeStart > cursor) {
      appendFallbackRange(cursor, safeStart - 1);
      cursor = safeStart;
    }
    const sectionStart = Math.max(safeStart, cursor);
    const sectionEnd = Math.max(Math.min(safeEnd, maxIndex), sectionStart);
    const fallback = findFallbackForStep(sectionStart);
    const name = section.name || fallback?.name || fallbackName;
    const color = section.color || fallback?.color || fallbackColor;
    pushSection({ name, color, start: sectionStart, end: sectionEnd });
    cursor = sectionEnd + 1;
  });

  if (cursor <= maxIndex) {
    appendFallbackRange(cursor, maxIndex);
  }

  if (!result.length) {
    return fallbackLayout.map(section => ({ ...section }));
  }

  result[0].start = 0;
  result[result.length - 1].end = maxIndex;

  return result;
}

function setupTimeline(app) {
  const resizeObserver = new ResizeObserver(() => {
    syncTimelineCanvas(app);
    syncWaveformCanvas(app);
    drawTimeline(app);
  });
  syncTimelineCanvas(app);
  resizeObserver.observe(app.timeline.canvas);

  // Add mobile touch support for timeline
  setupTimelineTouch(app);
  setupTimelineZoomPan(app);
}

function setupTimelineControls(app) {
  const zoomInBtn = document.getElementById('zoomIn');
  const zoomOutBtn = document.getElementById('zoomOut');
  const zoomFitBtn = document.getElementById('zoomFit');
  const zoomLevelEl = document.getElementById('zoomLevel');
  const panLeftBtn = document.getElementById('panLeft');
  const panRightBtn = document.getElementById('panRight');
  const goToStartBtn = document.getElementById('goToStart');
  const goToEndBtn = document.getElementById('goToEnd');
  const snapToggle = document.getElementById('snapToGridToggle');
  const rulerToggle = document.getElementById('showRulerToggle');

  // Zoom controls
  zoomInBtn?.addEventListener('click', () => {
    app.timeline.zoom = Math.min(app.timeline.zoom + app.timeline.zoomStep, app.timeline.maxZoom);
    updateZoomLevel(app);
    drawTimeline(app);
  });

  zoomOutBtn?.addEventListener('click', () => {
    app.timeline.zoom = Math.max(app.timeline.zoom - app.timeline.zoomStep, app.timeline.minZoom);
    updateZoomLevel(app);
    drawTimeline(app);
  });

  zoomFitBtn?.addEventListener('click', () => {
    app.timeline.zoom = 1.0;
    app.timeline.pan = 0;
    updateZoomLevel(app);
    drawTimeline(app);
  });

  // Pan controls
  panLeftBtn?.addEventListener('click', () => {
    const stepWidth = (app.timeline.canvas.clientWidth / STEP_COUNT) * app.timeline.zoom;
    app.timeline.pan = Math.max(app.timeline.pan - stepWidth * 0.1, -getMaxPan(app));
    drawTimeline(app);
  });

  panRightBtn?.addEventListener('click', () => {
    const stepWidth = (app.timeline.canvas.clientWidth / STEP_COUNT) * app.timeline.zoom;
    app.timeline.pan = Math.min(app.timeline.pan + stepWidth * 0.1, 0);
    drawTimeline(app);
  });

  goToStartBtn?.addEventListener('click', () => {
    app.timeline.pan = -getMaxPan(app);
    drawTimeline(app);
  });

  goToEndBtn?.addEventListener('click', () => {
    app.timeline.pan = 0;
    drawTimeline(app);
  });

  // Toggle controls
  snapToggle?.addEventListener('change', (event) => {
    app.timeline.snapToGrid = event.target.checked;
  });

  rulerToggle?.addEventListener('change', (event) => {
    app.timeline.showRuler = event.target.checked;
    drawTimeline(app);
  });

  // Initialize zoom level display
  updateZoomLevel(app);
}

function setupTimelineZoomPan(app) {
  const canvas = app.timeline.canvas;
  let isPanning = false;
  let lastPanX = 0;

  // Mouse wheel zoom
  canvas.addEventListener('wheel', (event) => {
    event.preventDefault();
    const delta = event.deltaY > 0 ? -app.timeline.zoomStep : app.timeline.zoomStep;
    const oldZoom = app.timeline.zoom;
    app.timeline.zoom = Math.max(app.timeline.minZoom, Math.min(app.timeline.maxZoom, app.timeline.zoom + delta));
    
    if (app.timeline.zoom !== oldZoom) {
      // Zoom towards mouse position
      const rect = canvas.getBoundingClientRect();
      const mouseX = event.clientX - rect.left;
      const zoomFactor = app.timeline.zoom / oldZoom;
      app.timeline.pan = mouseX - (mouseX - app.timeline.pan) * zoomFactor;
      
      updateZoomLevel(app);
      drawTimeline(app);
    }
  });

  // Mouse pan
  canvas.addEventListener('mousedown', (event) => {
    if (event.button === 1 || (event.button === 0 && event.ctrlKey)) { // Middle mouse or Ctrl+left
      isPanning = true;
      lastPanX = event.clientX;
      canvas.style.cursor = 'grabbing';
      event.preventDefault();
    }
  });

  canvas.addEventListener('mousemove', (event) => {
    if (isPanning) {
      const deltaX = event.clientX - lastPanX;
      app.timeline.pan = Math.max(-getMaxPan(app), Math.min(0, app.timeline.pan + deltaX));
      lastPanX = event.clientX;
      drawTimeline(app);
    }
  });

  canvas.addEventListener('mouseup', () => {
    isPanning = false;
    canvas.style.cursor = '';
  });

  canvas.addEventListener('mouseleave', () => {
    isPanning = false;
    canvas.style.cursor = '';
  });

  // Touch pan and pinch zoom
  let lastTouchX = 0;
  let touchStartX = 0;
  let lastTouchDistance = 0;
  let initialZoom = 1.0;
  let initialPan = 0;

  canvas.addEventListener('touchstart', (event) => {
    if (event.touches.length === 1) {
      lastTouchX = event.touches[0].clientX;
      touchStartX = event.touches[0].clientX;
    } else if (event.touches.length === 2) {
      // Pinch zoom
      const touch1 = event.touches[0];
      const touch2 = event.touches[1];
      lastTouchDistance = Math.sqrt(
        Math.pow(touch2.clientX - touch1.clientX, 2) + 
        Math.pow(touch2.clientY - touch1.clientY, 2)
      );
      initialZoom = app.timeline.zoom;
      initialPan = app.timeline.pan;
    }
  }, { passive: true });

  canvas.addEventListener('touchmove', (event) => {
    if (event.touches.length === 1) {
      const deltaX = event.touches[0].clientX - lastTouchX;
      const totalDelta = Math.abs(event.touches[0].clientX - touchStartX);
      
      // Only pan if we've moved enough (to distinguish from tap)
      if (totalDelta > 10) {
        app.timeline.pan = Math.max(-getMaxPan(app), Math.min(0, app.timeline.pan + deltaX));
        lastTouchX = event.touches[0].clientX;
        drawTimeline(app);
        event.preventDefault();
      }
    } else if (event.touches.length === 2) {
      // Pinch zoom
      const touch1 = event.touches[0];
      const touch2 = event.touches[1];
      const currentDistance = Math.sqrt(
        Math.pow(touch2.clientX - touch1.clientX, 2) + 
        Math.pow(touch2.clientY - touch1.clientY, 2)
      );
      
      if (lastTouchDistance > 0) {
        const scale = currentDistance / lastTouchDistance;
        const newZoom = Math.max(app.timeline.minZoom, Math.min(app.timeline.maxZoom, initialZoom * scale));
        
        // Zoom towards center of pinch
        const centerX = (touch1.clientX + touch2.clientX) / 2;
        const rect = canvas.getBoundingClientRect();
        const relativeX = centerX - rect.left;
        const zoomFactor = newZoom / app.timeline.zoom;
        
        app.timeline.zoom = newZoom;
        app.timeline.pan = relativeX - (relativeX - app.timeline.pan) * zoomFactor;
        
        updateZoomLevel(app);
        drawTimeline(app);
        event.preventDefault();
      }
    }
  }, { passive: false });
}

function updateZoomLevel(app) {
  const zoomLevelEl = document.getElementById('zoomLevel');
  if (zoomLevelEl) {
    zoomLevelEl.textContent = `${Math.round(app.timeline.zoom * 100)}%`;
    
    // Add visual feedback
    zoomLevelEl.style.transform = 'scale(1.1)';
    zoomLevelEl.style.color = '#49a9ff';
    setTimeout(() => {
      zoomLevelEl.style.transform = '';
      zoomLevelEl.style.color = '';
    }, 200);
  }
  
  // Update pan button states
  const panLeftBtn = document.getElementById('panLeft');
  const panRightBtn = document.getElementById('panRight');
  const goToStartBtn = document.getElementById('goToStart');
  const goToEndBtn = document.getElementById('goToEnd');
  
  const maxPan = getMaxPan(app);
  const canPanLeft = app.timeline.pan > -maxPan;
  const canPanRight = app.timeline.pan < 0;
  
  if (panLeftBtn) {
    panLeftBtn.disabled = !canPanLeft;
    panLeftBtn.style.opacity = canPanLeft ? '1' : '0.5';
  }
  if (panRightBtn) {
    panRightBtn.disabled = !canPanRight;
    panRightBtn.style.opacity = canPanRight ? '1' : '0.5';
  }
  if (goToStartBtn) {
    goToStartBtn.disabled = !canPanLeft;
    goToStartBtn.style.opacity = canPanLeft ? '1' : '0.5';
  }
  if (goToEndBtn) {
    goToEndBtn.disabled = !canPanRight;
    goToEndBtn.style.opacity = canPanRight ? '1' : '0.5';
  }
}

function getMaxPan(app) {
  const canvasWidth = app.timeline.canvas.clientWidth;
  const totalWidth = canvasWidth * app.timeline.zoom;
  return Math.max(0, totalWidth - canvasWidth);
}

function setupTimelineTouch(app) {
  const canvas = app.timeline.canvas;
  let isDragging = false;
  let lastTouchTime = 0;

  const getStepFromPosition = (clientX) => {
    const rect = canvas.getBoundingClientRect();
    const x = clientX - rect.left;
    const stepWidth = (rect.width / STEP_COUNT) * app.timeline.zoom;
    const offsetX = app.timeline.pan;
    const adjustedX = x - offsetX;
    const step = Math.floor(adjustedX / stepWidth);
    return app.timeline.snapToGrid ? step : Math.round(adjustedX / stepWidth);
  };

  const handleTimelineInteraction = (clientX) => {
    const step = Math.max(0, Math.min(STEP_COUNT - 1, getStepFromPosition(clientX)));
    if (step !== app.timeline.currentStep) {
      // Add smooth transition animation
      canvas.style.transition = 'all 0.2s cubic-bezier(0.4, 0, 0.2, 1)';
      
      app.timeline.currentStep = step;
      app.automationStep = step;
      applyAutomationForStep(app, step);
      syncSectionState(app, step);
      drawTimeline(app);
      setStatus(app, `Step ${step + 1}/${STEP_COUNT}`);
      
      // Add visual feedback for timeline interaction
      canvas.style.transform = 'scale(1.01)';
      setTimeout(() => {
        canvas.style.transform = 'scale(1)';
        canvas.style.transition = '';
      }, 200);
    }
  };

  // Mouse events
  canvas.addEventListener('mousedown', (event) => {
    if (event.button === 0) { // Left mouse button
      isDragging = true;
      handleTimelineInteraction(event.clientX);
    }
  });

  canvas.addEventListener('mousemove', (event) => {
    if (isDragging) {
      handleTimelineInteraction(event.clientX);
    }
  });

  canvas.addEventListener('mouseup', () => {
    isDragging = false;
  });

  canvas.addEventListener('mouseleave', () => {
    isDragging = false;
  });

  // Touch events
  canvas.addEventListener('touchstart', (event) => {
    if (event.touches.length === 1) {
      isDragging = true;
      lastTouchTime = Date.now();
      handleTimelineInteraction(event.touches[0].clientX);
      event.preventDefault();
    }
  }, { passive: false });

  canvas.addEventListener('touchmove', (event) => {
    if (isDragging && event.touches.length === 1) {
      handleTimelineInteraction(event.touches[0].clientX);
      event.preventDefault();
    }
  }, { passive: false });

  canvas.addEventListener('touchend', (event) => {
    if (isDragging) {
      isDragging = false;
      const touchDuration = Date.now() - lastTouchTime;
      if (touchDuration < 200) { // Quick tap
        handleTimelineInteraction(event.changedTouches[0].clientX);
      }
      event.preventDefault();
    }
  }, { passive: false });

  // Prevent context menu on long press
  canvas.addEventListener('contextmenu', (event) => {
    event.preventDefault();
  });
}

function setupWaveform(app) {
  if (!app.waveform.canvas) return;
  
  const resizeObserver = new ResizeObserver(() => {
    syncWaveformCanvas(app);
  });
  syncWaveformCanvas(app);
  resizeObserver.observe(app.waveform.canvas);
  
  // Create analyser for waveform visualization
  app.waveform.analyser = new Tone.Analyser('waveform', 1024);
  app.audio.master.connect(app.waveform.analyser);
  app.waveform.dataArray = new Uint8Array(app.waveform.analyser.size);
  
  startWaveformAnimation(app);
}

function syncWaveformCanvas(app) {
  const canvas = app.waveform.canvas;
  const ratio = window.devicePixelRatio || 1;
  const width = canvas.clientWidth * ratio;
  const height = canvas.clientHeight * ratio;
  if (canvas.width !== width || canvas.height !== height) {
    canvas.width = width;
    canvas.height = height;
  }
  app.waveform.deviceRatio = ratio;
}

function startWaveformAnimation(app) {
  if (app.waveform.animationId) {
    cancelAnimationFrame(app.waveform.animationId);
  }
  
  function animate() {
    if (app.waveform.analyser && app.waveform.ctx) {
      drawWaveform(app);
    }
    app.waveform.animationId = requestAnimationFrame(animate);
  }
  
  animate();
}

function drawWaveform(app) {
  const { canvas, ctx, analyser, dataArray } = app.waveform;
  if (!ctx || !analyser) return;
  
  const ratio = app.waveform.deviceRatio;
  const width = canvas.width;
  const height = canvas.height;
  
  // Smooth background fade instead of clear
  ctx.fillStyle = 'rgba(8, 8, 11, 0.1)';
  ctx.fillRect(0, 0, width, height);
  
  analyser.getValue(dataArray);
  
  const barWidth = (width / dataArray.length) * 2.5;
  let x = 0;
  
  // Create animated gradient for waveform bars
  const time = Date.now() * 0.002;
  const gradient = ctx.createLinearGradient(0, 0, 0, height);
  gradient.addColorStop(0, `rgba(73, 169, 255, ${0.8 + 0.2 * Math.sin(time)})`);
  gradient.addColorStop(0.5, `rgba(255, 73, 175, ${0.6 + 0.2 * Math.sin(time + 1)})`);
  gradient.addColorStop(1, `rgba(148, 255, 73, ${0.4 + 0.2 * Math.sin(time + 2)})`);
  
  ctx.fillStyle = gradient;
  
  // Store previous values for smooth interpolation
  if (!app.waveform.previousData) {
    app.waveform.previousData = new Array(dataArray.length).fill(0);
  }
  
  for (let i = 0; i < dataArray.length; i++) {
    // Smooth interpolation between current and previous values
    const currentValue = dataArray[i] / 255;
    const previousValue = app.waveform.previousData[i];
    const smoothedValue = previousValue + (currentValue - previousValue) * 0.3;
    app.waveform.previousData[i] = smoothedValue;
    
    const barHeight = smoothedValue * height;
    const y = (height - barHeight) / 2;
    
    // Add some visual flair with rounded rectangles and smooth animation
    ctx.beginPath();
    ctx.roundRect(x, y, barWidth, barHeight, 2);
    ctx.fill();
    
    // Add subtle glow to each bar
    ctx.shadowColor = gradient;
    ctx.shadowBlur = 2 * ratio;
    ctx.fill();
    ctx.shadowBlur = 0;
    
    x += barWidth + 1;
  }
  
  // Add a subtle animated glow effect
  const glowIntensity = 0.1 + 0.05 * Math.sin(time * 0.5);
  ctx.shadowColor = 'rgba(73, 169, 255, 0.3)';
  ctx.shadowBlur = 15 * ratio;
  ctx.fillStyle = `rgba(73, 169, 255, ${glowIntensity})`;
  ctx.fillRect(0, 0, width, height);
  ctx.shadowBlur = 0;
}

function createParticle(x, y, color) {
  return {
    x: x + (Math.random() - 0.5) * 20,
    y: y + (Math.random() - 0.5) * 20,
    vx: (Math.random() - 0.5) * 2,
    vy: (Math.random() - 0.5) * 2,
    life: 1.0,
    decay: 0.02 + Math.random() * 0.01,
    size: 2 + Math.random() * 3,
    color: color || `hsl(${200 + Math.random() * 60}, 70%, 60%)`
  };
}

function updateParticles(app) {
  const now = Date.now();
  if (now - app.lastParticleTime > 100) { // Add particles every 100ms
    const colors = ['#49a9ff', '#ff49af', '#94ff49', '#ffb449'];
    app.particles.push(createParticle(
      Math.random() * window.innerWidth,
      Math.random() * 200,
      colors[Math.floor(Math.random() * colors.length)]
    ));
    app.lastParticleTime = now;
  }
  
  app.particles = app.particles.filter(particle => {
    particle.x += particle.vx;
    particle.y += particle.vy;
    particle.life -= particle.decay;
    particle.vy += 0.1; // Gravity
    return particle.life > 0;
  });
}

function drawParticles(app, ctx, x, y, ratio) {
  updateParticles(app);
  
  app.particles.forEach(particle => {
    ctx.save();
    ctx.globalAlpha = particle.life;
    ctx.fillStyle = particle.color;
    ctx.shadowColor = particle.color;
    ctx.shadowBlur = 10 * ratio;
    
    ctx.beginPath();
    ctx.arc(particle.x * ratio, particle.y * ratio, particle.size * ratio, 0, Math.PI * 2);
    ctx.fill();
    
    ctx.restore();
  });
}

function syncTimelineCanvas(app) {
  const canvas = app.timeline.canvas;
  const ratio = Math.min(window.devicePixelRatio || 1, 2); // Cap at 2x for performance
  const width = canvas.clientWidth * ratio;
  const height = canvas.clientHeight * ratio;
  if (canvas.width !== width || canvas.height !== height) {
    canvas.width = width;
    canvas.height = height;
    // Set CSS size to maintain crisp rendering
    canvas.style.width = canvas.clientWidth + 'px';
    canvas.style.height = canvas.clientHeight + 'px';
  }
  app.timeline.deviceRatio = ratio;
}

function drawTimeline(app) {
  const { canvas, ctx } = app.timeline;
  if (!ctx) return;
  const ratio = app.timeline.deviceRatio;
  const width = canvas.width;
  const height = canvas.height;
  
  // Use requestAnimationFrame for smooth rendering
  requestAnimationFrame(() => {
    ctx.clearRect(0, 0, width, height);

    const rulerHeight = app.timeline.showRuler ? app.timeline.rulerHeight * ratio : 0;
    const padding = 20 * ratio;
    const areaHeight = height - padding * 2 - rulerHeight;
    const stepWidth = (width / STEP_COUNT) * app.timeline.zoom;
    const offsetX = app.timeline.pan;

    // Enable anti-aliasing for smoother lines
    ctx.imageSmoothingEnabled = true;
    ctx.imageSmoothingQuality = 'high';

    const sections = app.automation.sections && app.automation.sections.length
      ? app.automation.sections
      : DEFAULT_SECTION_LAYOUT;
    
    // Draw sections
    sections.forEach(section => {
      const startX = section.start * stepWidth + offsetX;
      const sectionWidth = (section.end - section.start + 1) * stepWidth;
      ctx.fillStyle = section.color || 'rgba(255, 255, 255, 0.04)';
      ctx.fillRect(startX, padding + rulerHeight, sectionWidth, areaHeight);
    });

    // Draw ruler if enabled
    if (app.timeline.showRuler) {
      drawTimelineRuler(app, ctx, width, rulerHeight, stepWidth, offsetX, ratio);
    }

    // Draw grid lines
    ctx.strokeStyle = 'rgba(255, 255, 255, 0.08)';
    ctx.lineWidth = 1 * ratio;
    ctx.setLineDash([]);
    for (let i = 0; i <= STEP_COUNT; i += 1) {
      const x = i * stepWidth + offsetX;
      if (x >= -stepWidth && x <= width + stepWidth) {
        ctx.beginPath();
        ctx.moveTo(x, padding + rulerHeight);
        ctx.lineTo(x, padding + rulerHeight + areaHeight);
        ctx.stroke();
      }
    }

    // Draw automation tracks
    app.automation.tracks.forEach(track => {
      ctx.beginPath();
      ctx.setLineDash([]);
      let pathStarted = false;
      track.values.forEach((value, index) => {
        const x = index * stepWidth + stepWidth / 2 + offsetX;
        if (x >= -stepWidth && x <= width + stepWidth) {
          const y = padding + rulerHeight + (1 - value) * areaHeight;
          if (!pathStarted) {
            ctx.moveTo(x, y);
            pathStarted = true;
          } else {
            ctx.lineTo(x, y);
          }
        }
      });
      ctx.strokeStyle = track.color;
      ctx.lineWidth = 2 * ratio;
      ctx.stroke();
    });

    // Draw active step indicator
    const activeX = app.timeline.currentStep * stepWidth + offsetX;
    if (activeX >= -stepWidth && activeX <= width + stepWidth) {
      ctx.fillStyle = 'rgba(73, 169, 255, 0.18)';
      ctx.fillRect(activeX, padding + rulerHeight, stepWidth, areaHeight);
    }

    // Draw step numbers on mobile for better usability
    if (window.innerWidth <= 768) {
      ctx.fillStyle = 'rgba(255, 255, 255, 0.6)';
      ctx.font = `${10 * ratio}px Inter, sans-serif`;
      ctx.textAlign = 'center';
      ctx.textBaseline = 'top';
      
      const stepNumberInterval = app.timeline.zoom > 1.0 ? 1 : 2; // Show more numbers when zoomed in
      for (let i = 0; i < STEP_COUNT; i += stepNumberInterval) {
        const x = i * stepWidth + stepWidth / 2 + offsetX;
        if (x >= -stepWidth && x <= width + stepWidth) {
          const y = padding + rulerHeight + areaHeight + 5 * ratio;
          ctx.fillText((i + 1).toString(), x, y);
        }
      }
    }
  });
  ctx.strokeStyle = 'rgba(255, 255, 255, 0.08)';
  ctx.lineWidth = 1 * ratio;
  for (let i = 0; i <= STEP_COUNT; i += 1) {
    const x = i * stepWidth;
    ctx.beginPath();
    ctx.moveTo(x, padding);
    ctx.lineTo(x, padding + areaHeight);
    ctx.stroke();
  }

  // Draw automation tracks with better visualization
  const trackHeight = areaHeight / Math.max(app.automation.tracks.length, 1);
  
  app.automation.tracks.forEach((track, trackIndex) => {
    const trackY = padding + rulerHeight + trackIndex * trackHeight;
    const trackAreaHeight = trackHeight - 4 * ratio; // Small gap between tracks
    
    // Draw track background
    ctx.fillStyle = 'rgba(255, 255, 255, 0.02)';
    ctx.fillRect(0, trackY, width, trackAreaHeight);
    
    // Draw track label
    ctx.fillStyle = track.color;
    ctx.font = `${10 * ratio}px Inter, sans-serif`;
    ctx.textAlign = 'left';
    ctx.fillText(track.label, 4 * ratio, trackY + 12 * ratio);
    
    // Draw automation curve
    ctx.beginPath();
    let pathStarted = false;
    track.values.forEach((value, index) => {
      const x = index * stepWidth + stepWidth / 2 + offsetX;
      if (x >= -stepWidth && x <= width + stepWidth) {
        const y = trackY + (1 - value) * trackAreaHeight;
        if (!pathStarted) {
          ctx.moveTo(x, y);
          pathStarted = true;
        } else {
          ctx.lineTo(x, y);
        }
      }
    });
    ctx.strokeStyle = track.color;
    ctx.lineWidth = 2 * ratio;
    ctx.stroke();
    // Draw automation tracks with better visualization and smooth curves
    const trackHeight = areaHeight / Math.max(app.automation.tracks.length, 1);
    
    app.automation.tracks.forEach((track, trackIndex) => {
      const trackY = padding + trackIndex * trackHeight;
      const trackAreaHeight = trackHeight - 4 * ratio; // Small gap between tracks
      
      // Draw track background with subtle animation
      const time = Date.now() * 0.001;
      const backgroundPulse = 0.02 + 0.01 * Math.sin(time + trackIndex);
      ctx.fillStyle = `rgba(255, 255, 255, ${backgroundPulse})`;
      ctx.fillRect(0, trackY, width, trackAreaHeight);
      
      // Draw track label with smooth color transition
      ctx.fillStyle = track.color;
      ctx.font = `${10 * ratio}px Inter, sans-serif`;
      ctx.textAlign = 'left';
      ctx.fillText(track.label, 4 * ratio, trackY + 12 * ratio);
      
      // Draw automation curve with smooth interpolation
      ctx.beginPath();
      ctx.lineCap = 'round';
      ctx.lineJoin = 'round';
      
      // Use quadratic curves for smoother automation lines
      track.values.forEach((value, index) => {
        const x = index * stepWidth + stepWidth / 2;
        const y = trackY + (1 - value) * trackAreaHeight;
        
        if (index === 0) {
          ctx.moveTo(x, y);
        } else {
          // Create smooth curves between points
          const prevX = (index - 1) * stepWidth + stepWidth / 2;
          const prevY = trackY + (1 - track.values[index - 1]) * trackAreaHeight;
          const controlX = (prevX + x) / 2;
          const controlY = (prevY + y) / 2;
          ctx.quadraticCurveTo(controlX, controlY, x, y);
        }
      });
      
      // Add gradient stroke for visual appeal
      const gradient = ctx.createLinearGradient(0, trackY, width, trackY);
      gradient.addColorStop(0, track.color);
      gradient.addColorStop(1, track.color + '80'); // Add transparency
      
      ctx.strokeStyle = gradient;
      ctx.lineWidth = 2.5 * ratio;
      ctx.stroke();
      
      // Add subtle glow effect
      ctx.shadowColor = track.color;
      ctx.shadowBlur = 4 * ratio;
      ctx.stroke();
      ctx.shadowBlur = 0;
    
    // Draw LFO indicator if track has LFO
    const lfo = LFO_DEFINITIONS.find(l => l.target === track.id && l.enabled);
    if (lfo) {
      ctx.fillStyle = lfo.color;
      ctx.font = `${8 * ratio}px Inter, sans-serif`;
      ctx.textAlign = 'right';
      ctx.fillText(`LFO: ${lfo.waveform}`, width - 4 * ratio, trackY + 12 * ratio);
    }
    
    // Draw breakpoints if they exist
    if (track.breakpoints && track.breakpoints.length > 0) {
      track.breakpoints.forEach(bp => {
        const x = bp.step * stepWidth + stepWidth / 2 + offsetX;
        if (x >= -stepWidth && x <= width + stepWidth) {
          const y = trackY + (1 - bp.value) * trackAreaHeight;
          ctx.fillStyle = track.color;
          ctx.beginPath();
          ctx.arc(x, y, 3 * ratio, 0, Math.PI * 2);
          ctx.fill();
        }
      });
    }
  });

}

function drawTimelineRuler(app, ctx, width, rulerHeight, stepWidth, offsetX, ratio) {
  const rulerY = 0;
  const rulerAreaHeight = rulerHeight;
  
  // Ruler background
  ctx.fillStyle = 'rgba(0, 0, 0, 0.3)';
  ctx.fillRect(0, rulerY, width, rulerAreaHeight);
  
  // Ruler border
  ctx.strokeStyle = 'rgba(255, 255, 255, 0.2)';
  ctx.lineWidth = 1 * ratio;
  ctx.strokeRect(0, rulerY, width, rulerAreaHeight);
  
  // Time markers
  ctx.fillStyle = 'rgba(255, 255, 255, 0.8)';
  ctx.font = `${10 * ratio}px Inter, sans-serif`;
  ctx.textAlign = 'center';
  ctx.textBaseline = 'middle';
  
  const stepDuration = Tone.Time(STEP_DURATION).toSeconds();
  const totalDuration = stepDuration * STEP_COUNT;
  
  // Calculate appropriate time division based on zoom level
  let timeDivision = 1; // steps
  if (app.timeline.zoom < 0.5) {
    timeDivision = 4; // Show every 4th step
  } else if (app.timeline.zoom < 1.0) {
    timeDivision = 2; // Show every 2nd step
  }
  
  for (let i = 0; i <= STEP_COUNT; i += timeDivision) {
    const x = i * stepWidth + offsetX;
    if (x >= -stepWidth && x <= width + stepWidth) {
      // Vertical line
      ctx.strokeStyle = 'rgba(255, 255, 255, 0.4)';
      ctx.lineWidth = 1 * ratio;
      ctx.beginPath();
      ctx.moveTo(x, rulerY);
      ctx.lineTo(x, rulerY + rulerAreaHeight);
      ctx.stroke();
      
      // Time label
      const timeInSeconds = i * stepDuration;
      const minutes = Math.floor(timeInSeconds / 60);
      const seconds = (timeInSeconds % 60).toFixed(1);
      const timeLabel = minutes > 0 ? `${minutes}:${seconds.padStart(4, '0')}` : `${seconds}s`;
      
      ctx.fillText(timeLabel, x, rulerY + rulerAreaHeight / 2);
    }
  }
  // Draw animated playback cursor with enhanced smoothness
  const activeX = app.timeline.currentStep * stepWidth;
  const time = Date.now() * 0.003; // Slow animation
  const pulseIntensity = 0.3 + 0.2 * Math.sin(time);
  const smoothPulse = 0.5 + 0.5 * Math.sin(time * 1.5); // Additional smooth pulse
  
  // Main cursor with smooth gradient
  const cursorGradient = ctx.createLinearGradient(activeX, padding, activeX + stepWidth, padding + areaHeight);
  cursorGradient.addColorStop(0, `rgba(73, 169, 255, ${0.15 + pulseIntensity * 0.1})`);
  cursorGradient.addColorStop(0.5, `rgba(73, 169, 255, ${0.25 + pulseIntensity * 0.15})`);
  cursorGradient.addColorStop(1, `rgba(73, 169, 255, ${0.15 + pulseIntensity * 0.1})`);
  
  ctx.fillStyle = cursorGradient;
  ctx.fillRect(activeX, padding, stepWidth, areaHeight);

  // Draw pattern variation indicators
  if (app.patternVariations && app.patternVariations.enabled) {
    const patternColors = {
      'A': 'rgba(73, 169, 255, 0.3)',
      'B': 'rgba(255, 73, 175, 0.3)',
      'C': 'rgba(148, 255, 73, 0.3)',
      'D': 'rgba(255, 180, 73, 0.3)',
      'E': 'rgba(255, 100, 100, 0.3)',
      'F': 'rgba(100, 255, 255, 0.3)'
    };
    
    // Draw pattern indicators at the top
    const indicatorHeight = 8 * ratio;
    const currentPattern = app.patternVariations.abPatterns.currentPattern;
    ctx.fillStyle = patternColors[currentPattern] || patternColors['A'];
    ctx.fillRect(0, padding - indicatorHeight - 2, width, indicatorHeight);
    
    // Draw individual instrument pattern indicators
    const instrumentPatterns = app.patternVariations.currentPatterns;
    const instrumentColors = {
      kick: 'rgba(255, 100, 100, 0.4)',
      snare: 'rgba(100, 255, 100, 0.4)',
      hats: 'rgba(100, 100, 255, 0.4)',
      bass: 'rgba(255, 255, 100, 0.4)',
      lead: 'rgba(255, 100, 255, 0.4)',
      fx: 'rgba(100, 255, 255, 0.4)'
    };
    
    let yOffset = padding - indicatorHeight - 12;
    Object.entries(instrumentPatterns).forEach(([instrument, pattern]) => {
      ctx.fillStyle = patternColors[pattern] || patternColors['A'];
      ctx.fillRect(0, yOffset, width, 4);
      yOffset -= 6;
    });
  
  // Animated border with smooth transitions
  ctx.strokeStyle = `rgba(73, 169, 255, ${0.7 + pulseIntensity * 0.3})`;
  ctx.lineWidth = 2 * ratio;
  ctx.setLineDash([5 * ratio, 3 * ratio]);
  ctx.strokeRect(activeX, padding, stepWidth, areaHeight);
  ctx.setLineDash([]);
  
  // Enhanced glow effect with multiple layers
  const glowGradient = ctx.createLinearGradient(activeX, 0, activeX + stepWidth, 0);
  glowGradient.addColorStop(0, `rgba(73, 169, 255, ${0.08 + smoothPulse * 0.05})`);
  glowGradient.addColorStop(0.5, `rgba(73, 169, 255, ${0.18 + smoothPulse * 0.1})`);
  glowGradient.addColorStop(1, `rgba(73, 169, 255, ${0.08 + smoothPulse * 0.05})`);
  
  ctx.fillStyle = glowGradient;
  ctx.fillRect(activeX - 15 * ratio, padding, stepWidth + 30 * ratio, areaHeight);
  
  // Additional outer glow for depth
  const outerGlow = ctx.createRadialGradient(
    activeX + stepWidth / 2, padding + areaHeight / 2, 0,
    activeX + stepWidth / 2, padding + areaHeight / 2, stepWidth
  );
  outerGlow.addColorStop(0, `rgba(73, 169, 255, ${0.05 + smoothPulse * 0.03})`);
  outerGlow.addColorStop(1, 'rgba(73, 169, 255, 0)');
  
  ctx.fillStyle = outerGlow;
  ctx.fillRect(activeX - stepWidth, padding - stepWidth, stepWidth * 3, areaHeight + stepWidth * 2);
  
  // Current time indicator
  const currentTimeX = app.timeline.currentStep * stepWidth + offsetX;
  if (currentTimeX >= -stepWidth && currentTimeX <= width + stepWidth) {
    ctx.strokeStyle = '#49a9ff';
    ctx.lineWidth = 2 * ratio;
    ctx.beginPath();
    ctx.moveTo(currentTimeX, rulerY);
    ctx.lineTo(currentTimeX, rulerY + rulerAreaHeight);
    ctx.stroke();
    
    // Current time label
    const currentTimeInSeconds = app.timeline.currentStep * stepDuration;
    const minutes = Math.floor(currentTimeInSeconds / 60);
    const seconds = (currentTimeInSeconds % 60).toFixed(1);
    const currentTimeLabel = minutes > 0 ? `${minutes}:${seconds.padStart(4, '0')}` : `${seconds}s`;
    
    ctx.fillStyle = '#49a9ff';
    ctx.font = `${9 * ratio}px Inter, sans-serif`;
    ctx.textAlign = 'center';
    ctx.fillText(currentTimeLabel, currentTimeX, rulerY + rulerAreaHeight - 5 * ratio);
  }
}

function setupAutomationScheduling(app) {
  if (app.automationEvent) {
    Tone.Transport.clear(app.automationEvent);
  }
  app.activeSection = null;
  app.automationEvent = Tone.Transport.scheduleRepeat(time => {
    const step = app.automationStep % STEP_COUNT;
    app.timeline.currentStep = step;
    applyAutomationForStep(app, step, time);
    syncSectionState(app, step);
    updatePatternVariations(app);
    requestAnimationFrame(() => drawTimeline(app));
    app.automationStep = (step + 1) % STEP_COUNT;
  }, STEP_DURATION);
}

function getSectionForStep(app, step) {
  const sections = app.automation.sections && app.automation.sections.length
    ? app.automation.sections
    : DEFAULT_SECTION_LAYOUT;
  return sections.find(section => step >= section.start && step <= section.end) || null;
}

function updateSectionPlayback(app, section) {
  if (!app.audio || !app.audio.sequences || !app.audio.sequences.groups) {
    return;
  }
  const sectionName = section ? section.name : null;
  if (app.activeSection === sectionName) {
    return;
  }

  const arrangement = section ? SECTION_SEQUENCE_ACTIVITY[section.name] : null;
  const groups = app.audio.sequences.groups;
  const defaultState = { drums: true, bass: true, lead: true, fx: true };

  Object.entries(groups).forEach(([groupName, seqs]) => {
    const hasExplicitSetting = arrangement && Object.prototype.hasOwnProperty.call(arrangement, groupName);
    const shouldEnable = hasExplicitSetting
      ? Boolean(arrangement[groupName])
      : defaultState[groupName] !== undefined
        ? defaultState[groupName]
        : true;
    seqs.forEach(seq => {
      seq.mute = !shouldEnable;
    });
  });

  app.activeSection = sectionName;
  
  // Update LED indicators based on active sequences
  updateLEDIndicators(app, section);
}

function syncSectionState(app, step) {
  const section = getSectionForStep(app, step);
  updateSectionPlayback(app, section);
  updateSectionLabel(app, step, section);
  updateLEDIndicators(app, section);
}

function applyAutomationForStep(app, step, time) {
  const leadTrack = getAutomationTrack(app, 'leadFilter');
  const fxTrack = getAutomationTrack(app, 'fxSend');
  const bassTrack = getAutomationTrack(app, 'bassFilter');
  const reverbTrack = getAutomationTrack(app, 'reverbDecay');
  const delayTrack = getAutomationTrack(app, 'delayFeedback');
  const driveTrack = getAutomationTrack(app, 'bassDrive');
  const resonanceTrack = getAutomationTrack(app, 'leadResonance');
  const masterTrack = getAutomationTrack(app, 'masterVolume');
  
  // New distortion tracks
  const leadDistortionTrack = getAutomationTrack(app, 'leadDistortion');
  const leadOverdriveTrack = getAutomationTrack(app, 'leadOverdrive');
  const drumDistortionTrack = getAutomationTrack(app, 'drumDistortion');
  const masterOverdriveTrack = getAutomationTrack(app, 'masterOverdrive');

  const leadBase = getControlValue(app, 'leadFilterBase');
  const leadMod = getControlValue(app, 'leadFilterMod');
  const fxBase = getControlValue(app, 'leadFxSend');
  const bassBase = getControlValue(app, 'bassFilterBase');
  const bassMod = getControlValue(app, 'bassFilterMod');
  const reverbBase = getControlValue(app, 'reverbDecay');
  const delayBase = getControlValue(app, 'delayFeedback');
  const driveBase = getControlValue(app, 'bassDrive');

  // Apply LFOs to tracks
  const lfoModulatedTracks = applyLFOModulation(app, {
    leadFilter: leadTrack,
    fxSend: fxTrack,
    bassFilter: bassTrack,
    reverbDecay: reverbTrack,
    delayFeedback: delayTrack,
    bassDrive: driveTrack,
    leadResonance: resonanceTrack,
    masterVolume: masterTrack,
    leadDistortion: leadDistortionTrack,
    leadOverdrive: leadOverdriveTrack,
    drumDistortion: drumDistortionTrack,
    masterOverdrive: masterOverdriveTrack
  }, step, time);

  // Apply envelope follower modulation
  const envModulatedTracks = applyEnvelopeFollowerModulation(app, lfoModulatedTracks, step, time);

  const leadValue = clamp(getAutomationValue(envModulatedTracks.leadFilter, step), 0, 1);
  const fxValue = clamp(getAutomationValue(envModulatedTracks.fxSend, step), 0, 1);
  const bassValue = clamp(getAutomationValue(envModulatedTracks.bassFilter, step), 0, 1);
  const reverbValue = clamp(getAutomationValue(envModulatedTracks.reverbDecay, step), 0, 1);
  const delayValue = clamp(getAutomationValue(envModulatedTracks.delayFeedback, step), 0, 1);
  const driveValue = clamp(getAutomationValue(envModulatedTracks.bassDrive, step), 0, 1);
  const resonanceValue = clamp(getAutomationValue(envModulatedTracks.leadResonance, step), 0, 1);
  const masterValue = clamp(getAutomationValue(envModulatedTracks.masterVolume, step), 0, 1);
  const leadValue = clamp(getAutomationValue(lfoModulatedTracks.leadFilter, step), 0, 1);
  const fxValue = clamp(getAutomationValue(lfoModulatedTracks.fxSend, step), 0, 1);
  const bassValue = clamp(getAutomationValue(lfoModulatedTracks.bassFilter, step), 0, 1);
  const reverbValue = clamp(getAutomationValue(lfoModulatedTracks.reverbDecay, step), 0, 1);
  const delayValue = clamp(getAutomationValue(lfoModulatedTracks.delayFeedback, step), 0, 1);
  const driveValue = clamp(getAutomationValue(lfoModulatedTracks.bassDrive, step), 0, 1);
  const resonanceValue = clamp(getAutomationValue(lfoModulatedTracks.leadResonance, step), 0, 1);
  const masterValue = clamp(getAutomationValue(lfoModulatedTracks.masterVolume, step), 0, 1);
  
  // New distortion values
  const leadDistortionValue = clamp(getAutomationValue(lfoModulatedTracks.leadDistortion, step), 0, 1);
  const leadOverdriveValue = clamp(getAutomationValue(lfoModulatedTracks.leadOverdrive, step), 0, 1);
  const drumDistortionValue = clamp(getAutomationValue(lfoModulatedTracks.drumDistortion, step), 0, 1);
  const masterOverdriveValue = clamp(getAutomationValue(lfoModulatedTracks.masterOverdrive, step), 0, 1);

  const leadFreq = leadBase + leadMod * leadValue;
  const fxAmount = fxValue * fxBase;
  const bassFreq = bassBase + bassMod * bassValue;
  const reverbDecay = 0.5 + (reverbValue * 11.5); // 0.5 to 12 seconds
  const delayFeedback = delayValue * 0.8; // 0 to 0.8
  const driveAmount = driveValue;
  const resonanceAmount = 0.3 + (resonanceValue * 1.2); // 0.3 to 1.5
  const masterGain = 0.1 + (masterValue * 0.9); // 0.1 to 1.0

  const leadFrequency = app.audio.nodes.leadFilter.frequency;
  const leadFxGain = app.audio.nodes.leadFxSend.gain;
  const bassFrequency = app.audio.nodes.bassFilter.frequency;
  const reverbNode = app.audio.nodes.reverb;
  const delayNode = app.audio.nodes.delay;
  const driveNode = app.audio.nodes.bassDrive;
  const masterNode = app.audio.master;
  
  // New distortion nodes
  const leadDistortionNode = app.audio.nodes.leadDistortion;
  const leadOverdriveNode = app.audio.nodes.leadOverdrive;
  const drumDistortionNode = app.audio.nodes.drumDistortion;
  const masterOverdriveNode = app.audio.nodes.masterOverdrive;

  if (typeof time === 'number') {
    leadFrequency.setValueAtTime(leadFrequency.value, time);
    leadFrequency.linearRampToValueAtTime(leadFreq, time + 0.1);
    leadFxGain.setValueAtTime(leadFxGain.value, time);
    leadFxGain.linearRampToValueAtTime(fxAmount, time + 0.1);
    bassFrequency.setValueAtTime(bassFrequency.value, time);
    bassFrequency.linearRampToValueAtTime(bassFreq, time + 0.1);
    reverbNode.decay = reverbDecay;
    delayNode.feedback.setValueAtTime(delayNode.feedback.value, time);
    delayNode.feedback.linearRampToValueAtTime(delayFeedback, time + 0.1);
    driveNode.wet.setValueAtTime(driveNode.wet.value, time);
    driveNode.wet.linearRampToValueAtTime(driveAmount, time + 0.1);
    masterNode.gain.setValueAtTime(masterNode.gain.value, time);
    masterNode.gain.linearRampToValueAtTime(masterGain, time + 0.1);
    
    // Apply distortion automation
    leadDistortionNode.distortion.setValueAtTime(leadDistortionNode.distortion.value, time);
    leadDistortionNode.distortion.linearRampToValueAtTime(leadDistortionValue, time + 0.1);
    leadOverdriveNode.drive.setValueAtTime(leadOverdriveNode.drive.value, time);
    leadOverdriveNode.drive.linearRampToValueAtTime(leadOverdriveValue, time + 0.1);
    drumDistortionNode.distortion.setValueAtTime(drumDistortionNode.distortion.value, time);
    drumDistortionNode.distortion.linearRampToValueAtTime(drumDistortionValue, time + 0.1);
    masterOverdriveNode.drive.setValueAtTime(masterOverdriveNode.drive.value, time);
    masterOverdriveNode.drive.linearRampToValueAtTime(masterOverdriveValue, time + 0.1);
  } else {
    leadFrequency.value = leadFreq;
    leadFxGain.value = fxAmount;
    bassFrequency.value = bassFreq;
    reverbNode.decay = reverbDecay;
    delayNode.feedback.value = delayFeedback;
    driveNode.wet.value = driveAmount;
    masterNode.gain.value = masterGain;
    
    // Apply distortion values
    leadDistortionNode.distortion = leadDistortionValue;
    leadOverdriveNode.drive = leadOverdriveValue;
    drumDistortionNode.distortion = drumDistortionValue;
    masterOverdriveNode.drive = masterOverdriveValue;
  }
}

function getAutomationTrack(app, id) {
  const track = app.automation.tracks.find(track => track.id === id);
  if (track) {
    track.values = normalizeAutomationValues(track.values);
    return track;
  }
  return { id, values: new Array(STEP_COUNT).fill(0) };
}

function getAutomationValue(track, step) {
  if (!track || !Array.isArray(track.values)) {
    return 0;
  }
  const rawValue = track.values[step];
  if (rawValue === null || rawValue === undefined) {
    return 0;
  }
  const numericValue = typeof rawValue === 'number' ? rawValue : Number(rawValue);
  return Number.isFinite(numericValue) ? numericValue : 0;
}

function applyLFOModulation(app, tracks, step, time) {
  const currentTime = time || Tone.now();
  const modulatedTracks = { ...tracks };

  LFO_DEFINITIONS.forEach(lfo => {
    if (!lfo.enabled) return;
    
    const targetTrack = tracks[lfo.target];
    if (!targetTrack) return;

    const lfoValue = generateLFOValue(lfo, currentTime);
    const baseValue = getAutomationValue(targetTrack, step);
    const modulatedValue = baseValue + (lfoValue * lfo.depth);
    
    // Create a copy of the track with LFO modulation
    modulatedTracks[lfo.target] = {
      ...targetTrack,
      values: [...targetTrack.values],
      lfoModulated: true
    };
    
    // Apply LFO to the current step
    if (modulatedTracks[lfo.target].values[step] !== undefined) {
      modulatedTracks[lfo.target].values[step] = clamp(modulatedValue, 0, 1);
    }
  });

  return modulatedTracks;
}

function applyEnvelopeFollowerModulation(app, tracks, step, time) {
  const modulatedTracks = { ...tracks };

  if (!app.audio || !app.audio.envelopeFollowers) {
    return modulatedTracks;
  }

  Object.values(app.audio.envelopeFollowers).forEach(follower => {
    const { node, definition } = follower;
    if (!node || !definition.enabled) return;
    
    const targetTrack = tracks[definition.target];
    if (!targetTrack) return;
    
    // Get current envelope level
    const envelopeLevel = node.getLevel();
    const inputLevel = node.getInputLevel();
    
    // Apply envelope follower modulation
    const baseValue = getAutomationValue(targetTrack, step);
    const modulationAmount = envelopeLevel * 0.3; // Scale down for subtle effect
    const modulatedValue = baseValue + modulationAmount;
    
    // Create a copy of the track with envelope follower modulation
    modulatedTracks[definition.target] = {
      ...targetTrack,
      values: [...targetTrack.values],
      envModulated: true
    };
    
    // Apply envelope follower to the current step
    if (modulatedTracks[definition.target].values[step] !== undefined) {
      modulatedTracks[definition.target].values[step] = clamp(modulatedValue, 0, 1);
    }
  });

  return modulatedTracks;
}

function generateLFOValue(lfo, time) {
  const phase = (time * lfo.rate) % 1;
  
  switch (lfo.waveform) {
    case 'sine':
      return Math.sin(phase * Math.PI * 2) * 0.5 + 0.5;
    case 'triangle':
      return phase < 0.5 ? phase * 2 : 2 - (phase * 2);
    case 'square':
      return phase < 0.5 ? 1 : 0;
    case 'sawtooth':
      return phase;
    case 'reverseSawtooth':
      return 1 - phase;
    default:
      return Math.sin(phase * Math.PI * 2) * 0.5 + 0.5;
  }
}

function normalizeAutomationValues(values, stepCount = STEP_COUNT, curveType = CURVE_TYPES.LINEAR) {
  const totalSteps = Math.max(Math.floor(stepCount), 0);
  if (totalSteps <= 0) {
    return [];
  }

  if (!Array.isArray(values) || values.length === 0) {
    return new Array(totalSteps).fill(0);
  }

  const sanitized = values.map(value => {
    const numeric = typeof value === 'number' ? value : Number(value);
    const safeValue = Number.isFinite(numeric) ? numeric : 0;
    return clamp(safeValue, 0, 1);
  });

  if (sanitized.length === 1) {
    return new Array(totalSteps).fill(sanitized[0]);
  }

  if (sanitized.length === totalSteps) {
    return sanitized.slice();
  }

  const lastIndex = sanitized.length - 1;
  if (totalSteps === 1) {
    return [sanitized[lastIndex]];
  }

  return Array.from({ length: totalSteps }, (_, index) => {
    const position = index / (totalSteps - 1);
    const scaledIndex = position * lastIndex;
    const lowerIndex = Math.floor(scaledIndex);
    const upperIndex = Math.min(Math.ceil(scaledIndex), lastIndex);
    const lowerValue = sanitized[lowerIndex];
    const upperValue = sanitized[upperIndex];
    if (lowerIndex === upperIndex) {
      return lowerValue;
    }
    const ratio = scaledIndex - lowerIndex;
    const interpolated = interpolateCurve(lowerValue, upperValue, ratio, curveType);
    return clamp(interpolated, 0, 1);
  });
}

function interpolateCurve(start, end, t, curveType) {
  switch (curveType) {
    case CURVE_TYPES.LINEAR:
      return start + (end - start) * t;
    case CURVE_TYPES.EXPONENTIAL:
      return start + (end - start) * (t * t);
    case CURVE_TYPES.LOGARITHMIC:
      return start + (end - start) * Math.sqrt(t);
    case CURVE_TYPES.SINE:
      return start + (end - start) * (Math.sin(t * Math.PI - Math.PI / 2) * 0.5 + 0.5);
    case CURVE_TYPES.BEZIER:
      // Simple bezier with control points at 0.25 and 0.75
      const p0 = start;
      const p1 = start + (end - start) * 0.25;
      const p2 = start + (end - start) * 0.75;
      const p3 = end;
      return bezierInterpolation(p0, p1, p2, p3, t);
    default:
      return start + (end - start) * t;
  }
}

function bezierInterpolation(p0, p1, p2, p3, t) {
  const u = 1 - t;
  const tt = t * t;
  const uu = u * u;
  const uuu = uu * u;
  const ttt = tt * t;
  
  return uuu * p0 + 3 * uu * t * p1 + 3 * u * tt * p2 + ttt * p3;
}

function normalizeAutomationState(automation, stepCount = STEP_COUNT) {
  const defaults = createDefaultAutomation(stepCount);
  const normalizedTracks = [];
  const seenIds = new Set();

  if (automation && Array.isArray(automation.tracks)) {
    automation.tracks.forEach(trackData => {
      if (!trackData || !trackData.id) {
        return;
      }
      const definition = AUTOMATION_TRACK_DEFINITIONS.find(def => def.id === trackData.id);
      const label = trackData.label || definition?.label || trackData.id;
      const color = trackData.color || definition?.color || '#49a9ff';
      const baseValues = Array.isArray(trackData.values) && trackData.values.length
        ? trackData.values
        : definition?.curve || [];
      normalizedTracks.push({
        id: trackData.id,
        label,
        color,
        values: normalizeAutomationValues(baseValues, stepCount)
      });
      
    } catch (error) {
      this.ui.showError(`Failed to initialize: ${error.message}`);
      throw error;
    }
  }

  setStatus(message) {
    this.ui.setStatus(message);
  }
  return normalized;
}

function updateSectionLabel(app, step, sectionOverride) {
  const section = sectionOverride || getSectionForStep(app, step);
  if (app.sectionLabelEl) {
    // Add smooth transition for section changes
    app.sectionLabelEl.style.transition = 'all 0.4s cubic-bezier(0.4, 0, 0.2, 1)';
    app.sectionLabelEl.style.transform = 'scale(0.95)';
    app.sectionLabelEl.style.opacity = '0.7';
    
    setTimeout(() => {
      if (section) {
        app.sectionLabelEl.textContent = `Section: ${section.name}`;
        app.sectionLabelEl.style.color = section.color ? section.color.replace('0.04', '1') : 'var(--accent)';
      } else {
        app.sectionLabelEl.textContent = 'Section: Loop';
        app.sectionLabelEl.style.color = 'var(--accent)';
      }
      
      app.sectionLabelEl.style.transform = 'scale(1)';
      app.sectionLabelEl.style.opacity = '1';
    }, 200);
    
    setTimeout(() => {
      app.sectionLabelEl.style.color = '';
    }, 1000);
  }
}

function updateLEDIndicators(app, section) {
  if (!app.leds) return;
  
  const arrangement = section ? SECTION_SEQUENCE_ACTIVITY[section.name] : null;
  const defaultState = { drums: true, bass: true, lead: true, fx: true };
  
  // Update each LED based on the current section's sequence activity
  Object.keys(app.leds).forEach(groupName => {
    const led = app.leds[groupName];
    if (!led) return;
    
    const hasExplicitSetting = arrangement && Object.prototype.hasOwnProperty.call(arrangement, groupName);
    const shouldEnable = hasExplicitSetting
      ? Boolean(arrangement[groupName])
      : defaultState[groupName] !== undefined
        ? defaultState[groupName]
        : true;
    
    if (shouldEnable) {
      led.classList.add('active');
    } else {
      led.classList.remove('active');
    }
  });
}

function updateLEDIndicators(app, section) {
  if (!app.leds) return;
  
  const arrangement = section ? SECTION_SEQUENCE_ACTIVITY[section.name] : null;
  const defaultState = { drums: true, bass: true, lead: true, fx: true };
  const isPlaying = Tone.Transport.state === 'started';
  
  // Update each LED based on the current section's sequence activity
  Object.keys(app.leds).forEach(groupName => {
    const led = app.leds[groupName];
    if (!led) return;
    
    const hasExplicitSetting = arrangement && Object.prototype.hasOwnProperty.call(arrangement, groupName);
    const shouldEnable = hasExplicitSetting
      ? Boolean(arrangement[groupName])
      : defaultState[groupName] !== undefined
        ? defaultState[groupName]
        : true;
    
    // Only show active LEDs when actually playing
    if (shouldEnable && isPlaying) {
      led.classList.add('active');
    } else {
      led.classList.remove('active');
    }
  });
}

async function exportMix(app) {
  await captureBuses(app, [
    { node: app.audio.master, label: 'mix' }
  ]);
  setStatus(app, 'Mix export complete');
}

async function exportStems(app) {
  await captureBuses(app, [
    { node: app.audio.buses.drums, label: 'drums' },
    { node: app.audio.buses.bass, label: 'bass' },
    { node: app.audio.buses.lead, label: 'lead' },
    { node: app.audio.buses.fx, label: 'fx' }
  ]);
  setStatus(app, 'Stem export complete');
}

async function captureBuses(app, buses) {
  const startedByExport = await ensureTransportRunning(app);
  const duration = Tone.Time(LOOP_DURATION).toSeconds();
  const recorders = buses.map(info => {
    const recorder = new Tone.Recorder();
    info.node.connect(recorder);
    recorder.start();
    return { info, recorder };
  });
  await wait(duration);
  await Promise.all(recorders.map(async ({ info, recorder }) => {
    const blob = await recorder.stop();
    info.node.disconnect(recorder);
    downloadBlob(blob, `bodzin-${info.label}.wav`);
  }));
  if (startedByExport) {
    Tone.Transport.stop();
    Tone.Transport.position = 0;
    app.timeline.currentStep = 0;
    applyAutomationForStep(app, 0);
    syncSectionState(app, 0);
    updateLEDIndicators(app, getSectionForStep(app, 0));
    drawTimeline(app);
  }
}

function downloadBlob(blob, filename) {
  const url = URL.createObjectURL(blob);
  const anchor = document.createElement('a');
  anchor.href = url;
  anchor.download = filename;
  document.body.appendChild(anchor);
  anchor.click();
  document.body.removeChild(anchor);
  URL.revokeObjectURL(url);
}

  showError(message) {
    this.ui.showError(message);
  }

  showSuccess(message) {
    this.ui.showSuccess(message);
  }

  destroy() {
    if (this.waveform) {
      this.waveform.destroy();
    }
    if (this.audio) {
      this.audio.destroy();
  });
}

function handleMidiMessage(app, message) {
  const [status, data1, data2] = message.data;
  const command = status & 0xf0;
  const channel = (status & 0x0f) + 1;
  if (command !== 0xb0) return; // CC only
  const cc = data1;
  const value = data2;

  if (app.midi.learning && app.midi.pendingControl) {
    const targetId = app.midi.pendingControl;
    app.midi.mappings[targetId] = { channel, cc };
    saveMidiMappings(app.midi.mappings);
    setMidiPendingControl(app, null);
    setStatus(app, `Assigned CC ${cc} (Ch ${channel})`);
    return;
  }

  Object.entries(app.midi.mappings).forEach(([controlId, mapping]) => {
    if (!mapping) return;
    if (mapping.channel && mapping.channel !== channel) return;
    if (mapping.cc !== cc) return;
    const control = getControlDefinition(controlId);
    if (!control || control.type !== 'range') return;
    const min = Number(control.min);
    const max = Number(control.max);
    const scaled = min + (max - min) * (value / 127);
    setControlValue(app, control, scaled, { silent: true });
  });
}

function getControlDefinition(id) {
  for (const section of CONTROL_SCHEMA) {
    const control = section.controls.find(item => item.id === id);
    if (control) return control;
  }
  return null;
}

function getControlValue(app, id) {
  if (id in app.controlState) {
    return app.controlState[id];
  }
  const control = getControlDefinition(id);
  return control ? control.default : 0;
}

function setStatus(app, message) {
  if (!app.statusEl) return;
  
  // Add smooth visual feedback animation
  app.statusEl.style.transition = 'all 0.3s cubic-bezier(0.4, 0, 0.2, 1)';
  app.statusEl.style.transform = 'scale(1.05)';
  app.statusEl.style.color = '#49a9ff';
  app.statusEl.style.textShadow = '0 0 10px rgba(73, 169, 255, 0.3)';
  
  // Smooth text transition
  setTimeout(() => {
    app.statusEl.textContent = `Status: ${message}`;
  }, 100);
  
  setTimeout(() => {
    app.statusEl.style.transform = 'scale(1)';
    app.statusEl.style.textShadow = 'none';
  }, 300);
  
  setTimeout(() => {
    app.statusEl.style.color = '';
  }, 500);
  
  clearTimeout(app.statusTimer);
  app.statusTimer = setTimeout(() => {
    app.statusEl.style.transition = 'all 0.5s ease-out';
    app.statusEl.textContent = 'Status: Idle';
    app.statusEl.style.color = 'var(--muted)';
  }, 3500);
  
  // Add mobile-specific status feedback
  if (window.innerWidth <= 768 && 'vibrate' in navigator) {
    // Different vibration patterns for different status types
    if (message.includes('Playing') || message.includes('Started')) {
      navigator.vibrate([100, 50, 100]); // Success pattern
    } else if (message.includes('Error') || message.includes('Failed')) {
      navigator.vibrate([200, 100, 200, 100, 200]); // Error pattern
    } else if (message.includes('MIDI')) {
      navigator.vibrate(50); // Short feedback for MIDI
    }
  }
}

// Initialize app when DOM is loaded
document.addEventListener('DOMContentLoaded', async () => {
  window.app = new App();
  try {
    await window.app.init();
  } catch (error) {
    console.error('Failed to start application:', error);
  }
});

// Cleanup on page unload
window.addEventListener('beforeunload', () => {
  if (window.app) {
    window.app.destroy();
  }
});<|MERGE_RESOLUTION|>--- conflicted
+++ resolved
@@ -549,7 +549,6 @@
     ]
   },
   {
-<<<<<<< HEAD
     group: 'EQ',
     description: 'Multi-band equalizer with visual feedback.',
     controls: [
@@ -616,7 +615,6 @@
         format: value => `${value > 0 ? '+' : ''}${value.toFixed(1)} dB`,
         apply: (value, app) => {
           app.audio.nodes.eq.bands.highShelf.gain.value = value;
-=======
     group: 'Distortion & Overdrive',
     description: 'Harmonic saturation and drive effects.',
     controls: [
@@ -674,7 +672,6 @@
         affectsAutomation: true,
         apply: (value, app) => {
           app.audio.nodes.masterOverdrive.drive = value;
->>>>>>> d2bf38a7
         }
       }
     ]
