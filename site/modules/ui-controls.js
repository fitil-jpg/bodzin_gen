--- conflicted
+++ resolved
@@ -263,7 +263,6 @@
     });
   }
 
-<<<<<<< HEAD
   // Update gain reduction meters for compressor visualization
   updateGainReductionMeters() {
     if (!this.app.audio || !this.app.audio.compressor) return;
@@ -306,7 +305,6 @@
     const gainReductionDisplay = document.getElementById('gainReductionDisplay');
     if (gainReductionDisplay) {
       gainReductionDisplay.textContent = `${gainReduction.toFixed(1)} dB`;
-=======
   setupPatternChainingControls() {
     // Pattern chaining toggle
     const chainingToggle = document.getElementById('patternChainingToggle');
@@ -397,7 +395,6 @@
       const status = this.app.patternChain.getChainStatus();
       chainPositionSlider.value = status.chainPosition;
       chainPositionValue.textContent = `${status.chainPosition + 1}/${status.chainLength}`;
->>>>>>> a6ac794f
     }
   }
 }