'use strict';

export class PresetManager {
  constructor(app) {
    this.app = app;
    this.presets = new Map();
    this.categories = new Map();
    this.currentPreset = null;
    this.initializeDefaultCategories();
    this.initializeDefaultPresets();
  }

  initializeDefaultCategories() {
    const categories = [
      {
        id: 'bass',
        name: 'Bass',
        description: 'Deep, powerful bass sounds',
        color: '#ff6b6b',
        icon: '🎵'
      },
      {
        id: 'lead',
        name: 'Lead',
        description: 'Melodic lead synthesizer sounds',
        color: '#4ecdc4',
        icon: '🎹'
      },
      {
        id: 'pad',
        name: 'Pad',
        description: 'Atmospheric pad sounds',
        color: '#45b7d1',
        icon: '☁️'
      },
      {
        id: 'arp',
        name: 'Arpeggio',
        description: 'Rhythmic arpeggiated patterns',
        color: '#96ceb4',
        icon: '🎼'
      },
      {
        id: 'percussion',
        name: 'Percussion',
        description: 'Drum and percussion sounds',
        color: '#feca57',
        icon: '🥁'
      },
      {
        id: 'fx',
        name: 'Effects',
        description: 'Special effects and textures',
        color: '#ff9ff3',
        icon: '✨'
      },
      {
        id: 'ambient',
        name: 'Ambient',
        description: 'Ethereal and ambient textures',
        color: '#a8e6cf',
        icon: '🌊'
      },
      {
        id: 'user',
        name: 'User Presets',
        description: 'Your custom presets',
        color: '#dda0dd',
        icon: '👤'
      },
      {
        id: 'wolfram',
        name: 'Wolfram Patterns',
        description: 'Mathematically generated patterns',
        color: '#4CAF50',
        icon: '🧮'
      }
    ];

    categories.forEach(category => {
      this.categories.set(category.id, category);
    });
  }

  initializeDefaultPresets() {
    // Bass presets
    this.addPreset({
      id: 'deep-bass-1',
      name: 'Deep Bass',
      category: 'bass',
      description: 'A powerful sub-bass with subtle harmonics',
      author: 'Bodzin Generator',
      tags: ['deep', 'sub', 'powerful'],
      controls: {
        oscillatorType: 'sawtooth',
        filterCutoff: 0.3,
        filterResonance: 0.2,
        envelopeAttack: 0.1,
        envelopeDecay: 0.5,
        envelopeSustain: 0.7,
        envelopeRelease: 1.2,
        lfoRate: 0.1,
        lfoAmount: 0.3,
        reverbAmount: 0.2,
        delayAmount: 0.1
      },
      automation: this.createDefaultAutomation()
    });

    this.addPreset({
      id: 'acid-bass-1',
      name: 'Acid Bass',
      category: 'bass',
      description: 'Classic acid bass with filter modulation',
      author: 'Bodzin Generator',
      tags: ['acid', 'filter', 'classic'],
      controls: {
        oscillatorType: 'square',
        filterCutoff: 0.4,
        filterResonance: 0.8,
        envelopeAttack: 0.05,
        envelopeDecay: 0.3,
        envelopeSustain: 0.6,
        envelopeRelease: 0.8,
        lfoRate: 0.5,
        lfoAmount: 0.6,
        reverbAmount: 0.1,
        delayAmount: 0.05
      },
      automation: this.createDefaultAutomation()
    });

    // Lead presets
    this.addPreset({
      id: 'melodic-lead-1',
      name: 'Melodic Lead',
      category: 'lead',
      description: 'Bright, expressive lead sound',
      author: 'Bodzin Generator',
      tags: ['melodic', 'bright', 'expressive'],
      controls: {
        oscillatorType: 'sawtooth',
        filterCutoff: 0.7,
        filterResonance: 0.4,
        envelopeAttack: 0.2,
        envelopeDecay: 0.4,
        envelopeSustain: 0.8,
        envelopeRelease: 0.6,
        lfoRate: 0.3,
        lfoAmount: 0.2,
        reverbAmount: 0.4,
        delayAmount: 0.3
      },
      automation: this.createDefaultAutomation()
    });

    // Pad presets
    this.addPreset({
      id: 'atmospheric-pad-1',
      name: 'Atmospheric Pad',
      category: 'pad',
      description: 'Wide, lush pad sound',
      author: 'Bodzin Generator',
      tags: ['atmospheric', 'lush', 'wide'],
      controls: {
        oscillatorType: 'sawtooth',
        filterCutoff: 0.5,
        filterResonance: 0.1,
        envelopeAttack: 2.0,
        envelopeDecay: 1.5,
        envelopeSustain: 0.9,
        envelopeRelease: 3.0,
        lfoRate: 0.1,
        lfoAmount: 0.4,
        reverbAmount: 0.8,
        delayAmount: 0.6
      },
      automation: this.createDefaultAutomation()
    });

    // Arpeggio presets
    this.addPreset({
      id: 'arpeggio-1',
      name: 'Classic Arp',
      category: 'arp',
      description: 'Traditional arpeggiated pattern',
      author: 'Bodzin Generator',
      tags: ['classic', 'pattern', 'rhythmic'],
      controls: {
        oscillatorType: 'square',
        filterCutoff: 0.6,
        filterResonance: 0.3,
        envelopeAttack: 0.01,
        envelopeDecay: 0.2,
        envelopeSustain: 0.5,
        envelopeRelease: 0.3,
        lfoRate: 0.8,
        lfoAmount: 0.5,
        reverbAmount: 0.3,
        delayAmount: 0.2
      },
      automation: this.createDefaultAutomation()
    });

    // Ambient presets
    this.addPreset({
      id: 'ethereal-ambient-1',
      name: 'Ethereal Ambient',
      category: 'ambient',
      description: 'Dreamy, ethereal ambient texture',
      author: 'Bodzin Generator',
      tags: ['ethereal', 'dreamy', 'texture'],
      controls: {
        oscillatorType: 'sine',
        filterCutoff: 0.3,
        filterResonance: 0.05,
        envelopeAttack: 4.0,
        envelopeDecay: 2.0,
        envelopeSustain: 0.8,
        envelopeRelease: 5.0,
        lfoRate: 0.05,
        lfoAmount: 0.3,
        reverbAmount: 0.9,
        delayAmount: 0.7
      },
      automation: this.createDefaultAutomation()
    });

    // Additional Bass presets
    this.addPreset({
      id: 'sub-bass-1',
      name: 'Sub Bass',
      category: 'bass',
      description: 'Deep sub-bass with minimal harmonics',
      author: 'Bodzin Generator',
      tags: ['sub', 'deep', 'minimal'],
      controls: {
        oscillatorType: 'sine',
        filterCutoff: 0.2,
        filterResonance: 0.1,
        envelopeAttack: 0.05,
        envelopeDecay: 0.8,
        envelopeSustain: 0.9,
        envelopeRelease: 1.5,
        lfoRate: 0.05,
        lfoAmount: 0.1,
        reverbAmount: 0.1,
        delayAmount: 0.0
      },
      automation: this.createDefaultAutomation()
    });

    // Additional Lead presets
    this.addPreset({
      id: 'bright-lead-1',
      name: 'Bright Lead',
      category: 'lead',
      description: 'Bright, cutting lead sound',
      author: 'Bodzin Generator',
      tags: ['bright', 'cutting', 'lead'],
      controls: {
        oscillatorType: 'sawtooth',
        filterCutoff: 0.8,
        filterResonance: 0.6,
        envelopeAttack: 0.01,
        envelopeDecay: 0.3,
        envelopeSustain: 0.7,
        envelopeRelease: 0.4,
        lfoRate: 0.4,
        lfoAmount: 0.3,
        reverbAmount: 0.2,
        delayAmount: 0.1
      },
      automation: this.createDefaultAutomation()
    });

    // Additional Pad presets
    this.addPreset({
      id: 'warm-pad-1',
      name: 'Warm Pad',
      category: 'pad',
      description: 'Warm, enveloping pad sound',
      author: 'Bodzin Generator',
      tags: ['warm', 'enveloping', 'pad'],
      controls: {
        oscillatorType: 'sawtooth',
        filterCutoff: 0.4,
        filterResonance: 0.2,
        envelopeAttack: 1.5,
        envelopeDecay: 1.0,
        envelopeSustain: 0.8,
        envelopeRelease: 2.5,
        lfoRate: 0.2,
        lfoAmount: 0.3,
        reverbAmount: 0.6,
        delayAmount: 0.4
      },
      automation: this.createDefaultAutomation()
    });

    // Additional Arpeggio presets
    this.addPreset({
      id: 'fast-arp-1',
      name: 'Fast Arp',
      category: 'arp',
      description: 'Fast, rhythmic arpeggio pattern',
      author: 'Bodzin Generator',
      tags: ['fast', 'rhythmic', 'pattern'],
      controls: {
        oscillatorType: 'square',
        filterCutoff: 0.7,
        filterResonance: 0.4,
        envelopeAttack: 0.01,
        envelopeDecay: 0.1,
        envelopeSustain: 0.6,
        envelopeRelease: 0.2,
        lfoRate: 1.2,
        lfoAmount: 0.6,
        reverbAmount: 0.2,
        delayAmount: 0.1
      },
      automation: this.createDefaultAutomation()
    });

    // Effects presets
    this.addPreset({
      id: 'riser-fx-1',
      name: 'Riser FX',
      category: 'fx',
      description: 'Dramatic riser effect',
      author: 'Bodzin Generator',
      tags: ['riser', 'dramatic', 'effect'],
      controls: {
        oscillatorType: 'sawtooth',
        filterCutoff: 0.1,
        filterResonance: 0.8,
        envelopeAttack: 0.01,
        envelopeDecay: 4.0,
        envelopeSustain: 0.0,
        envelopeRelease: 0.5,
        lfoRate: 0.1,
        lfoAmount: 0.8,
        reverbAmount: 0.9,
        delayAmount: 0.8
      },
      automation: this.createDefaultAutomation()
    });

    // Percussion presets
    this.addPreset({
      id: 'kick-drum-1',
      name: 'Kick Drum',
      category: 'percussion',
      description: 'Punchy kick drum sound',
      author: 'Bodzin Generator',
      tags: ['kick', 'drum', 'punchy'],
      controls: {
        oscillatorType: 'sine',
        filterCutoff: 0.3,
        filterResonance: 0.1,
        envelopeAttack: 0.01,
        envelopeDecay: 0.2,
        envelopeSustain: 0.0,
        envelopeRelease: 0.1,
        lfoRate: 0.0,
        lfoAmount: 0.0,
        reverbAmount: 0.1,
        delayAmount: 0.0
      },
      automation: this.createDefaultAutomation()
    });
  }

  addPreset(presetData) {
    const preset = {
      id: presetData.id,
      name: presetData.name,
      category: presetData.category,
      description: presetData.description || '',
      author: presetData.author || 'Unknown',
      tags: presetData.tags || [],
      controls: presetData.controls || {},
      automation: presetData.automation || this.createDefaultAutomation(),
      createdAt: new Date().toISOString(),
      modifiedAt: new Date().toISOString(),
      version: '1.0.0'
    };

    this.presets.set(preset.id, preset);
    return preset;
  }

  getPreset(id) {
    return this.presets.get(id);
  }

  getAllPresets() {
    return Array.from(this.presets.values());
  }

  getPresetsByCategory(categoryId) {
    return this.getAllPresets().filter(preset => preset.category === categoryId);
  }

  getCategories() {
    return Array.from(this.categories.values());
  }

  getCategory(id) {
    return this.categories.get(id);
  }

  searchPresets(query, categoryId = null) {
    const searchTerm = query.toLowerCase();
    return this.getAllPresets().filter(preset => {
      const matchesCategory = !categoryId || preset.category === categoryId;
      const matchesSearch = preset.name.toLowerCase().includes(searchTerm) ||
                           preset.description.toLowerCase().includes(searchTerm) ||
                           preset.tags.some(tag => tag.toLowerCase().includes(searchTerm));
      return matchesCategory && matchesSearch;
    });
  }

  savePreset(presetData) {
    const preset = this.addPreset(presetData);
    this.saveToStorage();
    return preset;
  }

  updatePreset(id, updates) {
    const preset = this.presets.get(id);
    if (!preset) return null;

    Object.assign(preset, updates, {
      modifiedAt: new Date().toISOString()
    });

    this.saveToStorage();
    return preset;
  }

  deletePreset(id) {
    const deleted = this.presets.delete(id);
    if (deleted) {
      this.saveToStorage();
    }
    return deleted;
  }

  loadPreset(id) {
    const preset = this.getPreset(id);
    if (!preset) return false;

    // Apply controls
    if (preset.controls) {
      Object.assign(this.app.controlState, preset.controls);
      this.app.uiControls.updateAllControls();
    }

    // Apply automation
    if (preset.automation) {
      this.app.automation = preset.automation;
      this.app.timeline.render();
    }

<<<<<<< HEAD
    // Apply Wolfram patterns
    if (preset.wolframPatterns && this.app.wolframPatterns) {
      this.app.wolframPatterns.importPatterns(preset.wolframPatterns);
=======
    // Apply scale and key management settings
    if (preset.scaleSettings && this.app.scaleManager) {
      this.app.scaleManager.importScale(preset.scaleSettings);
    }
    
    if (preset.keySettings && this.app.keyManager) {
      this.app.keyManager.importKey(preset.keySettings);
    }
    
    if (preset.chordProgressionSettings && this.app.chordProgressionManager) {
      this.app.chordProgressionManager.importProgression(preset.chordProgressionSettings);
>>>>>>> b4b65069
    }

    this.currentPreset = preset;
    this.app.presetName = preset.name;
    this.app.status.updateStatus(`Loaded preset: ${preset.name}`);
    
    return true;
  }

  saveCurrentStateAsPreset(name, category = 'user', description = '', tags = []) {
    const presetData = {
      id: `user-${Date.now()}`,
      name,
      category,
      description,
      author: 'User',
      tags,
      controls: { ...this.app.controlState },
      automation: { ...this.app.automation },
<<<<<<< HEAD
      wolframPatterns: this.app.wolframPatterns ? this.app.wolframPatterns.exportPatterns() : {}
=======
      scaleSettings: this.app.scaleManager ? this.app.scaleManager.exportScale() : null,
      keySettings: this.app.keyManager ? this.app.keyManager.exportKey() : null,
      chordProgressionSettings: this.app.chordProgressionManager ? this.app.chordProgressionManager.exportProgression() : null
>>>>>>> b4b65069
    };

    return this.savePreset(presetData);
  }

  exportPreset(id) {
    const preset = this.getPreset(id);
    if (!preset) return null;

    return {
      ...preset,
      exportedAt: new Date().toISOString(),
      version: '1.0.0'
    };
  }

  exportPresetsByCategory(categoryId) {
    const presets = this.getPresetsByCategory(categoryId);
    return {
      category: this.getCategory(categoryId),
      presets: presets.map(preset => this.exportPreset(preset.id)),
      exportedAt: new Date().toISOString(),
      version: '1.0.0'
    };
  }

  exportAllPresets() {
    return {
      categories: this.getCategories(),
      presets: this.getAllPresets().map(preset => this.exportPreset(preset.id)),
      exportedAt: new Date().toISOString(),
      version: '1.0.0'
    };
  }

  importPreset(presetData) {
    // Validate preset data
    if (!presetData.id || !presetData.name || !presetData.category) {
      throw new Error('Invalid preset data');
    }

    // Ensure unique ID
    let uniqueId = presetData.id;
    let counter = 1;
    while (this.presets.has(uniqueId)) {
      uniqueId = `${presetData.id}-${counter}`;
      counter++;
    }

    const importedPreset = {
      ...presetData,
      id: uniqueId,
      importedAt: new Date().toISOString()
    };

    return this.addPreset(importedPreset);
  }

  importPresets(presetsData) {
    const imported = [];
    const errors = [];

    presetsData.forEach((presetData, index) => {
      try {
        const preset = this.importPreset(presetData);
        imported.push(preset);
      } catch (error) {
        errors.push({ index, error: error.message });
      }
    });

    return { imported, errors };
  }

  createDefaultAutomation() {
    return {
      tracks: [
        {
          id: 'filter-cutoff',
          name: 'Filter Cutoff',
          enabled: false,
          steps: new Array(16).fill(0.5)
        },
        {
          id: 'filter-resonance',
          name: 'Filter Resonance',
          enabled: false,
          steps: new Array(16).fill(0.2)
        },
        {
          id: 'lfo-rate',
          name: 'LFO Rate',
          enabled: false,
          steps: new Array(16).fill(0.3)
        }
      ]
    };
  }

  saveToStorage() {
    const presetData = {
      presets: Array.from(this.presets.entries()),
      categories: Array.from(this.categories.entries())
    };
    
    localStorage.setItem('bodzin-presets', JSON.stringify(presetData));
  }

  loadFromStorage() {
    try {
      const stored = localStorage.getItem('bodzin-presets');
      if (!stored) return;

      const data = JSON.parse(stored);
      
      if (data.presets) {
        this.presets = new Map(data.presets);
      }
      
      if (data.categories) {
        // Merge with default categories
        data.categories.forEach(([id, category]) => {
          if (!this.categories.has(id)) {
            this.categories.set(id, category);
          }
        });
      }
    } catch (error) {
      console.warn('Failed to load presets from storage:', error);
    }
  }

  initialize() {
    this.loadFromStorage();
  }

  getPresetCount() {
    return this.presets.size;
  }

  getPresetCountByCategory(categoryId) {
    return this.getPresetsByCategory(categoryId).length;
  }

  getRecentPresets(limit = 10) {
    return this.getAllPresets()
      .sort((a, b) => new Date(b.modifiedAt) - new Date(a.modifiedAt))
      .slice(0, limit);
  }

  getFavoritePresets() {
    // This would require adding a favorite system
    return this.getAllPresets().filter(preset => preset.favorite);
  }

  getAllTags() {
    const allTags = new Set();
    this.getAllPresets().forEach(preset => {
      preset.tags.forEach(tag => allTags.add(tag));
    });
    return Array.from(allTags).sort();
  }

  getPresetsByTags(tags) {
    return this.getAllPresets().filter(preset => {
      return tags.every(tag => preset.tags.includes(tag));
    });
  }

  duplicatePreset(id, newName) {
    const original = this.getPreset(id);
    if (!original) return null;

    const duplicate = {
      ...original,
      id: `${original.id}-copy-${Date.now()}`,
      name: newName || `${original.name} (Copy)`,
      createdAt: new Date().toISOString(),
      modifiedAt: new Date().toISOString()
    };

    return this.addPreset(duplicate);
  }

  getPresetStatistics() {
    const stats = {
      total: this.presets.size,
      byCategory: {},
      byAuthor: {},
      byTag: {},
      recentlyAdded: 0,
      recentlyModified: 0
    };

    const now = new Date();
    const oneWeekAgo = new Date(now.getTime() - 7 * 24 * 60 * 60 * 1000);

    this.getAllPresets().forEach(preset => {
      // By category
      stats.byCategory[preset.category] = (stats.byCategory[preset.category] || 0) + 1;
      
      // By author
      stats.byAuthor[preset.author] = (stats.byAuthor[preset.author] || 0) + 1;
      
      // By tag
      preset.tags.forEach(tag => {
        stats.byTag[tag] = (stats.byTag[tag] || 0) + 1;
      });
      
      // Recently added/modified
      const createdAt = new Date(preset.createdAt);
      const modifiedAt = new Date(preset.modifiedAt);
      
      if (createdAt > oneWeekAgo) stats.recentlyAdded++;
      if (modifiedAt > oneWeekAgo) stats.recentlyModified++;
    });

    return stats;
  }
}<|MERGE_RESOLUTION|>--- conflicted
+++ resolved
@@ -463,11 +463,9 @@
       this.app.timeline.render();
     }
 
-<<<<<<< HEAD
     // Apply Wolfram patterns
     if (preset.wolframPatterns && this.app.wolframPatterns) {
       this.app.wolframPatterns.importPatterns(preset.wolframPatterns);
-=======
     // Apply scale and key management settings
     if (preset.scaleSettings && this.app.scaleManager) {
       this.app.scaleManager.importScale(preset.scaleSettings);
@@ -479,7 +477,6 @@
     
     if (preset.chordProgressionSettings && this.app.chordProgressionManager) {
       this.app.chordProgressionManager.importProgression(preset.chordProgressionSettings);
->>>>>>> b4b65069
     }
 
     this.currentPreset = preset;
@@ -499,13 +496,10 @@
       tags,
       controls: { ...this.app.controlState },
       automation: { ...this.app.automation },
-<<<<<<< HEAD
       wolframPatterns: this.app.wolframPatterns ? this.app.wolframPatterns.exportPatterns() : {}
-=======
       scaleSettings: this.app.scaleManager ? this.app.scaleManager.exportScale() : null,
       keySettings: this.app.keyManager ? this.app.keyManager.exportKey() : null,
       chordProgressionSettings: this.app.chordProgressionManager ? this.app.chordProgressionManager.exportProgression() : null
->>>>>>> b4b65069
     };
 
     return this.savePreset(presetData);
