import { 
  STEP_COUNT, 
  STEP_DURATION, 
  LOOP_DURATION, 
  SECTION_DEFINITIONS,
  LFO_DEFINITIONS,
  ENVELOPE_FOLLOWER_DEFINITIONS,
  SECTION_SEQUENCE_ACTIVITY 
} from '../utils/constants.js';
import { setBusLevel, clamp } from '../utils/helpers.js';
import { createToneEnvelopeFollower } from './envelope-follower.js';
import { ProbabilityManager } from './probability-manager.js';
import { 
  generateEuclideanPattern, 
  generateECAPattern, 
  mapPatternToVelocities, 
  mapPatternToNotes 
} from './pattern-math.js';

export class AudioEngine {
  constructor() {
    this.master = null;
    this.buses = null;
    this.nodes = null;
    this.instruments = null;
    this.sequences = null;
    this.sequencesStarted = false;
    this.envelopeFollowers = null;
    this.lfos = null;
    this.probabilityManager = new ProbabilityManager();
    this.useProbabilityTriggers = false;
    this.useMathPatterns = false; // Enable Euclidean/ECA-based generators
    this.currentStep = 0;
    this.currentSection = null;
  }

  initialize() {
    // Don't create Tone.js objects until audio context is started
    // This will be done in initializeAudio() after user interaction
    this.master = null;
    this.audioInitialized = false;
  }

  async initializeAudio() {
    if (this.audioInitialized) return;
    
    this.master = new Tone.Gain(0.9);
    
    // Create compressor/limiter chain with enhanced settings
    this.compressor = new Tone.Compressor({
      threshold: -12,
      ratio: 4,
      attack: 0.003,
      release: 0.25,
      knee: 30
    });
    
    // Add lookahead for better transient handling
    this.lookahead = new Tone.Gain(1);
    
    this.compressorMakeup = new Tone.Gain(1);
    this.limiter = new Tone.Limiter(-1);
    
    // Connect master chain: master -> lookahead -> compressor -> makeup -> limiter -> destination
    this.master.connect(this.lookahead);
    this.lookahead.connect(this.compressor);
    this.compressor.connect(this.compressorMakeup);
    this.compressorMakeup.connect(this.limiter);
    this.limiter.toDestination();

    this.buses = {
      drums: new Tone.Gain(0.8),
      bass: new Tone.Gain(0.8),
      lead: new Tone.Gain(0.8),
      fx: new Tone.Gain(0.5)
    };

    this.nodes = this.createEffects();
    
    // Connect all buses to EQ chain instead of directly to master
    Object.values(this.buses).forEach(bus => bus.connect(this.nodes.eq.chain));
    
    // Connect buses to master (except drums which go through distortion)
    this.buses.bass.connect(this.master);
    this.buses.lead.connect(this.master);
    this.buses.fx.connect(this.master);

    this.instruments = this.createInstruments();
    this.sequences = this.buildSequences(this.instruments);
    this.envelopeFollowers = this.createEnvelopeFollowers();
    this.lfos = this.createLFOs();

    this.connectEffects();
    this.connectEnvelopeFollowers();
    this.connectLFOs();
    this.probabilityManager.initializeProbabilityTracks();

    this.connectBuses();
    this.audioInitialized = true;
    return this;
  }

  createEffects() {
    // Enhanced delay with more parameters
    const delay = new Tone.FeedbackDelay('8n', 0.38);
    const delayFilter = new Tone.Filter(8000, 'lowpass', -12);
    const delayMix = new Tone.Gain(0.3);
    
    // Enhanced reverb with more parameters
    const reverb = new Tone.Reverb({ 
      decay: 6, 
      wet: 0.28, 
      preDelay: 0.02,
      roomSize: 0.7
    });
    
    // Additional distortion effects
    const distortion = new Tone.Distortion(0.5);
    const distortionFilter = new Tone.Filter(2000, 'lowpass', -12);
    const distortionMix = new Tone.Gain(0.4);
    
    // Existing effects
    const leadFilter = new Tone.Filter(520, 'lowpass', -12);
    const leadFxSend = new Tone.Gain(0.45);
    const bassFilter = new Tone.Filter(140, 'lowpass', -12);
    const bassDrive = new Tone.Distortion(0.35);
    
    // New distortion and overdrive effects
    const leadDistortion = new Tone.Distortion({
      distortion: 0.2,
      oversample: '2x'
    });
    const leadOverdrive = new Tone.Overdrive({
      drive: 0.3,
      output: 0.8
    });
    const drumDistortion = new Tone.Distortion({
      distortion: 0.15,
      oversample: '4x'
    });
    const masterOverdrive = new Tone.Overdrive({
      drive: 0.1,
      output: 0.9
    });

    // Sidechain compression
    const sidechainCompressor = new Tone.Compressor({
      threshold: -24,
      ratio: 4,
      attack: 0.003,
      release: 0.1,
      knee: 30
    });

    const sidechainGain = new Tone.Gain(1);

    // Create EQ with multiple frequency bands
    const eq = this.createEQ();

    return {
      delay,
      delayFilter,
      delayMix,
      reverb,
      distortion,
      distortionFilter,
      distortionMix,
      leadFilter,
      leadFxSend,
      bassFilter,
      bassDrive,
      eq
    };
  }

  createEQ() {
    // Create EQ bands with different frequency ranges
    const eqBands = {
      lowShelf: new Tone.Filter({
        type: 'lowshelf',
        frequency: 120,
        gain: 0
      }),
      lowMid: new Tone.Filter({
        type: 'peaking',
        frequency: 400,
        Q: 1,
        gain: 0
      }),
      mid: new Tone.Filter({
        type: 'peaking',
        frequency: 1000,
        Q: 1,
        gain: 0
      }),
      highMid: new Tone.Filter({
        type: 'peaking',
        frequency: 3000,
        Q: 1,
        gain: 0
      }),
      highShelf: new Tone.Filter({
        type: 'highshelf',
        frequency: 8000,
        gain: 0
      })
    };

    // Chain the EQ bands together
    const eqChain = new Tone.Gain(1);
    eqChain.chain(
      eqBands.lowShelf,
      eqBands.lowMid,
      eqBands.mid,
      eqBands.highMid,
      eqBands.highShelf
    );

    return {
      chain: eqChain,
      bands: eqBands,
      // Method to get current frequency response for visualization
      getFrequencyResponse: () => {
        const frequencies = [];
        const magnitudes = [];
        
        // Generate frequency points for visualization (20Hz to 20kHz)
        for (let i = 0; i < 1000; i++) {
          const freq = 20 * Math.pow(10, (i / 1000) * Math.log10(20000 / 20));
          frequencies.push(freq);
          
          // Calculate combined response of all EQ bands
          let magnitude = 0;
          Object.values(eqBands).forEach(band => {
            const response = band.getFrequencyResponse(freq);
            magnitude += response;
          });
          magnitudes.push(magnitude);
        }
        
        return { frequencies, magnitudes };
      }
      sidechainCompressor,
      sidechainGain
      leadDistortion,
      leadOverdrive,
      drumDistortion,
      masterOverdrive
    };
  }

  connectEffects() {
    // Connect delay chain: fx -> delay -> delayFilter -> delayMix -> master
    this.buses.fx.connect(this.nodes.delay);
    this.nodes.delay.connect(this.nodes.delayFilter);
    this.nodes.delayFilter.connect(this.nodes.delayMix);
    this.nodes.delayMix.connect(this.master);
    
    // Connect reverb: fx -> reverb -> master
    this.buses.fx.connect(this.nodes.reverb);
    this.nodes.reverb.connect(this.master);
    
    // Connect distortion chain: fx -> distortion -> distortionFilter -> distortionMix -> master
    this.buses.fx.connect(this.nodes.distortion);
    this.nodes.distortion.connect(this.nodes.distortionFilter);
    this.nodes.distortionFilter.connect(this.nodes.distortionMix);
    this.nodes.distortionMix.connect(this.master);
    // Connect EQ to master bus
    this.nodes.eq.chain.connect(this.master);
    // Initialize sidechain state
    this.sidechainEnabled = true;
  }

  connectBuses() {
    // Connect buses with sidechain compression
    this.buses.drums.connect(this.master);
    this.buses.fx.connect(this.master);
    
    // Connect sidechain compressor to master
    this.nodes.sidechainCompressor.connect(this.nodes.sidechainGain);
    this.nodes.sidechainGain.connect(this.master);
    
    // Initial routing
    this.updateSidechainRouting();
    // Connect drum distortion
    this.buses.drums.connect(this.nodes.drumDistortion);
    this.nodes.drumDistortion.connect(this.master);
    
    // Note: Master overdrive is connected in initialize
  }

  createEnvelopeFollowers() {
    const followers = {};
    
    ENVELOPE_FOLLOWER_DEFINITIONS.forEach(def => {
      if (def.enabled) {
        const follower = createToneEnvelopeFollower({
          attackTime: def.attackTime,
          releaseTime: def.releaseTime,
          sensitivity: def.sensitivity,
          threshold: def.threshold,
          gate: def.gate
        });
        
        followers[def.id] = {
          node: follower,
          definition: def,
          target: null
        };
      }
    });
    
    return followers;
  }

  createLFOs() {
    const lfos = {};
    
    LFO_DEFINITIONS.forEach(def => {
      if (def.enabled) {
        const lfo = new Tone.LFO({
          frequency: def.rate,
          type: def.waveform,
          amplitude: def.depth
        });
        
        lfo.start();
        
        lfos[def.id] = {
          node: lfo,
          definition: def,
          target: null
        };
      }
    });
    
    return lfos;
  }

  connectEnvelopeFollowers() {
    Object.values(this.envelopeFollowers).forEach(follower => {
      const { node, definition } = follower;
      const source = this.getAudioSource(definition.source);
      const target = this.getParameterTarget(definition.target);
      
      if (source && target) {
        // Connect source to envelope follower
        source.connect(node);
        
        // Store target for later modulation
        follower.target = target;
      }
    });
  }

  connectLFOs() {
    Object.values(this.lfos).forEach(lfo => {
      const { node, definition } = lfo;
      const target = this.getParameterTarget(definition.target);
      
      if (target) {
        // Connect LFO to target parameter
        node.connect(target);
        lfo.target = target;
      }
    });
  }

  getAudioSource(sourceName) {
    switch (sourceName) {
      case 'lead':
        return this.instruments?.lead;
      case 'bass':
        return this.instruments?.bass;
      case 'drums':
        return this.buses?.drums;
      case 'fx':
        return this.buses?.fx;
      default:
        return null;
    }
  }

  getParameterTarget(targetName) {
    switch (targetName) {
      case 'leadFilter':
        return this.nodes?.leadFilter?.frequency;
      case 'bassFilter':
        return this.nodes?.bassFilter?.frequency;
      case 'fxSend':
        return this.nodes?.leadFxSend?.gain;
      case 'reverbDecay':
        return this.nodes?.reverb?.decay;
      case 'delayFeedback':
        return this.nodes?.delay?.feedback;
      case 'bassDrive':
        return this.nodes?.bassDrive?.distortion;
      case 'leadResonance':
        return this.nodes?.leadFilter?.Q;
      case 'masterVolume':
        return this.master?.gain;
      default:
        return null;
    }
  }

  createInstruments() {
    const kick = new Tone.MembraneSynth({
      pitchDecay: 0.05,
      octaves: 4,
      oscillator: { type: 'sine' },
      envelope: { attack: 0.001, decay: 0.28, sustain: 0.0001, release: 0.2 }
    }).connect(this.buses.drums);

    const snare = new Tone.NoiseSynth({
      noise: { type: 'white' },
      envelope: { attack: 0.001, decay: 0.2, sustain: 0 }
    }).connect(this.buses.drums);

    const hats = new Tone.MetalSynth({
      frequency: 320,
      envelope: { attack: 0.001, decay: 0.09, release: 0.12 },
      harmonicity: 5.1,
      modulationIndex: 32,
      resonance: 3000,
      octaves: 1.3
    }).connect(this.buses.drums);

    const bass = new Tone.MonoSynth({
      oscillator: { type: 'square' },
      filter: { type: 'lowpass', rolloff: -12 },
      filterEnvelope: { attack: 0.01, decay: 0.2, sustain: 0.4, release: 0.6 },
      envelope: { attack: 0.005, decay: 0.25, sustain: 0.6, release: 0.4 }
    });
    bass.chain(this.nodes.bassDrive, this.nodes.bassFilter, this.buses.bass);

    const lead = new Tone.PolySynth(Tone.Synth, {
      maxPolyphony: 4,
      oscillator: { type: 'sawtooth' },
      envelope: { attack: 0.02, decay: 0.35, sustain: 0.4, release: 0.7 }
    });
    lead.chain(
      this.nodes.leadDistortion,
      this.nodes.leadOverdrive,
      this.nodes.leadFilter,
      this.buses.lead
    );
    this.nodes.leadFilter.connect(this.nodes.leadFxSend);
    this.nodes.leadFxSend.connect(this.buses.fx);

    const noiseFx = new Tone.NoiseSynth({
      noise: { type: 'pink' },
      envelope: { attack: 0.5, decay: 2.4, sustain: 0 },
      volume: -20
    }).connect(this.buses.fx);

    return { kick, snare, hats, bass, lead, noiseFx };
  }

  buildSequences(instruments) {
    const kickPattern = [
      1, 0, 0, 0,
      1, 0, 0, 0,
      1, 0, 0, 0,
      1, 0, 0, 0
    ];
    const snarePattern = [
      0, 0, 0, 0,
      0, 0, 1, 0,
      0, 0, 0, 0,
      0, 0, 1, 0
    ];
    const hatPattern = [
      0.6, 0, 0.45, 0,
      0.7, 0.25, 0.5, 0.25,
      0.65, 0, 0.45, 0,
      0.75, 0.3, 0.55, 0.35
    ];
    const bassPattern = [
      'C2', null, 'G1', null,
      'C2', 'D2', null, 'G1',
      'C2', null, 'A1', null,
      'C2', 'D2', null, 'G1'
    ];
    const leadPattern = [
      ['E4', 'B4'], null, ['G4'], null,
      ['A4'], null, ['B4', 'D5'], null,
      ['E5'], null, ['G4'], null,
      ['A4', 'C5'], null, ['B4'], null
    ];
    const fxPattern = [
      0, 0, 0, 0,
      0, 0, 1, 0,
      0, 0, 0, 0,
      0, 0, 1, 0
    ];

    const kickSeq = new Tone.Sequence((time, velocity) => {
      if (velocity) {
        instruments.kick.triggerAttackRelease('C1', '8n', time, velocity);
        // Trigger sidechain compression
        this.triggerSidechain();
      }
    }, kickPattern, '16n');

    const snareSeq = new Tone.Sequence((time, hit) => {
      if (hit) {
        instruments.snare.triggerAttackRelease('16n', time, 0.8);
      }
    }, snarePattern, '16n');

    const hatSeq = new Tone.Sequence((time, velocity) => {
      if (velocity) {
        instruments.hats.triggerAttackRelease('32n', time, velocity);
      }
    }, hatPattern, '16n');

    const bassSeq = new Tone.Sequence((time, note) => {
      if (note) {
        instruments.bass.triggerAttackRelease(note, '8n', time, 0.9);
      }
    }, bassPattern, '16n');

    const leadSeq = new Tone.Sequence((time, notes) => {
      if (notes && notes.length) {
        notes.forEach(note => instruments.lead.triggerAttackRelease(note, '16n', time, 0.8));
      }
    }, leadPattern, '16n');

    const fxSeq = new Tone.Sequence((time, trigger) => {
      if (trigger) {
        instruments.noiseFx.triggerAttackRelease('2n', time, 0.35);
      }
    }, fxPattern, '16n');

    const groups = {
      drums: [kickSeq, snareSeq, hatSeq],
      bass: [bassSeq],
      lead: [leadSeq],
      fx: [fxSeq]
    };

    const sequencesByInstrument = {
      kick: kickSeq,
      snare: snareSeq,
      hats: hatSeq,
      bass: bassSeq,
      lead: leadSeq,
      fx: fxSeq
    };

    return {
      all: [].concat(...Object.values(groups)),
      groups,
      byInstrument: sequencesByInstrument
    };
  }

  configureTransport() {
    Tone.Transport.bpm.value = 124;
    Tone.Transport.loop = true;
    Tone.Transport.loopStart = 0;
    Tone.Transport.loopEnd = LOOP_DURATION;
    Tone.Transport.swing = 0.08;
    Tone.Transport.swingSubdivision = '8n';
  }

  async startSequences() {
    if (!this.sequencesStarted) {
      const sequenceList = this.sequences && Array.isArray(this.sequences.all)
        ? this.sequences.all
        : [];
      sequenceList.forEach(seq => seq.start(0));
      this.sequencesStarted = true;
    }
  }

  updateSectionPlayback(section) {
    if (!this.sequences || !this.sequences.groups) {
      return;
    }
    
    const arrangement = section ? SECTION_SEQUENCE_ACTIVITY[section.name] : null;
    const groups = this.sequences.groups;
    const defaultState = { drums: true, bass: true, lead: true, fx: true };

    Object.entries(groups).forEach(([groupName, seqs]) => {
      const hasExplicitSetting = arrangement && Object.prototype.hasOwnProperty.call(arrangement, groupName);
      const shouldEnable = hasExplicitSetting
        ? Boolean(arrangement[groupName])
        : defaultState[groupName] !== undefined
          ? defaultState[groupName]
          : true;
      seqs.forEach(seq => {
        seq.mute = !shouldEnable;
      });
    });
  }

  setBusLevel(busName, db) {
    const bus = this.buses[busName];
    if (bus) {
      setBusLevel(bus, db);
    }
  }

  // Pattern randomization methods
  randomizeDrums() {
    if (!this.sequences || !this.sequences.groups.drums) return;

    const drums = this.sequences.groups.drums;
    
    // Randomize kick pattern (more sparse, emphasis on 1 and 9)
    const kickPattern = this.useMathPatterns ? this.generateKickPatternMath() : this.generateKickPattern();
    drums[0].events = kickPattern.map((hit, i) => ({ time: i * 0.25, value: hit }));
    
    // Randomize snare pattern (typically on 2 and 4, but add variation)
    const snarePattern = this.useMathPatterns ? this.generateSnarePatternMath() : this.generateSnarePattern();
    drums[1].events = snarePattern.map((hit, i) => ({ time: i * 0.25, value: hit }));
    
    // Randomize hi-hat pattern (more complex, varying velocities)
    const hatPattern = this.useMathPatterns ? this.generateHatPatternMath() : this.generateHatPattern();
    drums[2].events = hatPattern.map((vel, i) => ({ time: i * 0.25, value: vel }));
  }

  randomizeBass() {
    if (!this.sequences || !this.sequences.groups.bass) return;

    const bass = this.sequences.groups.bass[0];
    const bassPattern = this.useMathPatterns ? this.generateBassPatternMath() : this.generateBassPattern();
    bass.events = bassPattern.map((note, i) => ({ time: i * 0.25, value: note }));
  }

  randomizeLead() {
    if (!this.sequences || !this.sequences.groups.lead) return;

    const lead = this.sequences.groups.lead[0];
    const leadPattern = this.useMathPatterns ? this.generateLeadPatternMath() : this.generateLeadPattern();
    lead.events = leadPattern.map((notes, i) => ({ time: i * 0.25, value: notes }));
  }

  randomizeFx() {
    if (!this.sequences || !this.sequences.groups.fx) return;

    const fx = this.sequences.groups.fx[0];
    const fxPattern = this.useMathPatterns ? this.generateFxPatternMath() : this.generateFxPattern();
    fx.events = fxPattern.map((trigger, i) => ({ time: i * 0.25, value: trigger }));
  }

  randomizeAll() {
    this.randomizeDrums();
    this.randomizeBass();
    this.randomizeLead();
    this.randomizeFx();
  }

  /**
   * Enable or disable mathematical pattern generation (Euclidean/ECA)
   */
  setMathPatternsEnabled(enabled) {
    this.useMathPatterns = Boolean(enabled);
  }

  // Pattern generation methods
  generateKickPattern() {
    const pattern = new Array(16).fill(0);
    
    // Always have kick on beat 1
    pattern[0] = 1;
    
    // 80% chance for kick on beat 9
    if (Math.random() < 0.8) pattern[8] = 1;
    
    // 30% chance for additional kicks
    for (let i = 1; i < 16; i++) {
      if (i !== 8 && Math.random() < 0.3) {
        pattern[i] = Math.random() * 0.8 + 0.2; // Varying velocity
      }
    }
    
    return pattern;
  }

  generateSnarePattern() {
    const pattern = new Array(16).fill(0);
    
    // Snare typically on beats 4 and 12 (2 and 4 in 4/4)
    pattern[3] = Math.random() < 0.9 ? 1 : 0;
    pattern[11] = Math.random() < 0.9 ? 1 : 0;
    
    // 20% chance for ghost notes
    for (let i = 0; i < 16; i++) {
      if (i !== 3 && i !== 11 && Math.random() < 0.2) {
        pattern[i] = Math.random() * 0.4 + 0.1; // Soft ghost notes
      }
    }
    
    return pattern;
  }

  generateHatPattern() {
    const pattern = new Array(16).fill(0);
    
    // Hi-hats are more frequent, with varying velocities
    for (let i = 0; i < 16; i++) {
      if (Math.random() < 0.7) {
        pattern[i] = Math.random() * 0.8 + 0.2;
      }
    }
    
    return pattern;
  }

  generateBassPattern() {
    // Use key signature if available
    if (this.app && this.app.keySignature && this.app.keySignature.enabled) {
      const keySignature = this.app.keySignature;
      const harmonicPattern = keySignature.generateHarmonicPattern(4);
      const pattern = new Array(16).fill(null);
      
      // Map harmonic progression to 16 steps
      const chordsPerStep = Math.ceil(16 / harmonicPattern.length);
      
      for (let i = 0; i < 16; i++) {
        const chordIndex = Math.floor(i / chordsPerStep) % harmonicPattern.length;
        const chord = harmonicPattern[chordIndex];
        
        if (chord && chord.notes && chord.notes.length > 0) {
          // Use root note for bass
          pattern[i] = chord.notes[0];
        }
      }
      
      return pattern;
    }

    // Fallback to default pattern
    const notes = ['C2', 'D2', 'E2', 'F2', 'G2', 'A2', 'B2', 'C3'];
    const pattern = new Array(16).fill(null);
    
    // Bass typically plays on strong beats
    const strongBeats = [0, 4, 8, 12];
    strongBeats.forEach(beat => {
      if (Math.random() < 0.8) {
        pattern[beat] = notes[Math.floor(Math.random() * notes.length)];
      }
    });
    
    // Add some off-beat notes
    for (let i = 1; i < 16; i += 2) {
      if (Math.random() < 0.3) {
        pattern[i] = notes[Math.floor(Math.random() * notes.length)];
      }
    }
    
    return pattern;
  }

  generateLeadPattern() {
    // Use key signature if available
    if (this.app && this.app.keySignature && this.app.keySignature.enabled) {
      const keySignature = this.app.keySignature;
      const harmonicPattern = keySignature.generateHarmonicPattern(4);
      const pattern = new Array(16).fill(null);
      
      // Map harmonic progression to 16 steps
      for (let i = 0; i < 16; i += 4) {
        if (Math.random() < 0.8) {
          const chordIndex = Math.floor(i / 4) % harmonicPattern.length;
          const chord = harmonicPattern[chordIndex];
          
          if (chord && chord.notes) {
            pattern[i] = chord.notes;
          }
        }
      }
      
      // Add some melodic fills
      for (let i = 2; i < 16; i += 4) {
        if (Math.random() < 0.4) {
          const chordIndex = Math.floor(i / 4) % harmonicPattern.length;
          const chord = harmonicPattern[chordIndex];
          
          if (chord && chord.notes && chord.notes.length > 0) {
            pattern[i] = [chord.notes[0]]; // Use root note for fills
          }
        }
      }
      
      return pattern;
    }

    // Fallback to default pattern
    const chordProgressions = [
      [['E4', 'G4', 'B4'], ['A4', 'C5'], ['B4', 'D5'], ['E5', 'G5']],
      [['C4', 'E4', 'G4'], ['D4', 'F4', 'A4'], ['E4', 'G4', 'B4'], ['F4', 'A4', 'C5']],
      [['G4', 'B4', 'D5'], ['A4', 'C5', 'E5'], ['B4', 'D5', 'F5'], ['C5', 'E5', 'G5']]
    ];
    
    const progression = chordProgressions[Math.floor(Math.random() * chordProgressions.length)];
    const pattern = new Array(16).fill(null);
    
    // Lead typically plays on every 4th beat
    for (let i = 0; i < 16; i += 4) {
      if (Math.random() < 0.8) {
        const chordIndex = Math.floor(i / 4) % progression.length;
        pattern[i] = progression[chordIndex];
    // Use scale manager if available, otherwise fallback to hardcoded progressions
    if (this.app && this.app.scaleManager) {
      const scaleInfo = this.app.scaleManager.getCurrentScale();
      const progression = this.app.scaleManager.generateChordProgression(4, 4);
      
      const pattern = new Array(16).fill(null);
      
      // Lead typically plays on every 4th beat
      for (let i = 0; i < 16; i += 4) {
        if (Math.random() < 0.8) {
          const chordIndex = Math.floor(i / 4) % progression.length;
          const chord = progression[chordIndex];
          if (chord && chord.notes) {
            pattern[i] = chord.notes.map(note => note.fullNote);
          }
        }
      }
      
      // Add some melodic fills using scale notes
      for (let i = 2; i < 16; i += 4) {
        if (Math.random() < 0.4) {
          const randomNote = this.app.scaleManager.getRandomScaleNote(4);
          pattern[i] = [randomNote.fullNote];
        }
      }
      
      return pattern;
    } else {
      // Fallback to original hardcoded progressions
      const chordProgressions = [
        [['E4', 'G4', 'B4'], ['A4', 'C5'], ['B4', 'D5'], ['E5', 'G5']],
        [['C4', 'E4', 'G4'], ['D4', 'F4', 'A4'], ['E4', 'G4', 'B4'], ['F4', 'A4', 'C5']],
        [['G4', 'B4', 'D5'], ['A4', 'C5', 'E5'], ['B4', 'D5', 'F5'], ['C5', 'E5', 'G5']]
      ];
      
      const progression = chordProgressions[Math.floor(Math.random() * chordProgressions.length)];
      const pattern = new Array(16).fill(null);
      
      // Lead typically plays on every 4th beat
      for (let i = 0; i < 16; i += 4) {
        if (Math.random() < 0.8) {
          const chordIndex = Math.floor(i / 4) % progression.length;
          pattern[i] = progression[chordIndex];
        }
      }
      
      // Add some melodic fills
      for (let i = 2; i < 16; i += 4) {
        if (Math.random() < 0.4) {
          const singleNote = progression[Math.floor(i / 4) % progression.length][0];
          pattern[i] = [singleNote];
        }
      }
      
      return pattern;
    }
  }

  generateFxPattern() {
    const pattern = new Array(16).fill(0);
    
    // FX typically sparse, on specific beats
    const fxBeats = [3, 7, 11, 15];
    fxBeats.forEach(beat => {
      if (Math.random() < 0.6) {
        pattern[beat] = 1;
      }
    });
    
    return pattern;
  }

<<<<<<< HEAD
  // Mathematical pattern generators (Euclidean / Wolfram ECA)
  generateKickPatternMath() {
    const hits = generateEuclideanPattern(16, 4, 0);
    const velocities = mapPatternToVelocities(hits, { base: 0.95, spread: 0.08 });
    // Accents on strong beats
    velocities[0] = 1;
    velocities[8] = Math.max(velocities[8], 0.9);
    return velocities;
  }

  generateSnarePatternMath() {
    // Two evenly spaced hits, rotated to typical backbeats (steps 3 and 11)
    const hits = generateEuclideanPattern(16, 2, 3);
    return mapPatternToVelocities(hits, { base: 0.9, spread: 0.05, ghostChance: 0.2, ghostMin: 0.12, ghostMax: 0.35 });
  }

  generateHatPatternMath() {
    // Derive hats from ECA, sampling multiple columns for density
    const hits = generateECAPattern({ rule: 90, steps: 16, width: 16, columns: [2,4,6,8,10,12,14] });
    return mapPatternToVelocities(hits, { base: 0.6, spread: 0.25 });
  }

  generateBassPatternMath() {
    // Use ECA to gate notes from a pool
    const hits = generateECAPattern({ rule: 110, steps: 16, width: 16, columns: [8] });
    const notes = ['C2', 'D2', 'E2', 'F2', 'G2', 'A2', 'B1', 'C2'];
    const seq = mapPatternToNotes(hits, notes, { rest: null, cycle: true });
    // Ensure strong beats are not empty if everything was gated out
    const strongBeats = [0, 4, 8, 12];
    strongBeats.forEach(beat => {
      if (!seq[beat]) {
        seq[beat] = notes[(beat / 4) % notes.length];
      }
    });
    return seq;
  }

  generateLeadPatternMath() {
    // Gate chord hits with ECA; place chords on 4-step boundaries
    const chordProgressions = [
      [['E4', 'G4', 'B4'], ['A4', 'C5'], ['B4', 'D5'], ['E5', 'G5']],
      [['C4', 'E4', 'G4'], ['D4', 'F4', 'A4'], ['E4', 'G4', 'B4'], ['F4', 'A4', 'C5']],
      [['G4', 'B4', 'D5'], ['A4', 'C5', 'E5'], ['B4', 'D5', 'F5'], ['C5', 'E5', 'G5']]
    ];
    const progression = chordProgressions[Math.floor(Math.random() * chordProgressions.length)];
    const hits = generateECAPattern({ rule: 150, steps: 16, width: 16, columns: [Math.floor(Math.random()*16)] });
    const pattern = new Array(16).fill(null);
    for (let i = 0; i < 16; i++) {
      if (!hits[i]) continue;
      const chordIndex = Math.floor(i / 4) % progression.length;
      const chord = progression[chordIndex];
      // Choose 1-2 notes from chord
      const sliceSize = Math.random() < 0.5 ? 1 : 2;
      const shuffled = [...chord].sort(() => Math.random() - 0.5);
      pattern[i] = shuffled.slice(0, sliceSize);
    }
    return pattern;
  }

  generateFxPatternMath() {
    // Evenly distribute four hits and rotate to off-beats 3,7,11,15
    const hits = generateEuclideanPattern(16, 4, 3);
    return hits.map(v => (v ? 1 : 0));
=======
  // Generate bass pattern using scale manager
  generateBassPattern() {
    if (this.app && this.app.scaleManager) {
      const bassLine = this.app.scaleManager.generateBassLine(16, 2);
      const pattern = new Array(16).fill(null);
      
      bassLine.forEach((note, index) => {
        if (note && Math.random() < 0.8) {
          pattern[index] = [note.fullNote];
        }
      });
      
      return pattern;
    } else {
      // Fallback to original bass pattern generation
      return this.generateOriginalBassPattern();
    }
  }

  // Original bass pattern generation (fallback)
  generateOriginalBassPattern() {
    const pattern = new Array(16).fill(null);
    const bassNotes = ['C2', 'E2', 'G2', 'A2'];
    
    for (let i = 0; i < 16; i += 2) {
      if (Math.random() < 0.7) {
        const noteIndex = Math.floor(i / 2) % bassNotes.length;
        pattern[i] = [bassNotes[noteIndex]];
      }
    }
    
    return pattern;
  }

  // Generate melody using scale manager
  generateMelodyPattern(length = 8) {
    if (this.app && this.app.scaleManager) {
      const melody = this.app.scaleManager.generateMelodyPattern(length, 4);
      return melody.map(note => note ? [note.fullNote] : null);
    } else {
      // Fallback to random notes
      const pattern = new Array(length).fill(null);
      const notes = ['C4', 'D4', 'E4', 'F4', 'G4', 'A4', 'B4', 'C5'];
      
      for (let i = 0; i < length; i++) {
        if (Math.random() < 0.6) {
          pattern[i] = [notes[Math.floor(Math.random() * notes.length)]];
        }
      }
      
      return pattern;
    }
>>>>>>> 02b92bbd
  }
}
  // Envelope Follower Controls
  setEnvelopeFollowerEnabled(followerId, enabled) {
    const follower = this.envelopeFollowers[followerId];
    if (follower) {
      if (enabled && !follower.node.context) {
        // Recreate follower if it was disabled
        const def = follower.definition;
        follower.node = createToneEnvelopeFollower({
          attackTime: def.attackTime,
          releaseTime: def.releaseTime,
          sensitivity: def.sensitivity,
          threshold: def.threshold,
          gate: def.gate
        });
        
        const source = this.getAudioSource(def.source);
        const target = this.getParameterTarget(def.target);
        
        if (source && target) {
          source.connect(follower.node);
          follower.target = target;
        }
      } else if (!enabled && follower.node.context) {
        // Disconnect and dispose
        follower.node.disconnect();
        follower.target = null;
      }
    }
  }

  setEnvelopeFollowerConfig(followerId, config) {
    const follower = this.envelopeFollowers[followerId];
    if (follower && follower.node) {
      follower.node.setConfig(config);
    }
  }

  getEnvelopeFollowerLevel(followerId) {
    const follower = this.envelopeFollowers[followerId];
    return follower?.node?.getLevel() || 0;
  }

  getEnvelopeFollowerInputLevel(followerId) {
    const follower = this.envelopeFollowers[followerId];
    return follower?.node?.getInputLevel() || 0;
  }

  isEnvelopeFollowerActive(followerId) {
    const follower = this.envelopeFollowers[followerId];
    return follower?.node?.isEnvelopeActive() || false;
  }

  // LFO Controls
  setLFOEnabled(lfoId, enabled) {
    const lfo = this.lfos[lfoId];
    if (lfo) {
      if (enabled) {
        lfo.node.start();
      } else {
        lfo.node.stop();
      }
    }
  }

  setLFOConfig(lfoId, config) {
    const lfo = this.lfos[lfoId];
    if (lfo && lfo.node) {
      if (config.frequency !== undefined) {
        lfo.node.frequency.value = config.frequency;
      }
      if (config.amplitude !== undefined) {
        lfo.node.amplitude.value = config.amplitude;
      }
      if (config.type !== undefined) {
        lfo.node.type = config.type;
      }
    }
  }

  getLFOValue(lfoId) {
    const lfo = this.lfos[lfoId];
    return lfo?.node?.value || 0;
  }

  // Get all envelope follower levels for visualization
  getAllEnvelopeFollowerLevels() {
    const levels = {};
    Object.keys(this.envelopeFollowers).forEach(id => {
      levels[id] = this.getEnvelopeFollowerLevel(id);
    });
    return levels;
  }

  // Get all LFO values for visualization
  getAllLFOValues() {
    const values = {};
    Object.keys(this.lfos).forEach(id => {
      values[id] = this.getLFOValue(id);
    });
    return values;
  }
}
  // Compressor/Limiter control methods
  setCompressorThreshold(db) {
    if (this.compressor) {
      this.compressor.threshold.value = db;
    }
  }

  setCompressorRatio(ratio) {
    if (this.compressor) {
      this.compressor.ratio.value = ratio;
    }
  }

  setCompressorAttack(seconds) {
    if (this.compressor) {
      this.compressor.attack.value = seconds;
    }
  }

  setCompressorRelease(seconds) {
    if (this.compressor) {
      this.compressor.release.value = seconds;
    }
  }

  setCompressorKnee(db) {
    if (this.compressor) {
      this.compressor.knee.value = db;
    }
  }

  setLimiterThreshold(db) {
    if (this.limiter) {
      this.limiter.threshold.value = db;
    }
  }

  setCompressorMakeupGain(db) {
    if (this.compressorMakeup) {
      this.compressorMakeup.gain.value = Tone.dbToGain(db);
    }
  }

  // Get current compressor/limiter values for UI display
  getCompressorValues() {
    if (!this.compressor) return null;
    return {
      threshold: this.compressor.threshold.value,
      ratio: this.compressor.ratio.value,
      attack: this.compressor.attack.value,
      release: this.compressor.release.value,
      knee: this.compressor.knee.value,
      makeup: Tone.gainToDb(this.compressorMakeup.gain.value),
      limiterThreshold: this.limiter.threshold.value
    };
  }

  // Advanced compressor methods
  setSidechainSource(source) {
    // Disconnect existing sidechain
    if (this.sidechainGain) {
      this.sidechainGain.disconnect();
    }
    
    if (source !== 'none' && this.buses[source]) {
      // Create sidechain gain control
      this.sidechainGain = new Tone.Gain(0.3);
      this.buses[source].connect(this.sidechainGain);
      this.sidechainGain.connect(this.compressor);
    }
  }

  // Auto-makeup gain calculation
  calculateAutoMakeup() {
    if (!this.compressor) return 0;
    
    const threshold = this.compressor.threshold.value;
    const ratio = this.compressor.ratio.value;
    
    // Calculate expected gain reduction at threshold
    const expectedReduction = threshold / ratio;
    const makeupGain = Math.abs(expectedReduction) * 0.5; // Conservative makeup
    
    return Math.min(makeupGain, 12); // Cap at 12dB
  }

  // Apply auto-makeup gain
  applyAutoMakeup() {
    const makeupGain = this.calculateAutoMakeup();
    if (this.compressorMakeup) {
      this.compressorMakeup.gain.value = Tone.dbToGain(makeupGain);
    }
    return makeupGain;
  }

  // Get compressor gain reduction for visualization
  getGainReduction() {
    if (!this.compressor) return 0;
    return this.compressor.reduction;
  }

  // Reset compressor to default values
  resetCompressor() {
    if (this.compressor) {
      this.compressor.threshold.value = -12;
      this.compressor.ratio.value = 4;
      this.compressor.attack.value = 0.003;
      this.compressor.release.value = 0.25;
      this.compressor.knee.value = 30;
    }
    if (this.compressorMakeup) {
      this.compressorMakeup.gain.value = 1;
    }
    if (this.limiter) {
      this.limiter.threshold.value = -1;
    }
  }

  // Apply compressor presets
  applyCompressorPreset(preset) {
    if (!this.compressor) return;
    
    const presets = {
      'gentle': {
        threshold: -8,
        ratio: 2,
        attack: 0.01,
        release: 0.1,
        knee: 20,
        makeup: 2
      },
      'aggressive': {
        threshold: -18,
        ratio: 8,
        attack: 0.001,
        release: 0.5,
        knee: 40,
        makeup: 6
      },
      'mastering': {
        threshold: -3,
        ratio: 1.5,
        attack: 0.003,
        release: 0.1,
        knee: 10,
        makeup: 1
      },
      'sidechain': {
        threshold: -15,
        ratio: 6,
        attack: 0.001,
        release: 0.2,
        knee: 30,
        makeup: 4
      }
    };
    
    const settings = presets[preset];
    if (settings) {
      this.compressor.threshold.value = settings.threshold;
      this.compressor.ratio.value = settings.ratio;
      this.compressor.attack.value = settings.attack;
      this.compressor.release.value = settings.release;
      this.compressor.knee.value = settings.knee;
      this.compressorMakeup.gain.value = Tone.dbToGain(settings.makeup);
    }
  }
}
  /**
   * Enable or disable probability-based triggers
   */
  setProbabilityTriggersEnabled(enabled) {
    this.useProbabilityTriggers = enabled;
  }

  /**
   * Update current step and section for probability calculations
   */
  updateStepContext(step, section = null) {
    this.currentStep = step;
    this.currentSection = section;
  }

  /**
   * Process probability-based triggers for all instruments
   */
  processProbabilityTriggers(time) {
    if (!this.useProbabilityTriggers) return;

    const context = {
      step: this.currentStep,
      section: this.currentSection
    };

    // Process each instrument
    const instruments = ['kick', 'snare', 'hats', 'bass', 'lead', 'fx'];
    
    instruments.forEach(instrument => {
      if (this.probabilityManager.shouldTrigger(instrument, this.currentStep, context)) {
        const triggerInfo = this.probabilityManager.getTriggerInfo(instrument, this.currentStep, context);
        this.triggerInstrument(instrument, time, triggerInfo);
      }
    });
  }

  /**
   * Trigger a specific instrument with probability-based parameters
   */
  triggerInstrument(instrument, time, triggerInfo) {
    const { velocity, isAccent, isGhost } = triggerInfo;
    
    switch (instrument) {
      case 'kick':
        this.instruments.kick.triggerAttackRelease('C1', '8n', time, velocity);
        break;
        
      case 'snare':
        this.instruments.snare.triggerAttackRelease('16n', time, velocity);
        break;
        
      case 'hats':
        this.instruments.hats.triggerAttackRelease('32n', time, velocity);
        break;
        
      case 'bass':
        // Use key signature for bass notes if available
        const bassNote = this.getMusicalNote('bass', this.currentStep);
        if (bassNote) {
          this.instruments.bass.triggerAttackRelease(bassNote, '8n', time, velocity);
        }
        break;
        
      case 'lead':
        // Use key signature for lead notes if available
        const leadNotes = this.getMusicalNotes('lead', this.currentStep);
        if (leadNotes && leadNotes.length) {
          leadNotes.forEach(note => {
            this.instruments.lead.triggerAttackRelease(note, '16n', time, velocity);
          });
        }
        break;
        
      case 'fx':
        this.instruments.noiseFx.triggerAttackRelease('2n', time, velocity);
        break;
    }
  }

  /**
   * Get probability manager for external configuration
   */
  getProbabilityManager() {
    return this.probabilityManager;
  }

  /**
   * Get musical note for an instrument based on key signature
   * @param {string} instrument - Instrument name
   * @param {number} step - Current step
   * @returns {string|null} Note name or null
   */
  getMusicalNote(instrument, step) {
    // Check if we have access to the app and key signature
    if (!this.app || !this.app.keySignature || !this.app.keySignature.enabled) {
      return this.getDefaultNote(instrument, step);
    }

    // Get current pattern variation
    const currentPattern = this.app.patternVariation?.getCurrentPattern();
    if (!currentPattern || !currentPattern.musicalPatterns) {
      return this.getDefaultNote(instrument, step);
    }

    const musicalPatterns = currentPattern.musicalPatterns;
    const pattern = musicalPatterns[instrument]?.pattern;
    
    if (!pattern || step >= pattern.length) {
      return this.getDefaultNote(instrument, step);
    }

    return pattern[step];
  }

  /**
   * Get musical notes for an instrument based on key signature
   * @param {string} instrument - Instrument name
   * @param {number} step - Current step
   * @returns {Array|null} Array of note names or null
   */
  getMusicalNotes(instrument, step) {
    const note = this.getMusicalNote(instrument, step);
    return note ? [note] : null;
  }

  /**
   * Get default note when key signature is not available
   * @param {string} instrument - Instrument name
   * @param {number} step - Current step
   * @returns {string|null} Default note name
   */
  getDefaultNote(instrument, step) {
    switch (instrument) {
      case 'bass':
        const bassNotes = ['C2', 'G1', 'A1', 'D2'];
        return bassNotes[step % bassNotes.length];
      case 'lead':
        const leadNotes = ['E4', 'G4', 'A4', 'B4'];
        return leadNotes[step % leadNotes.length];
      default:
        return null;
    }
  }

  /**
   * Set probability curve for an instrument
   */
  setProbabilityCurve(instrument, curve, curveType) {
    this.probabilityManager.setProbabilityCurve(instrument, curve, curveType);
  }

  /**
   * Set base probability for an instrument
   */
  setBaseProbability(instrument, probability) {
    this.probabilityManager.setBaseProbability(instrument, probability);
  }

  /**
   * Set humanization for an instrument
   */
  setHumanization(instrument, amount) {
    this.probabilityManager.setHumanization(instrument, amount);
  }

  /**
   * Set accent settings for an instrument
   */
  setAccentSettings(instrument, probability, multiplier) {
    this.probabilityManager.setAccentSettings(instrument, probability, multiplier);
  }

  /**
   * Set ghost note settings for an instrument
   */
  setGhostNoteSettings(instrument, probability, multiplier) {
    this.probabilityManager.setGhostNoteSettings(instrument, probability, multiplier);
  }

  /**
   * Set pattern lock for an instrument
   */
  setPatternLock(instrument, enabled, steps) {
    this.probabilityManager.setPatternLock(instrument, enabled, steps);
  }

  /**
   * Set global entropy
   */
  setEntropy(entropy) {
    this.probabilityManager.setEntropy(entropy);
  }

  /**
   * Set quantization
   */
  setQuantization(quantization) {
    this.probabilityManager.setQuantization(quantization);
  }

  /**
   * Export probability settings
   */
  exportProbabilitySettings() {
    return this.probabilityManager.exportSettings();
  }

  /**
   * Import probability settings
   */
  importProbabilitySettings(data) {
    this.probabilityManager.importSettings(data);
  }

  /**
   * Reset probability settings to defaults
   */
  resetProbabilitySettings() {
    this.probabilityManager.resetToDefaults();
  }
}
  // Sidechain compression methods
  triggerSidechain() {
    if (!this.sidechainEnabled) return;
    
    // Create a quick ducking effect by temporarily reducing the sidechain gain
    const originalGain = this.nodes.sidechainGain.gain.value;
    this.nodes.sidechainGain.gain.rampTo(0.1, 0.01);
    this.nodes.sidechainGain.gain.rampTo(originalGain, 0.2);
  }

  updateSidechainRouting() {
    // Disconnect all buses from their current destinations
    this.buses.bass.disconnect();
    this.buses.lead.disconnect();
    
    if (this.sidechainEnabled) {
      // Route through sidechain compression
      this.buses.bass.connect(this.nodes.sidechainCompressor);
      this.buses.lead.connect(this.nodes.sidechainCompressor);
    } else {
      // Route directly to master
      this.buses.bass.connect(this.master);
      this.buses.lead.connect(this.master);
    }
  }
}

export { AudioEngine };<|MERGE_RESOLUTION|>--- conflicted
+++ resolved
@@ -877,71 +877,6 @@
     return pattern;
   }
 
-<<<<<<< HEAD
-  // Mathematical pattern generators (Euclidean / Wolfram ECA)
-  generateKickPatternMath() {
-    const hits = generateEuclideanPattern(16, 4, 0);
-    const velocities = mapPatternToVelocities(hits, { base: 0.95, spread: 0.08 });
-    // Accents on strong beats
-    velocities[0] = 1;
-    velocities[8] = Math.max(velocities[8], 0.9);
-    return velocities;
-  }
-
-  generateSnarePatternMath() {
-    // Two evenly spaced hits, rotated to typical backbeats (steps 3 and 11)
-    const hits = generateEuclideanPattern(16, 2, 3);
-    return mapPatternToVelocities(hits, { base: 0.9, spread: 0.05, ghostChance: 0.2, ghostMin: 0.12, ghostMax: 0.35 });
-  }
-
-  generateHatPatternMath() {
-    // Derive hats from ECA, sampling multiple columns for density
-    const hits = generateECAPattern({ rule: 90, steps: 16, width: 16, columns: [2,4,6,8,10,12,14] });
-    return mapPatternToVelocities(hits, { base: 0.6, spread: 0.25 });
-  }
-
-  generateBassPatternMath() {
-    // Use ECA to gate notes from a pool
-    const hits = generateECAPattern({ rule: 110, steps: 16, width: 16, columns: [8] });
-    const notes = ['C2', 'D2', 'E2', 'F2', 'G2', 'A2', 'B1', 'C2'];
-    const seq = mapPatternToNotes(hits, notes, { rest: null, cycle: true });
-    // Ensure strong beats are not empty if everything was gated out
-    const strongBeats = [0, 4, 8, 12];
-    strongBeats.forEach(beat => {
-      if (!seq[beat]) {
-        seq[beat] = notes[(beat / 4) % notes.length];
-      }
-    });
-    return seq;
-  }
-
-  generateLeadPatternMath() {
-    // Gate chord hits with ECA; place chords on 4-step boundaries
-    const chordProgressions = [
-      [['E4', 'G4', 'B4'], ['A4', 'C5'], ['B4', 'D5'], ['E5', 'G5']],
-      [['C4', 'E4', 'G4'], ['D4', 'F4', 'A4'], ['E4', 'G4', 'B4'], ['F4', 'A4', 'C5']],
-      [['G4', 'B4', 'D5'], ['A4', 'C5', 'E5'], ['B4', 'D5', 'F5'], ['C5', 'E5', 'G5']]
-    ];
-    const progression = chordProgressions[Math.floor(Math.random() * chordProgressions.length)];
-    const hits = generateECAPattern({ rule: 150, steps: 16, width: 16, columns: [Math.floor(Math.random()*16)] });
-    const pattern = new Array(16).fill(null);
-    for (let i = 0; i < 16; i++) {
-      if (!hits[i]) continue;
-      const chordIndex = Math.floor(i / 4) % progression.length;
-      const chord = progression[chordIndex];
-      // Choose 1-2 notes from chord
-      const sliceSize = Math.random() < 0.5 ? 1 : 2;
-      const shuffled = [...chord].sort(() => Math.random() - 0.5);
-      pattern[i] = shuffled.slice(0, sliceSize);
-    }
-    return pattern;
-  }
-
-  generateFxPatternMath() {
-    // Evenly distribute four hits and rotate to off-beats 3,7,11,15
-    const hits = generateEuclideanPattern(16, 4, 3);
-    return hits.map(v => (v ? 1 : 0));
-=======
   // Generate bass pattern using scale manager
   generateBassPattern() {
     if (this.app && this.app.scaleManager) {
@@ -994,7 +929,6 @@
       
       return pattern;
     }
->>>>>>> 02b92bbd
   }
 }
   // Envelope Follower Controls
