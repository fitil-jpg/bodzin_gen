import { 
  STEP_COUNT, 
  STEP_DURATION, 
  LOOP_DURATION, 
  SECTION_DEFINITIONS,
  LFO_DEFINITIONS,
  ENVELOPE_FOLLOWER_DEFINITIONS,
  SECTION_SEQUENCE_ACTIVITY 
} from '../utils/constants.js';
import { setBusLevel, clamp } from '../utils/helpers.js';
<<<<<<< HEAD
import { createToneEnvelopeFollower } from './envelope-follower.js';
=======
import { ProbabilityManager } from './probability-manager.js';
>>>>>>> c053141c

export class AudioEngine {
  constructor() {
    this.master = null;
    this.buses = null;
    this.nodes = null;
    this.instruments = null;
    this.sequences = null;
    this.sequencesStarted = false;
<<<<<<< HEAD
    this.envelopeFollowers = null;
    this.lfos = null;
=======
    this.probabilityManager = new ProbabilityManager();
    this.useProbabilityTriggers = false;
    this.currentStep = 0;
    this.currentSection = null;
>>>>>>> c053141c
  }

  initialize() {
    this.master = new Tone.Gain(0.9);
    
    // Create compressor/limiter chain with enhanced settings
    this.compressor = new Tone.Compressor({
      threshold: -12,
      ratio: 4,
      attack: 0.003,
      release: 0.25,
      knee: 30
    });
    
    // Add lookahead for better transient handling
    this.lookahead = new Tone.Gain(1);
    
    this.compressorMakeup = new Tone.Gain(1);
    this.limiter = new Tone.Limiter(-1);
    
    // Connect master chain: master -> lookahead -> compressor -> makeup -> limiter -> destination
    this.master.connect(this.lookahead);
    this.lookahead.connect(this.compressor);
    this.compressor.connect(this.compressorMakeup);
    this.compressorMakeup.connect(this.limiter);
    this.limiter.toDestination();

    const limiter = new Tone.Limiter(-1);
    
    this.buses = {
      drums: new Tone.Gain(0.8),
      bass: new Tone.Gain(0.8),
      lead: new Tone.Gain(0.8),
      fx: new Tone.Gain(0.5)
    };

    this.nodes = this.createEffects();
    
    // Connect master chain with overdrive
    this.master.chain(this.nodes.masterOverdrive, limiter);
    limiter.toDestination();
    
    // Connect buses to master (except drums which go through distortion)
    this.buses.bass.connect(this.master);
    this.buses.lead.connect(this.master);
    this.buses.fx.connect(this.master);

    this.instruments = this.createInstruments();
    this.sequences = this.buildSequences(this.instruments);
<<<<<<< HEAD
    this.envelopeFollowers = this.createEnvelopeFollowers();
    this.lfos = this.createLFOs();

    this.connectEffects();
    this.connectEnvelopeFollowers();
    this.connectLFOs();
=======
    this.probabilityManager.initializeProbabilityTracks();

    this.connectEffects();
    this.connectBuses();
>>>>>>> c053141c
    return this;
  }

  createEffects() {
    const delay = new Tone.FeedbackDelay('8n', 0.38);
    const reverb = new Tone.Reverb({ decay: 6, wet: 0.28, preDelay: 0.02 });
    const leadFilter = new Tone.Filter(520, 'lowpass', -12);
    const leadFxSend = new Tone.Gain(0.45);
    const bassFilter = new Tone.Filter(140, 'lowpass', -12);
    const bassDrive = new Tone.Distortion(0.35);
    
    // New distortion and overdrive effects
    const leadDistortion = new Tone.Distortion({
      distortion: 0.2,
      oversample: '2x'
    });
    const leadOverdrive = new Tone.Overdrive({
      drive: 0.3,
      output: 0.8
    });
    const drumDistortion = new Tone.Distortion({
      distortion: 0.15,
      oversample: '4x'
    });
    const masterOverdrive = new Tone.Overdrive({
      drive: 0.1,
      output: 0.9
    });

    // Sidechain compression
    const sidechainCompressor = new Tone.Compressor({
      threshold: -24,
      ratio: 4,
      attack: 0.003,
      release: 0.1,
      knee: 30
    });

    const sidechainGain = new Tone.Gain(1);

    return {
      delay,
      reverb,
      leadFilter,
      leadFxSend,
      bassFilter,
      bassDrive,
      sidechainCompressor,
      sidechainGain
      leadDistortion,
      leadOverdrive,
      drumDistortion,
      masterOverdrive
    };
  }

  connectEffects() {
    this.buses.fx.connect(this.nodes.delay);
    this.buses.fx.connect(this.nodes.reverb);
    this.nodes.delay.connect(this.master);
    this.nodes.reverb.connect(this.master);
    
    // Initialize sidechain state
    this.sidechainEnabled = true;
  }

  connectBuses() {
    // Connect buses with sidechain compression
    this.buses.drums.connect(this.master);
    this.buses.fx.connect(this.master);
    
    // Connect sidechain compressor to master
    this.nodes.sidechainCompressor.connect(this.nodes.sidechainGain);
    this.nodes.sidechainGain.connect(this.master);
    
    // Initial routing
    this.updateSidechainRouting();
    // Connect drum distortion
    this.buses.drums.connect(this.nodes.drumDistortion);
    this.nodes.drumDistortion.connect(this.master);
    
    // Note: Master overdrive is connected in initialize
  }

  createEnvelopeFollowers() {
    const followers = {};
    
    ENVELOPE_FOLLOWER_DEFINITIONS.forEach(def => {
      if (def.enabled) {
        const follower = createToneEnvelopeFollower({
          attackTime: def.attackTime,
          releaseTime: def.releaseTime,
          sensitivity: def.sensitivity,
          threshold: def.threshold,
          gate: def.gate
        });
        
        followers[def.id] = {
          node: follower,
          definition: def,
          target: null
        };
      }
    });
    
    return followers;
  }

  createLFOs() {
    const lfos = {};
    
    LFO_DEFINITIONS.forEach(def => {
      if (def.enabled) {
        const lfo = new Tone.LFO({
          frequency: def.rate,
          type: def.waveform,
          amplitude: def.depth
        });
        
        lfo.start();
        
        lfos[def.id] = {
          node: lfo,
          definition: def,
          target: null
        };
      }
    });
    
    return lfos;
  }

  connectEnvelopeFollowers() {
    Object.values(this.envelopeFollowers).forEach(follower => {
      const { node, definition } = follower;
      const source = this.getAudioSource(definition.source);
      const target = this.getParameterTarget(definition.target);
      
      if (source && target) {
        // Connect source to envelope follower
        source.connect(node);
        
        // Store target for later modulation
        follower.target = target;
      }
    });
  }

  connectLFOs() {
    Object.values(this.lfos).forEach(lfo => {
      const { node, definition } = lfo;
      const target = this.getParameterTarget(definition.target);
      
      if (target) {
        // Connect LFO to target parameter
        node.connect(target);
        lfo.target = target;
      }
    });
  }

  getAudioSource(sourceName) {
    switch (sourceName) {
      case 'lead':
        return this.instruments?.lead;
      case 'bass':
        return this.instruments?.bass;
      case 'drums':
        return this.buses?.drums;
      case 'fx':
        return this.buses?.fx;
      default:
        return null;
    }
  }

  getParameterTarget(targetName) {
    switch (targetName) {
      case 'leadFilter':
        return this.nodes?.leadFilter?.frequency;
      case 'bassFilter':
        return this.nodes?.bassFilter?.frequency;
      case 'fxSend':
        return this.nodes?.leadFxSend?.gain;
      case 'reverbDecay':
        return this.nodes?.reverb?.decay;
      case 'delayFeedback':
        return this.nodes?.delay?.feedback;
      case 'bassDrive':
        return this.nodes?.bassDrive?.distortion;
      case 'leadResonance':
        return this.nodes?.leadFilter?.Q;
      case 'masterVolume':
        return this.master?.gain;
      default:
        return null;
    }
  }

  createInstruments() {
    const kick = new Tone.MembraneSynth({
      pitchDecay: 0.05,
      octaves: 4,
      oscillator: { type: 'sine' },
      envelope: { attack: 0.001, decay: 0.28, sustain: 0.0001, release: 0.2 }
    }).connect(this.buses.drums);

    const snare = new Tone.NoiseSynth({
      noise: { type: 'white' },
      envelope: { attack: 0.001, decay: 0.2, sustain: 0 }
    }).connect(this.buses.drums);

    const hats = new Tone.MetalSynth({
      frequency: 320,
      envelope: { attack: 0.001, decay: 0.09, release: 0.12 },
      harmonicity: 5.1,
      modulationIndex: 32,
      resonance: 3000,
      octaves: 1.3
    }).connect(this.buses.drums);

    const bass = new Tone.MonoSynth({
      oscillator: { type: 'square' },
      filter: { type: 'lowpass', rolloff: -12 },
      filterEnvelope: { attack: 0.01, decay: 0.2, sustain: 0.4, release: 0.6 },
      envelope: { attack: 0.005, decay: 0.25, sustain: 0.6, release: 0.4 }
    });
    bass.chain(this.nodes.bassDrive, this.nodes.bassFilter, this.buses.bass);

    const lead = new Tone.PolySynth(Tone.Synth, {
      maxPolyphony: 4,
      oscillator: { type: 'sawtooth' },
      envelope: { attack: 0.02, decay: 0.35, sustain: 0.4, release: 0.7 }
    });
    lead.chain(
      this.nodes.leadDistortion,
      this.nodes.leadOverdrive,
      this.nodes.leadFilter,
      this.buses.lead
    );
    this.nodes.leadFilter.connect(this.nodes.leadFxSend);
    this.nodes.leadFxSend.connect(this.buses.fx);

    const noiseFx = new Tone.NoiseSynth({
      noise: { type: 'pink' },
      envelope: { attack: 0.5, decay: 2.4, sustain: 0 },
      volume: -20
    }).connect(this.buses.fx);

    return { kick, snare, hats, bass, lead, noiseFx };
  }

  buildSequences(instruments) {
    const kickPattern = [
      1, 0, 0, 0,
      1, 0, 0, 0,
      1, 0, 0, 0,
      1, 0, 0, 0
    ];
    const snarePattern = [
      0, 0, 0, 0,
      0, 0, 1, 0,
      0, 0, 0, 0,
      0, 0, 1, 0
    ];
    const hatPattern = [
      0.6, 0, 0.45, 0,
      0.7, 0.25, 0.5, 0.25,
      0.65, 0, 0.45, 0,
      0.75, 0.3, 0.55, 0.35
    ];
    const bassPattern = [
      'C2', null, 'G1', null,
      'C2', 'D2', null, 'G1',
      'C2', null, 'A1', null,
      'C2', 'D2', null, 'G1'
    ];
    const leadPattern = [
      ['E4', 'B4'], null, ['G4'], null,
      ['A4'], null, ['B4', 'D5'], null,
      ['E5'], null, ['G4'], null,
      ['A4', 'C5'], null, ['B4'], null
    ];
    const fxPattern = [
      0, 0, 0, 0,
      0, 0, 1, 0,
      0, 0, 0, 0,
      0, 0, 1, 0
    ];

    const kickSeq = new Tone.Sequence((time, velocity) => {
      if (velocity) {
        instruments.kick.triggerAttackRelease('C1', '8n', time, velocity);
        // Trigger sidechain compression
        this.triggerSidechain();
      }
    }, kickPattern, '16n');

    const snareSeq = new Tone.Sequence((time, hit) => {
      if (hit) {
        instruments.snare.triggerAttackRelease('16n', time, 0.8);
      }
    }, snarePattern, '16n');

    const hatSeq = new Tone.Sequence((time, velocity) => {
      if (velocity) {
        instruments.hats.triggerAttackRelease('32n', time, velocity);
      }
    }, hatPattern, '16n');

    const bassSeq = new Tone.Sequence((time, note) => {
      if (note) {
        instruments.bass.triggerAttackRelease(note, '8n', time, 0.9);
      }
    }, bassPattern, '16n');

    const leadSeq = new Tone.Sequence((time, notes) => {
      if (notes && notes.length) {
        notes.forEach(note => instruments.lead.triggerAttackRelease(note, '16n', time, 0.8));
      }
    }, leadPattern, '16n');

    const fxSeq = new Tone.Sequence((time, trigger) => {
      if (trigger) {
        instruments.noiseFx.triggerAttackRelease('2n', time, 0.35);
      }
    }, fxPattern, '16n');

    const groups = {
      drums: [kickSeq, snareSeq, hatSeq],
      bass: [bassSeq],
      lead: [leadSeq],
      fx: [fxSeq]
    };

    const sequencesByInstrument = {
      kick: kickSeq,
      snare: snareSeq,
      hats: hatSeq,
      bass: bassSeq,
      lead: leadSeq,
      fx: fxSeq
    };

    return {
      all: [].concat(...Object.values(groups)),
      groups,
      byInstrument: sequencesByInstrument
    };
  }

  configureTransport() {
    Tone.Transport.bpm.value = 124;
    Tone.Transport.loop = true;
    Tone.Transport.loopStart = 0;
    Tone.Transport.loopEnd = LOOP_DURATION;
    Tone.Transport.swing = 0.08;
    Tone.Transport.swingSubdivision = '8n';
  }

  async startSequences() {
    if (!this.sequencesStarted) {
      const sequenceList = this.sequences && Array.isArray(this.sequences.all)
        ? this.sequences.all
        : [];
      sequenceList.forEach(seq => seq.start(0));
      this.sequencesStarted = true;
    }
  }

  updateSectionPlayback(section) {
    if (!this.sequences || !this.sequences.groups) {
      return;
    }
    
    const arrangement = section ? SECTION_SEQUENCE_ACTIVITY[section.name] : null;
    const groups = this.sequences.groups;
    const defaultState = { drums: true, bass: true, lead: true, fx: true };

    Object.entries(groups).forEach(([groupName, seqs]) => {
      const hasExplicitSetting = arrangement && Object.prototype.hasOwnProperty.call(arrangement, groupName);
      const shouldEnable = hasExplicitSetting
        ? Boolean(arrangement[groupName])
        : defaultState[groupName] !== undefined
          ? defaultState[groupName]
          : true;
      seqs.forEach(seq => {
        seq.mute = !shouldEnable;
      });
    });
  }

  setBusLevel(busName, db) {
    const bus = this.buses[busName];
    if (bus) {
      setBusLevel(bus, db);
    }
  }

<<<<<<< HEAD
  // Envelope Follower Controls
  setEnvelopeFollowerEnabled(followerId, enabled) {
    const follower = this.envelopeFollowers[followerId];
    if (follower) {
      if (enabled && !follower.node.context) {
        // Recreate follower if it was disabled
        const def = follower.definition;
        follower.node = createToneEnvelopeFollower({
          attackTime: def.attackTime,
          releaseTime: def.releaseTime,
          sensitivity: def.sensitivity,
          threshold: def.threshold,
          gate: def.gate
        });
        
        const source = this.getAudioSource(def.source);
        const target = this.getParameterTarget(def.target);
        
        if (source && target) {
          source.connect(follower.node);
          follower.target = target;
        }
      } else if (!enabled && follower.node.context) {
        // Disconnect and dispose
        follower.node.disconnect();
        follower.target = null;
      }
    }
  }

  setEnvelopeFollowerConfig(followerId, config) {
    const follower = this.envelopeFollowers[followerId];
    if (follower && follower.node) {
      follower.node.setConfig(config);
    }
  }

  getEnvelopeFollowerLevel(followerId) {
    const follower = this.envelopeFollowers[followerId];
    return follower?.node?.getLevel() || 0;
  }

  getEnvelopeFollowerInputLevel(followerId) {
    const follower = this.envelopeFollowers[followerId];
    return follower?.node?.getInputLevel() || 0;
  }

  isEnvelopeFollowerActive(followerId) {
    const follower = this.envelopeFollowers[followerId];
    return follower?.node?.isEnvelopeActive() || false;
  }

  // LFO Controls
  setLFOEnabled(lfoId, enabled) {
    const lfo = this.lfos[lfoId];
    if (lfo) {
      if (enabled) {
        lfo.node.start();
      } else {
        lfo.node.stop();
      }
    }
  }

  setLFOConfig(lfoId, config) {
    const lfo = this.lfos[lfoId];
    if (lfo && lfo.node) {
      if (config.frequency !== undefined) {
        lfo.node.frequency.value = config.frequency;
      }
      if (config.amplitude !== undefined) {
        lfo.node.amplitude.value = config.amplitude;
      }
      if (config.type !== undefined) {
        lfo.node.type = config.type;
      }
    }
  }

  getLFOValue(lfoId) {
    const lfo = this.lfos[lfoId];
    return lfo?.node?.value || 0;
  }

  // Get all envelope follower levels for visualization
  getAllEnvelopeFollowerLevels() {
    const levels = {};
    Object.keys(this.envelopeFollowers).forEach(id => {
      levels[id] = this.getEnvelopeFollowerLevel(id);
    });
    return levels;
  }

  // Get all LFO values for visualization
  getAllLFOValues() {
    const values = {};
    Object.keys(this.lfos).forEach(id => {
      values[id] = this.getLFOValue(id);
    });
    return values;
  }
}
=======
  // Compressor/Limiter control methods
  setCompressorThreshold(db) {
    if (this.compressor) {
      this.compressor.threshold.value = db;
    }
  }

  setCompressorRatio(ratio) {
    if (this.compressor) {
      this.compressor.ratio.value = ratio;
    }
  }

  setCompressorAttack(seconds) {
    if (this.compressor) {
      this.compressor.attack.value = seconds;
    }
  }

  setCompressorRelease(seconds) {
    if (this.compressor) {
      this.compressor.release.value = seconds;
    }
  }

  setCompressorKnee(db) {
    if (this.compressor) {
      this.compressor.knee.value = db;
    }
  }

  setLimiterThreshold(db) {
    if (this.limiter) {
      this.limiter.threshold.value = db;
    }
  }

  setCompressorMakeupGain(db) {
    if (this.compressorMakeup) {
      this.compressorMakeup.gain.value = Tone.dbToGain(db);
    }
  }

  // Get current compressor/limiter values for UI display
  getCompressorValues() {
    if (!this.compressor) return null;
    return {
      threshold: this.compressor.threshold.value,
      ratio: this.compressor.ratio.value,
      attack: this.compressor.attack.value,
      release: this.compressor.release.value,
      knee: this.compressor.knee.value,
      makeup: Tone.gainToDb(this.compressorMakeup.gain.value),
      limiterThreshold: this.limiter.threshold.value
    };
  }

  // Advanced compressor methods
  setSidechainSource(source) {
    // Disconnect existing sidechain
    if (this.sidechainGain) {
      this.sidechainGain.disconnect();
    }
    
    if (source !== 'none' && this.buses[source]) {
      // Create sidechain gain control
      this.sidechainGain = new Tone.Gain(0.3);
      this.buses[source].connect(this.sidechainGain);
      this.sidechainGain.connect(this.compressor);
    }
  }

  // Auto-makeup gain calculation
  calculateAutoMakeup() {
    if (!this.compressor) return 0;
    
    const threshold = this.compressor.threshold.value;
    const ratio = this.compressor.ratio.value;
    
    // Calculate expected gain reduction at threshold
    const expectedReduction = threshold / ratio;
    const makeupGain = Math.abs(expectedReduction) * 0.5; // Conservative makeup
    
    return Math.min(makeupGain, 12); // Cap at 12dB
  }

  // Apply auto-makeup gain
  applyAutoMakeup() {
    const makeupGain = this.calculateAutoMakeup();
    if (this.compressorMakeup) {
      this.compressorMakeup.gain.value = Tone.dbToGain(makeupGain);
    }
    return makeupGain;
  }

  // Get compressor gain reduction for visualization
  getGainReduction() {
    if (!this.compressor) return 0;
    return this.compressor.reduction;
  }

  // Reset compressor to default values
  resetCompressor() {
    if (this.compressor) {
      this.compressor.threshold.value = -12;
      this.compressor.ratio.value = 4;
      this.compressor.attack.value = 0.003;
      this.compressor.release.value = 0.25;
      this.compressor.knee.value = 30;
    }
    if (this.compressorMakeup) {
      this.compressorMakeup.gain.value = 1;
    }
    if (this.limiter) {
      this.limiter.threshold.value = -1;
    }
  }

  // Apply compressor presets
  applyCompressorPreset(preset) {
    if (!this.compressor) return;
    
    const presets = {
      'gentle': {
        threshold: -8,
        ratio: 2,
        attack: 0.01,
        release: 0.1,
        knee: 20,
        makeup: 2
      },
      'aggressive': {
        threshold: -18,
        ratio: 8,
        attack: 0.001,
        release: 0.5,
        knee: 40,
        makeup: 6
      },
      'mastering': {
        threshold: -3,
        ratio: 1.5,
        attack: 0.003,
        release: 0.1,
        knee: 10,
        makeup: 1
      },
      'sidechain': {
        threshold: -15,
        ratio: 6,
        attack: 0.001,
        release: 0.2,
        knee: 30,
        makeup: 4
      }
    };
    
    const settings = presets[preset];
    if (settings) {
      this.compressor.threshold.value = settings.threshold;
      this.compressor.ratio.value = settings.ratio;
      this.compressor.attack.value = settings.attack;
      this.compressor.release.value = settings.release;
      this.compressor.knee.value = settings.knee;
      this.compressorMakeup.gain.value = Tone.dbToGain(settings.makeup);
    }
  }
}
  /**
   * Enable or disable probability-based triggers
   */
  setProbabilityTriggersEnabled(enabled) {
    this.useProbabilityTriggers = enabled;
  }

  /**
   * Update current step and section for probability calculations
   */
  updateStepContext(step, section = null) {
    this.currentStep = step;
    this.currentSection = section;
  }

  /**
   * Process probability-based triggers for all instruments
   */
  processProbabilityTriggers(time) {
    if (!this.useProbabilityTriggers) return;

    const context = {
      step: this.currentStep,
      section: this.currentSection
    };

    // Process each instrument
    const instruments = ['kick', 'snare', 'hats', 'bass', 'lead', 'fx'];
    
    instruments.forEach(instrument => {
      if (this.probabilityManager.shouldTrigger(instrument, this.currentStep, context)) {
        const triggerInfo = this.probabilityManager.getTriggerInfo(instrument, this.currentStep, context);
        this.triggerInstrument(instrument, time, triggerInfo);
      }
    });
  }

  /**
   * Trigger a specific instrument with probability-based parameters
   */
  triggerInstrument(instrument, time, triggerInfo) {
    const { velocity, isAccent, isGhost } = triggerInfo;
    
    switch (instrument) {
      case 'kick':
        this.instruments.kick.triggerAttackRelease('C1', '8n', time, velocity);
        break;
        
      case 'snare':
        this.instruments.snare.triggerAttackRelease('16n', time, velocity);
        break;
        
      case 'hats':
        this.instruments.hats.triggerAttackRelease('32n', time, velocity);
        break;
        
      case 'bass':
        // Use a simple bass pattern for probability triggers
        const bassNotes = ['C2', 'G1', 'A1', 'D2'];
        const noteIndex = this.currentStep % bassNotes.length;
        const note = bassNotes[noteIndex];
        if (note) {
          this.instruments.bass.triggerAttackRelease(note, '8n', time, velocity);
        }
        break;
        
      case 'lead':
        // Use a simple lead pattern for probability triggers
        const leadNotes = [['E4', 'B4'], ['G4'], ['A4'], ['B4', 'D5']];
        const leadIndex = this.currentStep % leadNotes.length;
        const notes = leadNotes[leadIndex];
        if (notes && notes.length) {
          notes.forEach(note => {
            this.instruments.lead.triggerAttackRelease(note, '16n', time, velocity);
          });
        }
        break;
        
      case 'fx':
        this.instruments.noiseFx.triggerAttackRelease('2n', time, velocity);
        break;
    }
  }

  /**
   * Get probability manager for external configuration
   */
  getProbabilityManager() {
    return this.probabilityManager;
  }

  /**
   * Set probability curve for an instrument
   */
  setProbabilityCurve(instrument, curve, curveType) {
    this.probabilityManager.setProbabilityCurve(instrument, curve, curveType);
  }

  /**
   * Set base probability for an instrument
   */
  setBaseProbability(instrument, probability) {
    this.probabilityManager.setBaseProbability(instrument, probability);
  }

  /**
   * Set humanization for an instrument
   */
  setHumanization(instrument, amount) {
    this.probabilityManager.setHumanization(instrument, amount);
  }

  /**
   * Set accent settings for an instrument
   */
  setAccentSettings(instrument, probability, multiplier) {
    this.probabilityManager.setAccentSettings(instrument, probability, multiplier);
  }

  /**
   * Set ghost note settings for an instrument
   */
  setGhostNoteSettings(instrument, probability, multiplier) {
    this.probabilityManager.setGhostNoteSettings(instrument, probability, multiplier);
  }

  /**
   * Set pattern lock for an instrument
   */
  setPatternLock(instrument, enabled, steps) {
    this.probabilityManager.setPatternLock(instrument, enabled, steps);
  }

  /**
   * Set global entropy
   */
  setEntropy(entropy) {
    this.probabilityManager.setEntropy(entropy);
  }

  /**
   * Set quantization
   */
  setQuantization(quantization) {
    this.probabilityManager.setQuantization(quantization);
  }

  /**
   * Export probability settings
   */
  exportProbabilitySettings() {
    return this.probabilityManager.exportSettings();
  }

  /**
   * Import probability settings
   */
  importProbabilitySettings(data) {
    this.probabilityManager.importSettings(data);
  }

  /**
   * Reset probability settings to defaults
   */
  resetProbabilitySettings() {
    this.probabilityManager.resetToDefaults();
  }
}
  // Sidechain compression methods
  triggerSidechain() {
    if (!this.sidechainEnabled) return;
    
    // Create a quick ducking effect by temporarily reducing the sidechain gain
    const originalGain = this.nodes.sidechainGain.gain.value;
    this.nodes.sidechainGain.gain.rampTo(0.1, 0.01);
    this.nodes.sidechainGain.gain.rampTo(originalGain, 0.2);
  }

  updateSidechainRouting() {
    // Disconnect all buses from their current destinations
    this.buses.bass.disconnect();
    this.buses.lead.disconnect();
    
    if (this.sidechainEnabled) {
      // Route through sidechain compression
      this.buses.bass.connect(this.nodes.sidechainCompressor);
      this.buses.lead.connect(this.nodes.sidechainCompressor);
    } else {
      // Route directly to master
      this.buses.bass.connect(this.master);
      this.buses.lead.connect(this.master);
    }
  }
}

export { AudioEngine };
>>>>>>> c053141c
<|MERGE_RESOLUTION|>--- conflicted
+++ resolved
@@ -8,11 +8,8 @@
   SECTION_SEQUENCE_ACTIVITY 
 } from '../utils/constants.js';
 import { setBusLevel, clamp } from '../utils/helpers.js';
-<<<<<<< HEAD
 import { createToneEnvelopeFollower } from './envelope-follower.js';
-=======
 import { ProbabilityManager } from './probability-manager.js';
->>>>>>> c053141c
 
 export class AudioEngine {
   constructor() {
@@ -22,15 +19,12 @@
     this.instruments = null;
     this.sequences = null;
     this.sequencesStarted = false;
-<<<<<<< HEAD
     this.envelopeFollowers = null;
     this.lfos = null;
-=======
     this.probabilityManager = new ProbabilityManager();
     this.useProbabilityTriggers = false;
     this.currentStep = 0;
     this.currentSection = null;
->>>>>>> c053141c
   }
 
   initialize() {
@@ -80,19 +74,16 @@
 
     this.instruments = this.createInstruments();
     this.sequences = this.buildSequences(this.instruments);
-<<<<<<< HEAD
     this.envelopeFollowers = this.createEnvelopeFollowers();
     this.lfos = this.createLFOs();
 
     this.connectEffects();
     this.connectEnvelopeFollowers();
     this.connectLFOs();
-=======
     this.probabilityManager.initializeProbabilityTracks();
 
     this.connectEffects();
     this.connectBuses();
->>>>>>> c053141c
     return this;
   }
 
@@ -492,7 +483,6 @@
     }
   }
 
-<<<<<<< HEAD
   // Envelope Follower Controls
   setEnvelopeFollowerEnabled(followerId, enabled) {
     const follower = this.envelopeFollowers[followerId];
@@ -595,7 +585,6 @@
     return values;
   }
 }
-=======
   // Compressor/Limiter control methods
   setCompressorThreshold(db) {
     if (this.compressor) {
@@ -959,5 +948,4 @@
   }
 }
 
-export { AudioEngine };
->>>>>>> c053141c
+export { AudioEngine };