import { 
  STEP_COUNT, 
  STEP_DURATION, 
  LOOP_DURATION, 
  SECTION_DEFINITIONS,
  LFO_DEFINITIONS,
  ENVELOPE_FOLLOWER_DEFINITIONS,
  SECTION_SEQUENCE_ACTIVITY 
} from '../utils/constants.js';
import { setBusLevel, clamp } from '../utils/helpers.js';
import { createToneEnvelopeFollower } from './envelope-follower.js';
import { ProbabilityManager } from './probability-manager.js';
<<<<<<< HEAD
import {
  getDefaultKey,
  getDefaultScale,
  listKeys,
  listScales,
  buildScaleNotesInRange,
  midiToNote,
  noteToMidi,
  buildDiatonicTriad,
  getScaleDegreeMidi,
  quantizeMidiToScale,
  pickDegreesProgression,
  constrainToRange
} from '../utils/music-theory.js';
=======
import { ScaleKeyManager } from './scale-key-manager.js';
import { NoteGenerationEngine } from './note-generation-engine.js';
import { ChordProgressionManager } from './chord-progression-manager.js';
import { MelodyGenerator } from './melody-generator.js';
import { 
  generateEuclideanPattern, 
  generateECAPattern, 
  mapPatternToVelocities, 
  mapPatternToNotes 
} from './pattern-math.js';
>>>>>>> c1c7bc41

export class AudioEngine {
  constructor() {
    this.master = null;
    this.buses = null;
    this.nodes = null;
    this.instruments = null;
    this.sequences = null;
    this.sequencesStarted = false;
    this.envelopeFollowers = null;
    this.lfos = null;
    this.probabilityManager = new ProbabilityManager();
    this.useProbabilityTriggers = false;
    this.useMathPatterns = false; // Enable Euclidean/ECA-based generators
    this.currentStep = 0;
    this.currentSection = null;
<<<<<<< HEAD

    // Musical key/scale state and caches
    this.musicalKey = getDefaultKey();
    this.scaleType = getDefaultScale();
    this.scaleCache = {
      bassRange: { minMidi: noteToMidi('G1') || 31, maxMidi: noteToMidi('C3') || 48 },
      leadRange: { minMidi: noteToMidi('C4') || 60, maxMidi: noteToMidi('A5') || 81 },
      bassNotes: [],
      leadNotes: []
=======
    
    // Scale-aware generation modules
    this.scaleKeyManager = new ScaleKeyManager();
    this.noteGenerationEngine = new NoteGenerationEngine(this.scaleKeyManager);
    this.chordProgressionManager = new ChordProgressionManager(this.scaleKeyManager);
    this.melodyGenerator = new MelodyGenerator(this.scaleKeyManager);
    
    // Scale-aware generation settings
    this.scaleAwareGeneration = {
      enabled: false,
      currentKey: 'C',
      currentScale: 'major',
      generationStyle: 'classical',
      mood: 'balanced',
      harmonicComplexity: 0.6,
      melodicComplexity: 0.5,
      rhythmComplexity: 0.5
>>>>>>> c1c7bc41
    };
  }

  initialize() {
    // Don't create Tone.js objects until audio context is started
    // This will be done in initializeAudio() after user interaction
    this.master = null;
    this.audioInitialized = false;
  }

  async initializeAudio() {
    if (this.audioInitialized) return;
    
    this.master = new Tone.Gain(0.9);
    
    // Create compressor/limiter chain with enhanced settings
    this.compressor = new Tone.Compressor({
      threshold: -12,
      ratio: 4,
      attack: 0.003,
      release: 0.25,
      knee: 30
    });
    
    // Add lookahead for better transient handling
    this.lookahead = new Tone.Gain(1);
    
    this.compressorMakeup = new Tone.Gain(1);
    this.limiter = new Tone.Limiter(-1);
    
    // Connect master chain: master -> lookahead -> compressor -> makeup -> limiter -> destination
    this.master.connect(this.lookahead);
    this.lookahead.connect(this.compressor);
    this.compressor.connect(this.compressorMakeup);
    this.compressorMakeup.connect(this.limiter);
    this.limiter.toDestination();

    this.buses = {
      drums: new Tone.Gain(0.8),
      bass: new Tone.Gain(0.8),
      lead: new Tone.Gain(0.8),
      fx: new Tone.Gain(0.5)
    };

    this.nodes = this.createEffects();
    
    // Connect all buses to EQ chain instead of directly to master
    Object.values(this.buses).forEach(bus => bus.connect(this.nodes.eq.chain));
    
    // Connect buses to master (except drums which go through distortion)
    this.buses.bass.connect(this.master);
    this.buses.lead.connect(this.master);
    this.buses.fx.connect(this.master);

    this.instruments = this.createInstruments();
    this.sequences = this.buildSequences(this.instruments);
    this.envelopeFollowers = this.createEnvelopeFollowers();
    this.lfos = this.createLFOs();

    this.connectEffects();
    this.connectEnvelopeFollowers();
    this.connectLFOs();
    this.probabilityManager.initializeProbabilityTracks();

    this.connectBuses();
    this.audioInitialized = true;

    // Initialize musical scale caches after audio setup
    this.recomputeScaleCaches();
    return this;
  }

  setScaleManager(scaleManager) {
    this.scaleManager = scaleManager;
  }

  createEffects() {
    // Enhanced delay with more parameters
    const delay = new Tone.FeedbackDelay('8n', 0.38);
    const delayFilter = new Tone.Filter(8000, 'lowpass', -12);
    const delayMix = new Tone.Gain(0.3);
    
    // Enhanced reverb with more parameters
    const reverb = new Tone.Reverb({ 
      decay: 6, 
      wet: 0.28, 
      preDelay: 0.02,
      roomSize: 0.7
    });
    
    // Additional distortion effects
    const distortion = new Tone.Distortion(0.5);
    const distortionFilter = new Tone.Filter(2000, 'lowpass', -12);
    const distortionMix = new Tone.Gain(0.4);
    
    // Existing effects
    const leadFilter = new Tone.Filter(520, 'lowpass', -12);
    const leadFxSend = new Tone.Gain(0.45);
    const bassFilter = new Tone.Filter(140, 'lowpass', -12);
    const bassDrive = new Tone.Distortion(0.35);
    
    // New distortion and overdrive effects
    const leadDistortion = new Tone.Distortion({
      distortion: 0.2,
      oversample: '2x'
    });
    const leadOverdrive = new Tone.Overdrive({
      drive: 0.3,
      output: 0.8
    });
    const drumDistortion = new Tone.Distortion({
      distortion: 0.15,
      oversample: '4x'
    });
    const masterOverdrive = new Tone.Overdrive({
      drive: 0.1,
      output: 0.9
    });

    // Sidechain compression
    const sidechainCompressor = new Tone.Compressor({
      threshold: -24,
      ratio: 4,
      attack: 0.003,
      release: 0.1,
      knee: 30
    });

    const sidechainGain = new Tone.Gain(1);

    // Create EQ with multiple frequency bands
    const eq = this.createEQ();

    return {
      delay,
      delayFilter,
      delayMix,
      reverb,
      distortion,
      distortionFilter,
      distortionMix,
      leadFilter,
      leadFxSend,
      bassFilter,
      bassDrive,
      eq
    };
  }

  createEQ() {
    // Create EQ bands with different frequency ranges
    const eqBands = {
      lowShelf: new Tone.Filter({
        type: 'lowshelf',
        frequency: 120,
        gain: 0
      }),
      lowMid: new Tone.Filter({
        type: 'peaking',
        frequency: 400,
        Q: 1,
        gain: 0
      }),
      mid: new Tone.Filter({
        type: 'peaking',
        frequency: 1000,
        Q: 1,
        gain: 0
      }),
      highMid: new Tone.Filter({
        type: 'peaking',
        frequency: 3000,
        Q: 1,
        gain: 0
      }),
      highShelf: new Tone.Filter({
        type: 'highshelf',
        frequency: 8000,
        gain: 0
      })
    };

    // Chain the EQ bands together
    const eqChain = new Tone.Gain(1);
    eqChain.chain(
      eqBands.lowShelf,
      eqBands.lowMid,
      eqBands.mid,
      eqBands.highMid,
      eqBands.highShelf
    );

    return {
      chain: eqChain,
      bands: eqBands,
      // Method to get current frequency response for visualization
      getFrequencyResponse: () => {
        const frequencies = [];
        const magnitudes = [];
        
        // Generate frequency points for visualization (20Hz to 20kHz)
        for (let i = 0; i < 1000; i++) {
          const freq = 20 * Math.pow(10, (i / 1000) * Math.log10(20000 / 20));
          frequencies.push(freq);
          
          // Calculate combined response of all EQ bands
          let magnitude = 0;
          Object.values(eqBands).forEach(band => {
            const response = band.getFrequencyResponse(freq);
            magnitude += response;
          });
          magnitudes.push(magnitude);
        }
        
        return { frequencies, magnitudes };
      }
      sidechainCompressor,
      sidechainGain
      leadDistortion,
      leadOverdrive,
      drumDistortion,
      masterOverdrive
    };
  }

  connectEffects() {
    // Connect delay chain: fx -> delay -> delayFilter -> delayMix -> master
    this.buses.fx.connect(this.nodes.delay);
    this.nodes.delay.connect(this.nodes.delayFilter);
    this.nodes.delayFilter.connect(this.nodes.delayMix);
    this.nodes.delayMix.connect(this.master);
    
    // Connect reverb: fx -> reverb -> master
    this.buses.fx.connect(this.nodes.reverb);
    this.nodes.reverb.connect(this.master);
    
    // Connect distortion chain: fx -> distortion -> distortionFilter -> distortionMix -> master
    this.buses.fx.connect(this.nodes.distortion);
    this.nodes.distortion.connect(this.nodes.distortionFilter);
    this.nodes.distortionFilter.connect(this.nodes.distortionMix);
    this.nodes.distortionMix.connect(this.master);
    // Connect EQ to master bus
    this.nodes.eq.chain.connect(this.master);
    // Initialize sidechain state
    this.sidechainEnabled = true;
  }

  connectBuses() {
    // Connect buses with sidechain compression
    this.buses.drums.connect(this.master);
    this.buses.fx.connect(this.master);
    
    // Connect sidechain compressor to master
    this.nodes.sidechainCompressor.connect(this.nodes.sidechainGain);
    this.nodes.sidechainGain.connect(this.master);
    
    // Initial routing
    this.updateSidechainRouting();
    // Connect drum distortion
    this.buses.drums.connect(this.nodes.drumDistortion);
    this.nodes.drumDistortion.connect(this.master);
    
    // Note: Master overdrive is connected in initialize
  }

  createEnvelopeFollowers() {
    const followers = {};
    
    ENVELOPE_FOLLOWER_DEFINITIONS.forEach(def => {
      if (def.enabled) {
        const follower = createToneEnvelopeFollower({
          attackTime: def.attackTime,
          releaseTime: def.releaseTime,
          sensitivity: def.sensitivity,
          threshold: def.threshold,
          gate: def.gate
        });
        
        followers[def.id] = {
          node: follower,
          definition: def,
          target: null
        };
      }
    });
    
    return followers;
  }

  createLFOs() {
    const lfos = {};
    
    LFO_DEFINITIONS.forEach(def => {
      if (def.enabled) {
        const lfo = new Tone.LFO({
          frequency: def.rate,
          type: def.waveform,
          amplitude: def.depth
        });
        
        lfo.start();
        
        lfos[def.id] = {
          node: lfo,
          definition: def,
          target: null
        };
      }
    });
    
    return lfos;
  }

  connectEnvelopeFollowers() {
    Object.values(this.envelopeFollowers).forEach(follower => {
      const { node, definition } = follower;
      const source = this.getAudioSource(definition.source);
      const target = this.getParameterTarget(definition.target);
      
      if (source && target) {
        // Connect source to envelope follower
        source.connect(node);
        
        // Store target for later modulation
        follower.target = target;
      }
    });
  }

  connectLFOs() {
    Object.values(this.lfos).forEach(lfo => {
      const { node, definition } = lfo;
      const target = this.getParameterTarget(definition.target);
      
      if (target) {
        // Connect LFO to target parameter
        node.connect(target);
        lfo.target = target;
      }
    });
  }

  getAudioSource(sourceName) {
    switch (sourceName) {
      case 'lead':
        return this.instruments?.lead;
      case 'bass':
        return this.instruments?.bass;
      case 'drums':
        return this.buses?.drums;
      case 'fx':
        return this.buses?.fx;
      default:
        return null;
    }
  }

  getParameterTarget(targetName) {
    switch (targetName) {
      case 'leadFilter':
        return this.nodes?.leadFilter?.frequency;
      case 'bassFilter':
        return this.nodes?.bassFilter?.frequency;
      case 'fxSend':
        return this.nodes?.leadFxSend?.gain;
      case 'reverbDecay':
        return this.nodes?.reverb?.decay;
      case 'delayFeedback':
        return this.nodes?.delay?.feedback;
      case 'bassDrive':
        return this.nodes?.bassDrive?.distortion;
      case 'leadResonance':
        return this.nodes?.leadFilter?.Q;
      case 'masterVolume':
        return this.master?.gain;
      default:
        return null;
    }
  }

  createInstruments() {
    const kick = new Tone.MembraneSynth({
      pitchDecay: 0.05,
      octaves: 4,
      oscillator: { type: 'sine' },
      envelope: { attack: 0.001, decay: 0.28, sustain: 0.0001, release: 0.2 }
    }).connect(this.buses.drums);

    const snare = new Tone.NoiseSynth({
      noise: { type: 'white' },
      envelope: { attack: 0.001, decay: 0.2, sustain: 0 }
    }).connect(this.buses.drums);

    const hats = new Tone.MetalSynth({
      frequency: 320,
      envelope: { attack: 0.001, decay: 0.09, release: 0.12 },
      harmonicity: 5.1,
      modulationIndex: 32,
      resonance: 3000,
      octaves: 1.3
    }).connect(this.buses.drums);

    const bass = new Tone.MonoSynth({
      oscillator: { type: 'square' },
      filter: { type: 'lowpass', rolloff: -12 },
      filterEnvelope: { attack: 0.01, decay: 0.2, sustain: 0.4, release: 0.6 },
      envelope: { attack: 0.005, decay: 0.25, sustain: 0.6, release: 0.4 }
    });
    bass.chain(this.nodes.bassDrive, this.nodes.bassFilter, this.buses.bass);

    const lead = new Tone.PolySynth(Tone.Synth, {
      maxPolyphony: 4,
      oscillator: { type: 'sawtooth' },
      envelope: { attack: 0.02, decay: 0.35, sustain: 0.4, release: 0.7 }
    });
    lead.chain(
      this.nodes.leadDistortion,
      this.nodes.leadOverdrive,
      this.nodes.leadFilter,
      this.buses.lead
    );
    this.nodes.leadFilter.connect(this.nodes.leadFxSend);
    this.nodes.leadFxSend.connect(this.buses.fx);

    const noiseFx = new Tone.NoiseSynth({
      noise: { type: 'pink' },
      envelope: { attack: 0.5, decay: 2.4, sustain: 0 },
      volume: -20
    }).connect(this.buses.fx);

    return { kick, snare, hats, bass, lead, noiseFx };
  }

  buildSequences(instruments) {
    const kickPattern = [
      1, 0, 0, 0,
      1, 0, 0, 0,
      1, 0, 0, 0,
      1, 0, 0, 0
    ];
    const snarePattern = [
      0, 0, 0, 0,
      0, 0, 1, 0,
      0, 0, 0, 0,
      0, 0, 1, 0
    ];
    const hatPattern = [
      0.6, 0, 0.45, 0,
      0.7, 0.25, 0.5, 0.25,
      0.65, 0, 0.45, 0,
      0.75, 0.3, 0.55, 0.35
    ];
    const bassPattern = [
      // Seed with scale-aware defaults at init time
      ...this.generateBassPattern()
    ];
    const leadPattern = [
      ...this.generateLeadPattern()
    ];
    const fxPattern = [
      0, 0, 0, 0,
      0, 0, 1, 0,
      0, 0, 0, 0,
      0, 0, 1, 0
    ];

    const kickSeq = new Tone.Sequence((time, velocity) => {
      if (velocity) {
        instruments.kick.triggerAttackRelease('C1', '8n', time, velocity);
        // Trigger sidechain compression
        this.triggerSidechain();
      }
    }, kickPattern, '16n');

    const snareSeq = new Tone.Sequence((time, hit) => {
      if (hit) {
        instruments.snare.triggerAttackRelease('16n', time, 0.8);
      }
    }, snarePattern, '16n');

    const hatSeq = new Tone.Sequence((time, velocity) => {
      if (velocity) {
        instruments.hats.triggerAttackRelease('32n', time, velocity);
      }
    }, hatPattern, '16n');

    const bassSeq = new Tone.Sequence((time, note) => {
      if (note) {
        const qNote = this.quantizeNoteIfNeeded(note);
        instruments.bass.triggerAttackRelease(qNote, '8n', time, 0.9);
      }
    }, bassPattern, '16n');

    const leadSeq = new Tone.Sequence((time, notes) => {
      if (notes && notes.length) {
        const qNotes = this.quantizeNoteIfNeeded(notes);
        qNotes.forEach(note => instruments.lead.triggerAttackRelease(note, '16n', time, 0.8));
      }
    }, leadPattern, '16n');

    const fxSeq = new Tone.Sequence((time, trigger) => {
      if (trigger) {
        instruments.noiseFx.triggerAttackRelease('2n', time, 0.35);
      }
    }, fxPattern, '16n');

    const groups = {
      drums: [kickSeq, snareSeq, hatSeq],
      bass: [bassSeq],
      lead: [leadSeq],
      fx: [fxSeq]
    };

    const sequencesByInstrument = {
      kick: kickSeq,
      snare: snareSeq,
      hats: hatSeq,
      bass: bassSeq,
      lead: leadSeq,
      fx: fxSeq
    };

    return {
      all: [].concat(...Object.values(groups)),
      groups,
      byInstrument: sequencesByInstrument
    };
  }

  quantizeNoteIfNeeded(noteOrChord) {
    if (!this.scaleManager) return Array.isArray(noteOrChord) ? [...noteOrChord] : noteOrChord;
    return this.scaleManager.quantizeNote(noteOrChord);
  }

  configureTransport() {
    Tone.Transport.bpm.value = 124;
    Tone.Transport.loop = true;
    Tone.Transport.loopStart = 0;
    Tone.Transport.loopEnd = LOOP_DURATION;
    Tone.Transport.swing = 0.08;
    Tone.Transport.swingSubdivision = '8n';
  }

  async startSequences() {
    if (!this.sequencesStarted) {
      const sequenceList = this.sequences && Array.isArray(this.sequences.all)
        ? this.sequences.all
        : [];
      sequenceList.forEach(seq => seq.start(0));
      this.sequencesStarted = true;
    }
  }

  updateSectionPlayback(section) {
    if (!this.sequences || !this.sequences.groups) {
      return;
    }
    
    const arrangement = section ? SECTION_SEQUENCE_ACTIVITY[section.name] : null;
    const groups = this.sequences.groups;
    const defaultState = { drums: true, bass: true, lead: true, fx: true };

    Object.entries(groups).forEach(([groupName, seqs]) => {
      const hasExplicitSetting = arrangement && Object.prototype.hasOwnProperty.call(arrangement, groupName);
      const shouldEnable = hasExplicitSetting
        ? Boolean(arrangement[groupName])
        : defaultState[groupName] !== undefined
          ? defaultState[groupName]
          : true;
      seqs.forEach(seq => {
        seq.mute = !shouldEnable;
      });
    });
  }

  setBusLevel(busName, db) {
    const bus = this.buses[busName];
    if (bus) {
      setBusLevel(bus, db);
    }
  }

  // Pattern randomization methods
  randomizeDrums() {
    if (!this.sequences || !this.sequences.groups.drums) return;

    const drums = this.sequences.groups.drums;
    
    // Randomize kick pattern (more sparse, emphasis on 1 and 9)
    const kickPattern = this.useMathPatterns ? this.generateKickPatternMath() : this.generateKickPattern();
    drums[0].events = kickPattern.map((hit, i) => ({ time: i * 0.25, value: hit }));
    
    // Randomize snare pattern (typically on 2 and 4, but add variation)
    const snarePattern = this.useMathPatterns ? this.generateSnarePatternMath() : this.generateSnarePattern();
    drums[1].events = snarePattern.map((hit, i) => ({ time: i * 0.25, value: hit }));
    
    // Randomize hi-hat pattern (more complex, varying velocities)
    const hatPattern = this.useMathPatterns ? this.generateHatPatternMath() : this.generateHatPattern();
    drums[2].events = hatPattern.map((vel, i) => ({ time: i * 0.25, value: vel }));
  }

  randomizeBass() {
    if (!this.sequences || !this.sequences.groups.bass) return;

    const bass = this.sequences.groups.bass[0];
    const bassPattern = this.useMathPatterns ? this.generateBassPatternMath() : this.generateBassPattern();
    bass.events = bassPattern.map((note, i) => ({ time: i * 0.25, value: note }));
  }

  randomizeLead() {
    if (!this.sequences || !this.sequences.groups.lead) return;

    const lead = this.sequences.groups.lead[0];
    const leadPattern = this.useMathPatterns ? this.generateLeadPatternMath() : this.generateLeadPattern();
    lead.events = leadPattern.map((notes, i) => ({ time: i * 0.25, value: notes }));
  }

  randomizeFx() {
    if (!this.sequences || !this.sequences.groups.fx) return;

    const fx = this.sequences.groups.fx[0];
    const fxPattern = this.useMathPatterns ? this.generateFxPatternMath() : this.generateFxPattern();
    fx.events = fxPattern.map((trigger, i) => ({ time: i * 0.25, value: trigger }));
  }

  randomizeAll() {
    this.randomizeDrums();
    this.randomizeBass();
    this.randomizeLead();
    this.randomizeFx();
  }

  /**
   * Enable or disable mathematical pattern generation (Euclidean/ECA)
   */
  setMathPatternsEnabled(enabled) {
    this.useMathPatterns = Boolean(enabled);
  }

  // Pattern generation methods
  generateKickPattern() {
    const pattern = new Array(16).fill(0);
    
    // Always have kick on beat 1
    pattern[0] = 1;
    
    // 80% chance for kick on beat 9
    if (Math.random() < 0.8) pattern[8] = 1;
    
    // 30% chance for additional kicks
    for (let i = 1; i < 16; i++) {
      if (i !== 8 && Math.random() < 0.3) {
        pattern[i] = Math.random() * 0.8 + 0.2; // Varying velocity
      }
    }
    
    return pattern;
  }

  generateSnarePattern() {
    const pattern = new Array(16).fill(0);
    
    // Snare typically on beats 4 and 12 (2 and 4 in 4/4)
    pattern[3] = Math.random() < 0.9 ? 1 : 0;
    pattern[11] = Math.random() < 0.9 ? 1 : 0;
    
    // 20% chance for ghost notes
    for (let i = 0; i < 16; i++) {
      if (i !== 3 && i !== 11 && Math.random() < 0.2) {
        pattern[i] = Math.random() * 0.4 + 0.1; // Soft ghost notes
      }
    }
    
    return pattern;
  }

  generateHatPattern() {
    const pattern = new Array(16).fill(0);
    
    // Hi-hats are more frequent, with varying velocities
    for (let i = 0; i < 16; i++) {
      if (Math.random() < 0.7) {
        pattern[i] = Math.random() * 0.8 + 0.2;
      }
    }
    
    return pattern;
  }

  generateBassPattern() {
<<<<<<< HEAD
=======
    // Use key signature if available
    if (this.app && this.app.keySignature && this.app.keySignature.enabled) {
      const keySignature = this.app.keySignature;
      const harmonicPattern = keySignature.generateHarmonicPattern(4);
      const pattern = new Array(16).fill(null);
      
      // Map harmonic progression to 16 steps
      const chordsPerStep = Math.ceil(16 / harmonicPattern.length);
      
      for (let i = 0; i < 16; i++) {
        const chordIndex = Math.floor(i / chordsPerStep) % harmonicPattern.length;
        const chord = harmonicPattern[chordIndex];
        
        if (chord && chord.notes && chord.notes.length > 0) {
          // Use root note for bass
          pattern[i] = chord.notes[0];
        }
      }
      
      return pattern;
    }

    // Fallback to default pattern
    const notes = ['C2', 'D2', 'E2', 'F2', 'G2', 'A2', 'B2', 'C3'];
>>>>>>> c1c7bc41
    const pattern = new Array(16).fill(null);
    const degrees = this.degreesProgression || pickDegreesProgression(this.scaleType);
    const baseOctave = 2; // around C2 for bass
    // Place roots on strong beats
    for (let step = 0; step < 16; step += 4) {
      if (Math.random() < 0.9) {
        const degree = degrees[(step / 4) % degrees.length];
        let midi = getScaleDegreeMidi(this.musicalKey, this.scaleType, degree, baseOctave);
        midi = constrainToRange(midi, this.scaleCache.bassRange.minMidi, this.scaleCache.bassRange.maxMidi);
        pattern[step] = midiToNote(midi);
      }
    }
    // Add passing/off-beat notes quantized to scale
    for (let i = 1; i < 16; i += 2) {
      if (Math.random() < 0.35) {
        const prev = pattern[i - 1];
        const prevMidi = prev ? noteToMidi(prev) : getScaleDegreeMidi(this.musicalKey, this.scaleType, degrees[Math.floor((i - 1) / 4) % degrees.length], baseOctave);
        let candidate = prevMidi + (Math.random() < 0.5 ? 2 : -2); // approx whole-step move
        candidate = quantizeMidiToScale(candidate, this.musicalKey, this.scaleType);
        candidate = constrainToRange(candidate, this.scaleCache.bassRange.minMidi, this.scaleCache.bassRange.maxMidi);
        pattern[i] = midiToNote(candidate);
      }
    }
    return pattern;
  }

  generateLeadPattern() {
<<<<<<< HEAD
=======
    // Use key signature if available
    if (this.app && this.app.keySignature && this.app.keySignature.enabled) {
      const keySignature = this.app.keySignature;
      const harmonicPattern = keySignature.generateHarmonicPattern(4);
      const pattern = new Array(16).fill(null);
      
      // Map harmonic progression to 16 steps
      for (let i = 0; i < 16; i += 4) {
        if (Math.random() < 0.8) {
          const chordIndex = Math.floor(i / 4) % harmonicPattern.length;
          const chord = harmonicPattern[chordIndex];
          
          if (chord && chord.notes) {
            pattern[i] = chord.notes;
          }
        }
      }
      
      // Add some melodic fills
      for (let i = 2; i < 16; i += 4) {
        if (Math.random() < 0.4) {
          const chordIndex = Math.floor(i / 4) % harmonicPattern.length;
          const chord = harmonicPattern[chordIndex];
          
          if (chord && chord.notes && chord.notes.length > 0) {
            pattern[i] = [chord.notes[0]]; // Use root note for fills
          }
        }
      }
      
      return pattern;
    }

    // Fallback to default pattern
    const chordProgressions = [
      [['E4', 'G4', 'B4'], ['A4', 'C5'], ['B4', 'D5'], ['E5', 'G5']],
      [['C4', 'E4', 'G4'], ['D4', 'F4', 'A4'], ['E4', 'G4', 'B4'], ['F4', 'A4', 'C5']],
      [['G4', 'B4', 'D5'], ['A4', 'C5', 'E5'], ['B4', 'D5', 'F5'], ['C5', 'E5', 'G5']]
    ];
    
    const progression = chordProgressions[Math.floor(Math.random() * chordProgressions.length)];
>>>>>>> c1c7bc41
    const pattern = new Array(16).fill(null);
    const degrees = this.degreesProgression || pickDegreesProgression(this.scaleType);
    const baseOctave = 4; // around C4 for lead
    for (let i = 0; i < 16; i += 4) {
<<<<<<< HEAD
      if (Math.random() < 0.85) {
        const degree = degrees[(i / 4) % degrees.length];
        const triad = buildDiatonicTriad(this.musicalKey, this.scaleType, degree, baseOctave)
          .map(m => constrainToRange(m, this.scaleCache.leadRange.minMidi, this.scaleCache.leadRange.maxMidi))
          .map(midiToNote);
        pattern[i] = triad;
      }
    }
    // Simple fills: take the root of the current chord two steps later
    for (let i = 2; i < 16; i += 4) {
      if (Math.random() < 0.45) {
        const degree = degrees[Math.floor(i / 4) % degrees.length];
        let midi = getScaleDegreeMidi(this.musicalKey, this.scaleType, degree, baseOctave);
        midi = constrainToRange(midi, this.scaleCache.leadRange.minMidi, this.scaleCache.leadRange.maxMidi);
        pattern[i] = [midiToNote(midi)];
=======
      if (Math.random() < 0.8) {
        const chordIndex = Math.floor(i / 4) % progression.length;
        pattern[i] = progression[chordIndex];
    // Use scale manager if available, otherwise fallback to hardcoded progressions
    if (this.app && this.app.scaleManager) {
      const scaleInfo = this.app.scaleManager.getCurrentScale();
      const progression = this.app.scaleManager.generateChordProgression(4, 4);
      
      const pattern = new Array(16).fill(null);
      
      // Lead typically plays on every 4th beat
      for (let i = 0; i < 16; i += 4) {
        if (Math.random() < 0.8) {
          const chordIndex = Math.floor(i / 4) % progression.length;
          const chord = progression[chordIndex];
          if (chord && chord.notes) {
            pattern[i] = chord.notes.map(note => note.fullNote);
          }
        }
      }
      
      // Add some melodic fills using scale notes
      for (let i = 2; i < 16; i += 4) {
        if (Math.random() < 0.4) {
          const randomNote = this.app.scaleManager.getRandomScaleNote(4);
          pattern[i] = [randomNote.fullNote];
        }
      }
      
      return pattern;
    } else {
      // Fallback to original hardcoded progressions
      const chordProgressions = [
        [['E4', 'G4', 'B4'], ['A4', 'C5'], ['B4', 'D5'], ['E5', 'G5']],
        [['C4', 'E4', 'G4'], ['D4', 'F4', 'A4'], ['E4', 'G4', 'B4'], ['F4', 'A4', 'C5']],
        [['G4', 'B4', 'D5'], ['A4', 'C5', 'E5'], ['B4', 'D5', 'F5'], ['C5', 'E5', 'G5']]
      ];
      
      const progression = chordProgressions[Math.floor(Math.random() * chordProgressions.length)];
      const pattern = new Array(16).fill(null);
      
      // Lead typically plays on every 4th beat
      for (let i = 0; i < 16; i += 4) {
        if (Math.random() < 0.8) {
          const chordIndex = Math.floor(i / 4) % progression.length;
          pattern[i] = progression[chordIndex];
        }
>>>>>>> c1c7bc41
      }
      
      // Add some melodic fills
      for (let i = 2; i < 16; i += 4) {
        if (Math.random() < 0.4) {
          const singleNote = progression[Math.floor(i / 4) % progression.length][0];
          pattern[i] = [singleNote];
        }
      }
      
      return pattern;
    }
<<<<<<< HEAD
    return pattern;
=======
>>>>>>> c1c7bc41
  }

  // --- Key/Scale helpers ---
  recomputeScaleCaches() {
    const bassMin = this.scaleCache?.bassRange?.minMidi ?? (noteToMidi('G1') || 31);
    const bassMax = this.scaleCache?.bassRange?.maxMidi ?? (noteToMidi('C3') || 48);
    const leadMin = this.scaleCache?.leadRange?.minMidi ?? (noteToMidi('C4') || 60);
    const leadMax = this.scaleCache?.leadRange?.maxMidi ?? (noteToMidi('A5') || 81);

    this.scaleCache.bassNotes = buildScaleNotesInRange(this.musicalKey, this.scaleType, bassMin, bassMax)
      .map(midi => midiToNote(midi));
    this.scaleCache.leadNotes = buildScaleNotesInRange(this.musicalKey, this.scaleType, leadMin, leadMax)
      .map(midi => midiToNote(midi));

    this.degreesProgression = pickDegreesProgression(this.scaleType);
  }

  setMusicalKey(key) {
    this.musicalKey = key;
    this.recomputeScaleCaches();
    this.refreshScaleAwarePatterns();
  }

  setScaleType(scaleType) {
    this.scaleType = scaleType;
    this.recomputeScaleCaches();
    this.refreshScaleAwarePatterns();
  }

  refreshScaleAwarePatterns() {
    if (!this.sequences || !this.sequences.groups) return;
    // Regenerate bass and lead using new key/scale
    this.randomizeBass();
    this.randomizeLead();
  }

  getScaleAwareBassNoteForStep(step) {
    const degrees = this.degreesProgression || [1, 5, 6, 4];
    const baseOctave = 2;
    const quarter = Math.floor(step / 4);
    const degree = degrees[quarter % degrees.length];
    let midi = getScaleDegreeMidi(this.musicalKey, this.scaleType, degree, baseOctave);
    if (step % 4 !== 0) {
      // Passing tone around chord root
      const delta = step % 2 === 1 ? 2 : -2;
      midi = quantizeMidiToScale(midi + delta, this.musicalKey, this.scaleType);
    }
    midi = constrainToRange(midi, this.scaleCache.bassRange.minMidi, this.scaleCache.bassRange.maxMidi);
    return midiToNote(midi);
  }

  getScaleAwareLeadNotesForStep(step) {
    const degrees = this.degreesProgression || [1, 5, 6, 4];
    const baseOctave = 4;
    const quarter = Math.floor(step / 4);
    const degree = degrees[quarter % degrees.length];
    if (step % 4 === 0) {
      const triad = buildDiatonicTriad(this.musicalKey, this.scaleType, degree, baseOctave)
        .map(m => constrainToRange(m, this.scaleCache.leadRange.minMidi, this.scaleCache.leadRange.maxMidi))
        .map(midiToNote);
      return triad;
    }
    if (step % 4 === 2) {
      let midi = getScaleDegreeMidi(this.musicalKey, this.scaleType, degree, baseOctave);
      midi = constrainToRange(midi, this.scaleCache.leadRange.minMidi, this.scaleCache.leadRange.maxMidi);
      return [midiToNote(midi)];
    }
    return null;
  }

  generateFxPattern() {
    const pattern = new Array(16).fill(0);
    
    // FX typically sparse, on specific beats
    const fxBeats = [3, 7, 11, 15];
    fxBeats.forEach(beat => {
      if (Math.random() < 0.6) {
        pattern[beat] = 1;
      }
    });
    
    return pattern;
  }

  // Generate bass pattern using scale manager
  generateBassPattern() {
    if (this.app && this.app.scaleManager) {
      const bassLine = this.app.scaleManager.generateBassLine(16, 2);
      const pattern = new Array(16).fill(null);
      
      bassLine.forEach((note, index) => {
        if (note && Math.random() < 0.8) {
          pattern[index] = [note.fullNote];
        }
      });
      
      return pattern;
    } else {
      // Fallback to original bass pattern generation
      return this.generateOriginalBassPattern();
    }
  }

  // Original bass pattern generation (fallback)
  generateOriginalBassPattern() {
    const pattern = new Array(16).fill(null);
    const bassNotes = ['C2', 'E2', 'G2', 'A2'];
    
    for (let i = 0; i < 16; i += 2) {
      if (Math.random() < 0.7) {
        const noteIndex = Math.floor(i / 2) % bassNotes.length;
        pattern[i] = [bassNotes[noteIndex]];
      }
    }
    
    return pattern;
  }

  // Generate melody using scale manager
  generateMelodyPattern(length = 8) {
    if (this.app && this.app.scaleManager) {
      const melody = this.app.scaleManager.generateMelodyPattern(length, 4);
      return melody.map(note => note ? [note.fullNote] : null);
    } else {
      // Fallback to random notes
      const pattern = new Array(length).fill(null);
      const notes = ['C4', 'D4', 'E4', 'F4', 'G4', 'A4', 'B4', 'C5'];
      
      for (let i = 0; i < length; i++) {
        if (Math.random() < 0.6) {
          pattern[i] = [notes[Math.floor(Math.random() * notes.length)]];
        }
      }
      
      return pattern;
    }
  }
}
  // Envelope Follower Controls
  setEnvelopeFollowerEnabled(followerId, enabled) {
    const follower = this.envelopeFollowers[followerId];
    if (follower) {
      if (enabled && !follower.node.context) {
        // Recreate follower if it was disabled
        const def = follower.definition;
        follower.node = createToneEnvelopeFollower({
          attackTime: def.attackTime,
          releaseTime: def.releaseTime,
          sensitivity: def.sensitivity,
          threshold: def.threshold,
          gate: def.gate
        });
        
        const source = this.getAudioSource(def.source);
        const target = this.getParameterTarget(def.target);
        
        if (source && target) {
          source.connect(follower.node);
          follower.target = target;
        }
      } else if (!enabled && follower.node.context) {
        // Disconnect and dispose
        follower.node.disconnect();
        follower.target = null;
      }
    }
  }

  setEnvelopeFollowerConfig(followerId, config) {
    const follower = this.envelopeFollowers[followerId];
    if (follower && follower.node) {
      follower.node.setConfig(config);
    }
  }

  getEnvelopeFollowerLevel(followerId) {
    const follower = this.envelopeFollowers[followerId];
    return follower?.node?.getLevel() || 0;
  }

  getEnvelopeFollowerInputLevel(followerId) {
    const follower = this.envelopeFollowers[followerId];
    return follower?.node?.getInputLevel() || 0;
  }

  isEnvelopeFollowerActive(followerId) {
    const follower = this.envelopeFollowers[followerId];
    return follower?.node?.isEnvelopeActive() || false;
  }

  // LFO Controls
  setLFOEnabled(lfoId, enabled) {
    const lfo = this.lfos[lfoId];
    if (lfo) {
      if (enabled) {
        lfo.node.start();
      } else {
        lfo.node.stop();
      }
    }
  }

  setLFOConfig(lfoId, config) {
    const lfo = this.lfos[lfoId];
    if (lfo && lfo.node) {
      if (config.frequency !== undefined) {
        lfo.node.frequency.value = config.frequency;
      }
      if (config.amplitude !== undefined) {
        lfo.node.amplitude.value = config.amplitude;
      }
      if (config.type !== undefined) {
        lfo.node.type = config.type;
      }
    }
  }

  getLFOValue(lfoId) {
    const lfo = this.lfos[lfoId];
    return lfo?.node?.value || 0;
  }

  // Get all envelope follower levels for visualization
  getAllEnvelopeFollowerLevels() {
    const levels = {};
    Object.keys(this.envelopeFollowers).forEach(id => {
      levels[id] = this.getEnvelopeFollowerLevel(id);
    });
    return levels;
  }

  // Get all LFO values for visualization
  getAllLFOValues() {
    const values = {};
    Object.keys(this.lfos).forEach(id => {
      values[id] = this.getLFOValue(id);
    });
    return values;
  }
}
  // Compressor/Limiter control methods
  setCompressorThreshold(db) {
    if (this.compressor) {
      this.compressor.threshold.value = db;
    }
  }

  setCompressorRatio(ratio) {
    if (this.compressor) {
      this.compressor.ratio.value = ratio;
    }
  }

  setCompressorAttack(seconds) {
    if (this.compressor) {
      this.compressor.attack.value = seconds;
    }
  }

  setCompressorRelease(seconds) {
    if (this.compressor) {
      this.compressor.release.value = seconds;
    }
  }

  setCompressorKnee(db) {
    if (this.compressor) {
      this.compressor.knee.value = db;
    }
  }

  setLimiterThreshold(db) {
    if (this.limiter) {
      this.limiter.threshold.value = db;
    }
  }

  setCompressorMakeupGain(db) {
    if (this.compressorMakeup) {
      this.compressorMakeup.gain.value = Tone.dbToGain(db);
    }
  }

  // Get current compressor/limiter values for UI display
  getCompressorValues() {
    if (!this.compressor) return null;
    return {
      threshold: this.compressor.threshold.value,
      ratio: this.compressor.ratio.value,
      attack: this.compressor.attack.value,
      release: this.compressor.release.value,
      knee: this.compressor.knee.value,
      makeup: Tone.gainToDb(this.compressorMakeup.gain.value),
      limiterThreshold: this.limiter.threshold.value
    };
  }

  // Advanced compressor methods
  setSidechainSource(source) {
    // Disconnect existing sidechain
    if (this.sidechainGain) {
      this.sidechainGain.disconnect();
    }
    
    if (source !== 'none' && this.buses[source]) {
      // Create sidechain gain control
      this.sidechainGain = new Tone.Gain(0.3);
      this.buses[source].connect(this.sidechainGain);
      this.sidechainGain.connect(this.compressor);
    }
  }

  // Auto-makeup gain calculation
  calculateAutoMakeup() {
    if (!this.compressor) return 0;
    
    const threshold = this.compressor.threshold.value;
    const ratio = this.compressor.ratio.value;
    
    // Calculate expected gain reduction at threshold
    const expectedReduction = threshold / ratio;
    const makeupGain = Math.abs(expectedReduction) * 0.5; // Conservative makeup
    
    return Math.min(makeupGain, 12); // Cap at 12dB
  }

  // Apply auto-makeup gain
  applyAutoMakeup() {
    const makeupGain = this.calculateAutoMakeup();
    if (this.compressorMakeup) {
      this.compressorMakeup.gain.value = Tone.dbToGain(makeupGain);
    }
    return makeupGain;
  }

  // Get compressor gain reduction for visualization
  getGainReduction() {
    if (!this.compressor) return 0;
    return this.compressor.reduction;
  }

  // Reset compressor to default values
  resetCompressor() {
    if (this.compressor) {
      this.compressor.threshold.value = -12;
      this.compressor.ratio.value = 4;
      this.compressor.attack.value = 0.003;
      this.compressor.release.value = 0.25;
      this.compressor.knee.value = 30;
    }
    if (this.compressorMakeup) {
      this.compressorMakeup.gain.value = 1;
    }
    if (this.limiter) {
      this.limiter.threshold.value = -1;
    }
  }

  // Apply compressor presets
  applyCompressorPreset(preset) {
    if (!this.compressor) return;
    
    const presets = {
      'gentle': {
        threshold: -8,
        ratio: 2,
        attack: 0.01,
        release: 0.1,
        knee: 20,
        makeup: 2
      },
      'aggressive': {
        threshold: -18,
        ratio: 8,
        attack: 0.001,
        release: 0.5,
        knee: 40,
        makeup: 6
      },
      'mastering': {
        threshold: -3,
        ratio: 1.5,
        attack: 0.003,
        release: 0.1,
        knee: 10,
        makeup: 1
      },
      'sidechain': {
        threshold: -15,
        ratio: 6,
        attack: 0.001,
        release: 0.2,
        knee: 30,
        makeup: 4
      }
    };
    
    const settings = presets[preset];
    if (settings) {
      this.compressor.threshold.value = settings.threshold;
      this.compressor.ratio.value = settings.ratio;
      this.compressor.attack.value = settings.attack;
      this.compressor.release.value = settings.release;
      this.compressor.knee.value = settings.knee;
      this.compressorMakeup.gain.value = Tone.dbToGain(settings.makeup);
    }
  }
}
  /**
   * Enable or disable probability-based triggers
   */
  setProbabilityTriggersEnabled(enabled) {
    this.useProbabilityTriggers = enabled;
  }

  /**
   * Update current step and section for probability calculations
   */
  updateStepContext(step, section = null) {
    this.currentStep = step;
    this.currentSection = section;
  }

  /**
   * Process probability-based triggers for all instruments
   */
  processProbabilityTriggers(time) {
    if (!this.useProbabilityTriggers) return;

    const context = {
      step: this.currentStep,
      section: this.currentSection
    };

    // Process each instrument
    const instruments = ['kick', 'snare', 'hats', 'bass', 'lead', 'fx'];
    
    instruments.forEach(instrument => {
      if (this.probabilityManager.shouldTrigger(instrument, this.currentStep, context)) {
        const triggerInfo = this.probabilityManager.getTriggerInfo(instrument, this.currentStep, context);
        this.triggerInstrument(instrument, time, triggerInfo);
      }
    });
  }

  /**
   * Trigger a specific instrument with probability-based parameters
   */
  triggerInstrument(instrument, time, triggerInfo) {
    const { velocity, isAccent, isGhost } = triggerInfo;
    
    switch (instrument) {
      case 'kick':
        this.instruments.kick.triggerAttackRelease('C1', '8n', time, velocity);
        break;
        
      case 'snare':
        this.instruments.snare.triggerAttackRelease('16n', time, velocity);
        break;
        
      case 'hats':
        this.instruments.hats.triggerAttackRelease('32n', time, velocity);
        break;
        
      case 'bass':
<<<<<<< HEAD
        {
          const note = this.getScaleAwareBassNoteForStep(this.currentStep);
          if (note) {
            this.instruments.bass.triggerAttackRelease(note, '8n', time, velocity);
          }
=======
        // Use key signature for bass notes if available
        const bassNote = this.getMusicalNote('bass', this.currentStep);
        if (bassNote) {
          this.instruments.bass.triggerAttackRelease(bassNote, '8n', time, velocity);
>>>>>>> c1c7bc41
        }
        break;
        
      case 'lead':
<<<<<<< HEAD
        {
          const notes = this.getScaleAwareLeadNotesForStep(this.currentStep);
          if (notes && notes.length) {
            notes.forEach(note => {
              this.instruments.lead.triggerAttackRelease(note, '16n', time, velocity);
            });
          }
=======
        // Use key signature for lead notes if available
        const leadNotes = this.getMusicalNotes('lead', this.currentStep);
        if (leadNotes && leadNotes.length) {
          leadNotes.forEach(note => {
            this.instruments.lead.triggerAttackRelease(note, '16n', time, velocity);
          });
>>>>>>> c1c7bc41
        }
        break;
        
      case 'fx':
        this.instruments.noiseFx.triggerAttackRelease('2n', time, velocity);
        break;
    }
  }

  /**
   * Get probability manager for external configuration
   */
  getProbabilityManager() {
    return this.probabilityManager;
  }

  /**
   * Get musical note for an instrument based on key signature
   * @param {string} instrument - Instrument name
   * @param {number} step - Current step
   * @returns {string|null} Note name or null
   */
  getMusicalNote(instrument, step) {
    // Check if we have access to the app and key signature
    if (!this.app || !this.app.keySignature || !this.app.keySignature.enabled) {
      return this.getDefaultNote(instrument, step);
    }

    // Get current pattern variation
    const currentPattern = this.app.patternVariation?.getCurrentPattern();
    if (!currentPattern || !currentPattern.musicalPatterns) {
      return this.getDefaultNote(instrument, step);
    }

    const musicalPatterns = currentPattern.musicalPatterns;
    const pattern = musicalPatterns[instrument]?.pattern;
    
    if (!pattern || step >= pattern.length) {
      return this.getDefaultNote(instrument, step);
    }

    return pattern[step];
  }

  /**
   * Get musical notes for an instrument based on key signature
   * @param {string} instrument - Instrument name
   * @param {number} step - Current step
   * @returns {Array|null} Array of note names or null
   */
  getMusicalNotes(instrument, step) {
    const note = this.getMusicalNote(instrument, step);
    return note ? [note] : null;
  }

  /**
   * Get default note when key signature is not available
   * @param {string} instrument - Instrument name
   * @param {number} step - Current step
   * @returns {string|null} Default note name
   */
  getDefaultNote(instrument, step) {
    switch (instrument) {
      case 'bass':
        const bassNotes = ['C2', 'G1', 'A1', 'D2'];
        return bassNotes[step % bassNotes.length];
      case 'lead':
        const leadNotes = ['E4', 'G4', 'A4', 'B4'];
        return leadNotes[step % leadNotes.length];
      default:
        return null;
    }
  }

  /**
   * Set probability curve for an instrument
   */
  setProbabilityCurve(instrument, curve, curveType) {
    this.probabilityManager.setProbabilityCurve(instrument, curve, curveType);
  }

  /**
   * Set base probability for an instrument
   */
  setBaseProbability(instrument, probability) {
    this.probabilityManager.setBaseProbability(instrument, probability);
  }

  /**
   * Set humanization for an instrument
   */
  setHumanization(instrument, amount) {
    this.probabilityManager.setHumanization(instrument, amount);
  }

  /**
   * Set accent settings for an instrument
   */
  setAccentSettings(instrument, probability, multiplier) {
    this.probabilityManager.setAccentSettings(instrument, probability, multiplier);
  }

  /**
   * Set ghost note settings for an instrument
   */
  setGhostNoteSettings(instrument, probability, multiplier) {
    this.probabilityManager.setGhostNoteSettings(instrument, probability, multiplier);
  }

  /**
   * Set pattern lock for an instrument
   */
  setPatternLock(instrument, enabled, steps) {
    this.probabilityManager.setPatternLock(instrument, enabled, steps);
  }

  /**
   * Set global entropy
   */
  setEntropy(entropy) {
    this.probabilityManager.setEntropy(entropy);
  }

  /**
   * Set quantization
   */
  setQuantization(quantization) {
    this.probabilityManager.setQuantization(quantization);
  }

  /**
   * Export probability settings
   */
  exportProbabilitySettings() {
    return this.probabilityManager.exportSettings();
  }

  /**
   * Import probability settings
   */
  importProbabilitySettings(data) {
    this.probabilityManager.importSettings(data);
  }

  /**
   * Reset probability settings to defaults
   */
  resetProbabilitySettings() {
    this.probabilityManager.resetToDefaults();
  }

  // Scale-aware generation methods
  enableScaleAwareGeneration(enabled = true) {
    this.scaleAwareGeneration.enabled = enabled;
    if (enabled) {
      this.updateScaleAwarePatterns();
    }
  }

  setScaleAndKey(key, scale) {
    this.scaleKeyManager.setKey(key);
    this.scaleKeyManager.setScale(scale);
    this.scaleAwareGeneration.currentKey = key;
    this.scaleAwareGeneration.currentScale = scale;
    
    if (this.scaleAwareGeneration.enabled) {
      this.updateScaleAwarePatterns();
    }
  }

  setGenerationStyle(style, mood = 'balanced') {
    this.scaleAwareGeneration.generationStyle = style;
    this.scaleAwareGeneration.mood = mood;
    
    if (this.scaleAwareGeneration.enabled) {
      this.updateScaleAwarePatterns();
    }
  }

  setGenerationComplexity(settings) {
    this.scaleAwareGeneration = { ...this.scaleAwareGeneration, ...settings };
    
    if (this.scaleAwareGeneration.enabled) {
      this.updateScaleAwarePatterns();
    }
  }

  updateScaleAwarePatterns() {
    if (!this.scaleAwareGeneration.enabled) return;

    // Update note generation engine settings
    this.noteGenerationEngine.updateSettings({
      octaveRange: { min: 2, max: 6 },
      noteDensity: this.scaleAwareGeneration.melodicComplexity,
      rhythmComplexity: this.scaleAwareGeneration.rhythmComplexity,
      harmonicComplexity: this.scaleAwareGeneration.harmonicComplexity,
      melodicContour: this.getMelodicContourFromMood(this.scaleAwareGeneration.mood)
    });

    // Generate new patterns
    this.generateScaleAwarePatterns();
  }

  generateScaleAwarePatterns() {
    if (!this.sequences) return;

    // Generate bass pattern
    const bassPattern = this.noteGenerationEngine.generateBassPattern(STEP_COUNT, 'root_fifth');
    this.updateSequencePattern('bass', bassPattern);

    // Generate lead melody
    const leadPattern = this.noteGenerationEngine.generateLeadMelody(STEP_COUNT, 'melodic');
    this.updateSequencePattern('lead', leadPattern);

    // Generate chord progression
    const chordProgression = this.chordProgressionManager.generateProgression(4, this.scaleAwareGeneration.generationStyle, this.scaleAwareGeneration.mood);
    this.updateChordProgression(chordProgression);
  }

  updateSequencePattern(instrument, pattern) {
    if (!this.sequences || !this.sequences.byInstrument[instrument]) return;

    const sequence = this.sequences.byInstrument[instrument];
    const newPattern = pattern.map(step => {
      if (step && step.note) {
        return step.note;
      }
      return null;
    });

    sequence.values = newPattern;
  }

  updateChordProgression(progression) {
    // Store chord progression for use in other parts of the system
    this.currentChordProgression = progression;
    
    // Update lead pattern to be more harmonically aware
    if (this.scaleAwareGeneration.enabled) {
      const harmonicLeadPattern = this.melodyGenerator.generateMelodyOverChords(progression, STEP_COUNT);
      this.updateSequencePattern('lead', harmonicLeadPattern);
    }
  }

  getMelodicContourFromMood(mood) {
    const moodContours = {
      'happy': 'ascending',
      'sad': 'descending',
      'energetic': 'random',
      'calm': 'balanced',
      'mysterious': 'valley',
      'dramatic': 'arch'
    };
    return moodContours[mood] || 'balanced';
  }

  // Generate scale-aware pattern variations
  generateScaleAwareVariations(instrument, count = 3) {
    if (!this.scaleAwareGeneration.enabled) return [];

    const currentPattern = this.sequences?.byInstrument[instrument]?.values || [];
    const variations = [];

    for (let i = 0; i < count; i++) {
      let variation;
      
      switch (instrument) {
        case 'bass':
          variation = this.noteGenerationEngine.generateBassPattern(STEP_COUNT);
          break;
        case 'lead':
          variation = this.noteGenerationEngine.generateLeadMelody(STEP_COUNT);
          break;
        default:
          variation = this.noteGenerationEngine.generateLeadMelody(STEP_COUNT);
      }

      variations.push(variation.map(step => step ? step.note : null));
    }

    return variations;
  }

  // Get scale information for UI
  getScaleInfo() {
    return {
      key: this.scaleKeyManager.getCurrentKey(),
      scale: this.scaleKeyManager.getCurrentScale(),
      availableKeys: this.scaleKeyManager.getAvailableKeys(),
      availableScales: this.scaleKeyManager.getAvailableScales(),
      scaleNotes: this.scaleKeyManager.getScaleNotesRange(3, 5)
    };
  }

  // Get chord progression information
  getChordProgressionInfo() {
    return {
      currentProgression: this.chordProgressionManager.getCurrentProgression(),
      commonProgressions: this.scaleKeyManager.getCommonProgressions(),
      cadenceTypes: this.chordProgressionManager.cadenceTypes
    };
  }

  // Generate melody based on current chord progression
  generateMelodyOverChords(length = 16) {
    if (!this.currentChordProgression) return [];

    return this.melodyGenerator.generateMelodyOverChords(this.currentChordProgression, length);
  }

  // Export scale-aware configuration
  exportScaleAwareConfiguration() {
    return {
      scaleAwareGeneration: this.scaleAwareGeneration,
      scaleKey: this.scaleKeyManager.exportConfiguration(),
      noteGeneration: this.noteGenerationEngine.exportConfiguration(),
      chordProgression: this.chordProgressionManager.exportConfiguration(),
      melody: this.melodyGenerator.exportConfiguration(),
      timestamp: new Date().toISOString()
    };
  }

  // Import scale-aware configuration
  importScaleAwareConfiguration(config) {
    if (config.scaleAwareGeneration) {
      this.scaleAwareGeneration = { ...this.scaleAwareGeneration, ...config.scaleAwareGeneration };
    }
    if (config.scaleKey) {
      this.scaleKeyManager.importConfiguration(config.scaleKey);
    }
    if (config.noteGeneration) {
      this.noteGenerationEngine.importConfiguration(config.noteGeneration);
    }
    if (config.chordProgression) {
      this.chordProgressionManager.importConfiguration(config.chordProgression);
    }
    if (config.melody) {
      this.melodyGenerator.importConfiguration(config.melody);
    }

    if (this.scaleAwareGeneration.enabled) {
      this.updateScaleAwarePatterns();
    }
  }
}
  // Sidechain compression methods
  triggerSidechain() {
    if (!this.sidechainEnabled) return;
    
    // Create a quick ducking effect by temporarily reducing the sidechain gain
    const originalGain = this.nodes.sidechainGain.gain.value;
    this.nodes.sidechainGain.gain.rampTo(0.1, 0.01);
    this.nodes.sidechainGain.gain.rampTo(originalGain, 0.2);
  }

  updateSidechainRouting() {
    // Disconnect all buses from their current destinations
    this.buses.bass.disconnect();
    this.buses.lead.disconnect();
    
    if (this.sidechainEnabled) {
      // Route through sidechain compression
      this.buses.bass.connect(this.nodes.sidechainCompressor);
      this.buses.lead.connect(this.nodes.sidechainCompressor);
    } else {
      // Route directly to master
      this.buses.bass.connect(this.master);
      this.buses.lead.connect(this.master);
    }
  }
}

export { AudioEngine };<|MERGE_RESOLUTION|>--- conflicted
+++ resolved
@@ -10,22 +10,6 @@
 import { setBusLevel, clamp } from '../utils/helpers.js';
 import { createToneEnvelopeFollower } from './envelope-follower.js';
 import { ProbabilityManager } from './probability-manager.js';
-<<<<<<< HEAD
-import {
-  getDefaultKey,
-  getDefaultScale,
-  listKeys,
-  listScales,
-  buildScaleNotesInRange,
-  midiToNote,
-  noteToMidi,
-  buildDiatonicTriad,
-  getScaleDegreeMidi,
-  quantizeMidiToScale,
-  pickDegreesProgression,
-  constrainToRange
-} from '../utils/music-theory.js';
-=======
 import { ScaleKeyManager } from './scale-key-manager.js';
 import { NoteGenerationEngine } from './note-generation-engine.js';
 import { ChordProgressionManager } from './chord-progression-manager.js';
@@ -36,7 +20,6 @@
   mapPatternToVelocities, 
   mapPatternToNotes 
 } from './pattern-math.js';
->>>>>>> c1c7bc41
 
 export class AudioEngine {
   constructor() {
@@ -53,17 +36,6 @@
     this.useMathPatterns = false; // Enable Euclidean/ECA-based generators
     this.currentStep = 0;
     this.currentSection = null;
-<<<<<<< HEAD
-
-    // Musical key/scale state and caches
-    this.musicalKey = getDefaultKey();
-    this.scaleType = getDefaultScale();
-    this.scaleCache = {
-      bassRange: { minMidi: noteToMidi('G1') || 31, maxMidi: noteToMidi('C3') || 48 },
-      leadRange: { minMidi: noteToMidi('C4') || 60, maxMidi: noteToMidi('A5') || 81 },
-      bassNotes: [],
-      leadNotes: []
-=======
     
     // Scale-aware generation modules
     this.scaleKeyManager = new ScaleKeyManager();
@@ -81,7 +53,6 @@
       harmonicComplexity: 0.6,
       melodicComplexity: 0.5,
       rhythmComplexity: 0.5
->>>>>>> c1c7bc41
     };
   }
 
@@ -772,8 +743,6 @@
   }
 
   generateBassPattern() {
-<<<<<<< HEAD
-=======
     // Use key signature if available
     if (this.app && this.app.keySignature && this.app.keySignature.enabled) {
       const keySignature = this.app.keySignature;
@@ -798,7 +767,6 @@
 
     // Fallback to default pattern
     const notes = ['C2', 'D2', 'E2', 'F2', 'G2', 'A2', 'B2', 'C3'];
->>>>>>> c1c7bc41
     const pattern = new Array(16).fill(null);
     const degrees = this.degreesProgression || pickDegreesProgression(this.scaleType);
     const baseOctave = 2; // around C2 for bass
@@ -826,8 +794,6 @@
   }
 
   generateLeadPattern() {
-<<<<<<< HEAD
-=======
     // Use key signature if available
     if (this.app && this.app.keySignature && this.app.keySignature.enabled) {
       const keySignature = this.app.keySignature;
@@ -869,28 +835,10 @@
     ];
     
     const progression = chordProgressions[Math.floor(Math.random() * chordProgressions.length)];
->>>>>>> c1c7bc41
     const pattern = new Array(16).fill(null);
     const degrees = this.degreesProgression || pickDegreesProgression(this.scaleType);
     const baseOctave = 4; // around C4 for lead
     for (let i = 0; i < 16; i += 4) {
-<<<<<<< HEAD
-      if (Math.random() < 0.85) {
-        const degree = degrees[(i / 4) % degrees.length];
-        const triad = buildDiatonicTriad(this.musicalKey, this.scaleType, degree, baseOctave)
-          .map(m => constrainToRange(m, this.scaleCache.leadRange.minMidi, this.scaleCache.leadRange.maxMidi))
-          .map(midiToNote);
-        pattern[i] = triad;
-      }
-    }
-    // Simple fills: take the root of the current chord two steps later
-    for (let i = 2; i < 16; i += 4) {
-      if (Math.random() < 0.45) {
-        const degree = degrees[Math.floor(i / 4) % degrees.length];
-        let midi = getScaleDegreeMidi(this.musicalKey, this.scaleType, degree, baseOctave);
-        midi = constrainToRange(midi, this.scaleCache.leadRange.minMidi, this.scaleCache.leadRange.maxMidi);
-        pattern[i] = [midiToNote(midi)];
-=======
       if (Math.random() < 0.8) {
         const chordIndex = Math.floor(i / 4) % progression.length;
         pattern[i] = progression[chordIndex];
@@ -938,7 +886,6 @@
           const chordIndex = Math.floor(i / 4) % progression.length;
           pattern[i] = progression[chordIndex];
         }
->>>>>>> c1c7bc41
       }
       
       // Add some melodic fills
@@ -951,10 +898,6 @@
       
       return pattern;
     }
-<<<<<<< HEAD
-    return pattern;
-=======
->>>>>>> c1c7bc41
   }
 
   // --- Key/Scale helpers ---
@@ -1420,38 +1363,20 @@
         break;
         
       case 'bass':
-<<<<<<< HEAD
-        {
-          const note = this.getScaleAwareBassNoteForStep(this.currentStep);
-          if (note) {
-            this.instruments.bass.triggerAttackRelease(note, '8n', time, velocity);
-          }
-=======
         // Use key signature for bass notes if available
         const bassNote = this.getMusicalNote('bass', this.currentStep);
         if (bassNote) {
           this.instruments.bass.triggerAttackRelease(bassNote, '8n', time, velocity);
->>>>>>> c1c7bc41
         }
         break;
         
       case 'lead':
-<<<<<<< HEAD
-        {
-          const notes = this.getScaleAwareLeadNotesForStep(this.currentStep);
-          if (notes && notes.length) {
-            notes.forEach(note => {
-              this.instruments.lead.triggerAttackRelease(note, '16n', time, velocity);
-            });
-          }
-=======
         // Use key signature for lead notes if available
         const leadNotes = this.getMusicalNotes('lead', this.currentStep);
         if (leadNotes && leadNotes.length) {
           leadNotes.forEach(note => {
             this.instruments.lead.triggerAttackRelease(note, '16n', time, velocity);
           });
->>>>>>> c1c7bc41
         }
         break;
         
