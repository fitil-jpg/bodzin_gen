--- conflicted
+++ resolved
@@ -92,15 +92,12 @@
       leadFxSend,
       bassFilter,
       bassDrive,
-<<<<<<< HEAD
       sidechainCompressor,
       sidechainGain
-=======
       leadDistortion,
       leadOverdrive,
       drumDistortion,
       masterOverdrive
->>>>>>> 51999856
     };
   }
 
@@ -110,7 +107,6 @@
     this.nodes.delay.connect(this.master);
     this.nodes.reverb.connect(this.master);
     
-<<<<<<< HEAD
     // Initialize sidechain state
     this.sidechainEnabled = true;
   }
@@ -126,13 +122,11 @@
     
     // Initial routing
     this.updateSidechainRouting();
-=======
     // Connect drum distortion
     this.buses.drums.connect(this.nodes.drumDistortion);
     this.nodes.drumDistortion.connect(this.master);
     
     // Note: Master overdrive is connected in initialize
->>>>>>> 51999856
   }
 
   createInstruments() {
