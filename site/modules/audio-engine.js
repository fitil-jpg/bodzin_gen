import { 
  STEP_COUNT, 
  STEP_DURATION, 
  LOOP_DURATION, 
  SECTION_DEFINITIONS,
  LFO_DEFINITIONS,
  SECTION_SEQUENCE_ACTIVITY 
} from '../utils/constants.js';
import { setBusLevel, clamp } from '../utils/helpers.js';
import { ProbabilityManager } from './probability-manager.js';

export class AudioEngine {
  constructor() {
    this.master = null;
    this.buses = null;
    this.nodes = null;
    this.instruments = null;
    this.sequences = null;
    this.sequencesStarted = false;
    this.probabilityManager = new ProbabilityManager();
    this.useProbabilityTriggers = false;
    this.currentStep = 0;
    this.currentSection = null;
  }

  initialize() {
    this.master = new Tone.Gain(0.9);
    const limiter = new Tone.Limiter(-1);
    
    this.buses = {
      drums: new Tone.Gain(0.8),
      bass: new Tone.Gain(0.8),
      lead: new Tone.Gain(0.8),
      fx: new Tone.Gain(0.5)
    };

    this.nodes = this.createEffects();
    
    // Connect master chain with overdrive
    this.master.chain(this.nodes.masterOverdrive, limiter);
    limiter.toDestination();
    
    // Connect buses to master (except drums which go through distortion)
    this.buses.bass.connect(this.master);
    this.buses.lead.connect(this.master);
    this.buses.fx.connect(this.master);

    this.instruments = this.createInstruments();
    this.sequences = this.buildSequences(this.instruments);
    this.probabilityManager.initializeProbabilityTracks();

    this.connectEffects();
    this.connectBuses();
    return this;
  }

  createEffects() {
    const delay = new Tone.FeedbackDelay('8n', 0.38);
    const reverb = new Tone.Reverb({ decay: 6, wet: 0.28, preDelay: 0.02 });
    const leadFilter = new Tone.Filter(520, 'lowpass', -12);
    const leadFxSend = new Tone.Gain(0.45);
    const bassFilter = new Tone.Filter(140, 'lowpass', -12);
    const bassDrive = new Tone.Distortion(0.35);
    
    // New distortion and overdrive effects
    const leadDistortion = new Tone.Distortion({
      distortion: 0.2,
      oversample: '2x'
    });
    const leadOverdrive = new Tone.Overdrive({
      drive: 0.3,
      output: 0.8
    });
    const drumDistortion = new Tone.Distortion({
      distortion: 0.15,
      oversample: '4x'
    });
    const masterOverdrive = new Tone.Overdrive({
      drive: 0.1,
      output: 0.9
    });

    // Sidechain compression
    const sidechainCompressor = new Tone.Compressor({
      threshold: -24,
      ratio: 4,
      attack: 0.003,
      release: 0.1,
      knee: 30
    });

    const sidechainGain = new Tone.Gain(1);

    return {
      delay,
      reverb,
      leadFilter,
      leadFxSend,
      bassFilter,
      bassDrive,
      sidechainCompressor,
      sidechainGain
      leadDistortion,
      leadOverdrive,
      drumDistortion,
      masterOverdrive
    };
  }

  connectEffects() {
    this.buses.fx.connect(this.nodes.delay);
    this.buses.fx.connect(this.nodes.reverb);
    this.nodes.delay.connect(this.master);
    this.nodes.reverb.connect(this.master);
    
    // Initialize sidechain state
    this.sidechainEnabled = true;
  }

  connectBuses() {
    // Connect buses with sidechain compression
    this.buses.drums.connect(this.master);
    this.buses.fx.connect(this.master);
    
    // Connect sidechain compressor to master
    this.nodes.sidechainCompressor.connect(this.nodes.sidechainGain);
    this.nodes.sidechainGain.connect(this.master);
    
    // Initial routing
    this.updateSidechainRouting();
    // Connect drum distortion
    this.buses.drums.connect(this.nodes.drumDistortion);
    this.nodes.drumDistortion.connect(this.master);
    
    // Note: Master overdrive is connected in initialize
  }

  createInstruments() {
    const kick = new Tone.MembraneSynth({
      pitchDecay: 0.05,
      octaves: 4,
      oscillator: { type: 'sine' },
      envelope: { attack: 0.001, decay: 0.28, sustain: 0.0001, release: 0.2 }
    }).connect(this.buses.drums);

    const snare = new Tone.NoiseSynth({
      noise: { type: 'white' },
      envelope: { attack: 0.001, decay: 0.2, sustain: 0 }
    }).connect(this.buses.drums);

    const hats = new Tone.MetalSynth({
      frequency: 320,
      envelope: { attack: 0.001, decay: 0.09, release: 0.12 },
      harmonicity: 5.1,
      modulationIndex: 32,
      resonance: 3000,
      octaves: 1.3
    }).connect(this.buses.drums);

    const bass = new Tone.MonoSynth({
      oscillator: { type: 'square' },
      filter: { type: 'lowpass', rolloff: -12 },
      filterEnvelope: { attack: 0.01, decay: 0.2, sustain: 0.4, release: 0.6 },
      envelope: { attack: 0.005, decay: 0.25, sustain: 0.6, release: 0.4 }
    });
    bass.chain(this.nodes.bassDrive, this.nodes.bassFilter, this.buses.bass);

    const lead = new Tone.PolySynth(Tone.Synth, {
      maxPolyphony: 4,
      oscillator: { type: 'sawtooth' },
      envelope: { attack: 0.02, decay: 0.35, sustain: 0.4, release: 0.7 }
    });
    lead.chain(
      this.nodes.leadDistortion,
      this.nodes.leadOverdrive,
      this.nodes.leadFilter,
      this.buses.lead
    );
    this.nodes.leadFilter.connect(this.nodes.leadFxSend);
    this.nodes.leadFxSend.connect(this.buses.fx);

    const noiseFx = new Tone.NoiseSynth({
      noise: { type: 'pink' },
      envelope: { attack: 0.5, decay: 2.4, sustain: 0 },
      volume: -20
    }).connect(this.buses.fx);

    return { kick, snare, hats, bass, lead, noiseFx };
  }

  buildSequences(instruments) {
    const kickPattern = [
      1, 0, 0, 0,
      1, 0, 0, 0,
      1, 0, 0, 0,
      1, 0, 0, 0
    ];
    const snarePattern = [
      0, 0, 0, 0,
      0, 0, 1, 0,
      0, 0, 0, 0,
      0, 0, 1, 0
    ];
    const hatPattern = [
      0.6, 0, 0.45, 0,
      0.7, 0.25, 0.5, 0.25,
      0.65, 0, 0.45, 0,
      0.75, 0.3, 0.55, 0.35
    ];
    const bassPattern = [
      'C2', null, 'G1', null,
      'C2', 'D2', null, 'G1',
      'C2', null, 'A1', null,
      'C2', 'D2', null, 'G1'
    ];
    const leadPattern = [
      ['E4', 'B4'], null, ['G4'], null,
      ['A4'], null, ['B4', 'D5'], null,
      ['E5'], null, ['G4'], null,
      ['A4', 'C5'], null, ['B4'], null
    ];
    const fxPattern = [
      0, 0, 0, 0,
      0, 0, 1, 0,
      0, 0, 0, 0,
      0, 0, 1, 0
    ];

    const kickSeq = new Tone.Sequence((time, velocity) => {
      if (velocity) {
        instruments.kick.triggerAttackRelease('C1', '8n', time, velocity);
        // Trigger sidechain compression
        this.triggerSidechain();
      }
    }, kickPattern, '16n');

    const snareSeq = new Tone.Sequence((time, hit) => {
      if (hit) {
        instruments.snare.triggerAttackRelease('16n', time, 0.8);
      }
    }, snarePattern, '16n');

    const hatSeq = new Tone.Sequence((time, velocity) => {
      if (velocity) {
        instruments.hats.triggerAttackRelease('32n', time, velocity);
      }
    }, hatPattern, '16n');

    const bassSeq = new Tone.Sequence((time, note) => {
      if (note) {
        instruments.bass.triggerAttackRelease(note, '8n', time, 0.9);
      }
    }, bassPattern, '16n');

    const leadSeq = new Tone.Sequence((time, notes) => {
      if (notes && notes.length) {
        notes.forEach(note => instruments.lead.triggerAttackRelease(note, '16n', time, 0.8));
      }
    }, leadPattern, '16n');

    const fxSeq = new Tone.Sequence((time, trigger) => {
      if (trigger) {
        instruments.noiseFx.triggerAttackRelease('2n', time, 0.35);
      }
    }, fxPattern, '16n');

    const groups = {
      drums: [kickSeq, snareSeq, hatSeq],
      bass: [bassSeq],
      lead: [leadSeq],
      fx: [fxSeq]
    };

    const sequencesByInstrument = {
      kick: kickSeq,
      snare: snareSeq,
      hats: hatSeq,
      bass: bassSeq,
      lead: leadSeq,
      fx: fxSeq
    };

    return {
      all: [].concat(...Object.values(groups)),
      groups,
      byInstrument: sequencesByInstrument
    };
  }

  configureTransport() {
    Tone.Transport.bpm.value = 124;
    Tone.Transport.loop = true;
    Tone.Transport.loopStart = 0;
    Tone.Transport.loopEnd = LOOP_DURATION;
    Tone.Transport.swing = 0.08;
    Tone.Transport.swingSubdivision = '8n';
  }

  async startSequences() {
    if (!this.sequencesStarted) {
      const sequenceList = this.sequences && Array.isArray(this.sequences.all)
        ? this.sequences.all
        : [];
      sequenceList.forEach(seq => seq.start(0));
      this.sequencesStarted = true;
    }
  }

  updateSectionPlayback(section) {
    if (!this.sequences || !this.sequences.groups) {
      return;
    }
    
    const arrangement = section ? SECTION_SEQUENCE_ACTIVITY[section.name] : null;
    const groups = this.sequences.groups;
    const defaultState = { drums: true, bass: true, lead: true, fx: true };

    Object.entries(groups).forEach(([groupName, seqs]) => {
      const hasExplicitSetting = arrangement && Object.prototype.hasOwnProperty.call(arrangement, groupName);
      const shouldEnable = hasExplicitSetting
        ? Boolean(arrangement[groupName])
        : defaultState[groupName] !== undefined
          ? defaultState[groupName]
          : true;
      seqs.forEach(seq => {
        seq.mute = !shouldEnable;
      });
    });
  }

  setBusLevel(busName, db) {
    const bus = this.buses[busName];
    if (bus) {
      setBusLevel(bus, db);
    }
  }

<<<<<<< HEAD
  /**
   * Enable or disable probability-based triggers
   */
  setProbabilityTriggersEnabled(enabled) {
    this.useProbabilityTriggers = enabled;
  }

  /**
   * Update current step and section for probability calculations
   */
  updateStepContext(step, section = null) {
    this.currentStep = step;
    this.currentSection = section;
  }

  /**
   * Process probability-based triggers for all instruments
   */
  processProbabilityTriggers(time) {
    if (!this.useProbabilityTriggers) return;

    const context = {
      step: this.currentStep,
      section: this.currentSection
    };

    // Process each instrument
    const instruments = ['kick', 'snare', 'hats', 'bass', 'lead', 'fx'];
    
    instruments.forEach(instrument => {
      if (this.probabilityManager.shouldTrigger(instrument, this.currentStep, context)) {
        const triggerInfo = this.probabilityManager.getTriggerInfo(instrument, this.currentStep, context);
        this.triggerInstrument(instrument, time, triggerInfo);
      }
    });
  }

  /**
   * Trigger a specific instrument with probability-based parameters
   */
  triggerInstrument(instrument, time, triggerInfo) {
    const { velocity, isAccent, isGhost } = triggerInfo;
    
    switch (instrument) {
      case 'kick':
        this.instruments.kick.triggerAttackRelease('C1', '8n', time, velocity);
        break;
        
      case 'snare':
        this.instruments.snare.triggerAttackRelease('16n', time, velocity);
        break;
        
      case 'hats':
        this.instruments.hats.triggerAttackRelease('32n', time, velocity);
        break;
        
      case 'bass':
        // Use a simple bass pattern for probability triggers
        const bassNotes = ['C2', 'G1', 'A1', 'D2'];
        const noteIndex = this.currentStep % bassNotes.length;
        const note = bassNotes[noteIndex];
        if (note) {
          this.instruments.bass.triggerAttackRelease(note, '8n', time, velocity);
        }
        break;
        
      case 'lead':
        // Use a simple lead pattern for probability triggers
        const leadNotes = [['E4', 'B4'], ['G4'], ['A4'], ['B4', 'D5']];
        const leadIndex = this.currentStep % leadNotes.length;
        const notes = leadNotes[leadIndex];
        if (notes && notes.length) {
          notes.forEach(note => {
            this.instruments.lead.triggerAttackRelease(note, '16n', time, velocity);
          });
        }
        break;
        
      case 'fx':
        this.instruments.noiseFx.triggerAttackRelease('2n', time, velocity);
        break;
    }
  }

  /**
   * Get probability manager for external configuration
   */
  getProbabilityManager() {
    return this.probabilityManager;
  }

  /**
   * Set probability curve for an instrument
   */
  setProbabilityCurve(instrument, curve, curveType) {
    this.probabilityManager.setProbabilityCurve(instrument, curve, curveType);
  }

  /**
   * Set base probability for an instrument
   */
  setBaseProbability(instrument, probability) {
    this.probabilityManager.setBaseProbability(instrument, probability);
  }

  /**
   * Set humanization for an instrument
   */
  setHumanization(instrument, amount) {
    this.probabilityManager.setHumanization(instrument, amount);
  }

  /**
   * Set accent settings for an instrument
   */
  setAccentSettings(instrument, probability, multiplier) {
    this.probabilityManager.setAccentSettings(instrument, probability, multiplier);
  }

  /**
   * Set ghost note settings for an instrument
   */
  setGhostNoteSettings(instrument, probability, multiplier) {
    this.probabilityManager.setGhostNoteSettings(instrument, probability, multiplier);
  }

  /**
   * Set pattern lock for an instrument
   */
  setPatternLock(instrument, enabled, steps) {
    this.probabilityManager.setPatternLock(instrument, enabled, steps);
  }

  /**
   * Set global entropy
   */
  setEntropy(entropy) {
    this.probabilityManager.setEntropy(entropy);
  }

  /**
   * Set quantization
   */
  setQuantization(quantization) {
    this.probabilityManager.setQuantization(quantization);
  }

  /**
   * Export probability settings
   */
  exportProbabilitySettings() {
    return this.probabilityManager.exportSettings();
  }

  /**
   * Import probability settings
   */
  importProbabilitySettings(data) {
    this.probabilityManager.importSettings(data);
  }

  /**
   * Reset probability settings to defaults
   */
  resetProbabilitySettings() {
    this.probabilityManager.resetToDefaults();
  }
}
=======
  // Sidechain compression methods
  triggerSidechain() {
    if (!this.sidechainEnabled) return;
    
    // Create a quick ducking effect by temporarily reducing the sidechain gain
    const originalGain = this.nodes.sidechainGain.gain.value;
    this.nodes.sidechainGain.gain.rampTo(0.1, 0.01);
    this.nodes.sidechainGain.gain.rampTo(originalGain, 0.2);
  }

  updateSidechainRouting() {
    // Disconnect all buses from their current destinations
    this.buses.bass.disconnect();
    this.buses.lead.disconnect();
    
    if (this.sidechainEnabled) {
      // Route through sidechain compression
      this.buses.bass.connect(this.nodes.sidechainCompressor);
      this.buses.lead.connect(this.nodes.sidechainCompressor);
    } else {
      // Route directly to master
      this.buses.bass.connect(this.master);
      this.buses.lead.connect(this.master);
    }
  }
}

export { AudioEngine };
>>>>>>> 47da50af
<|MERGE_RESOLUTION|>--- conflicted
+++ resolved
@@ -335,7 +335,6 @@
     }
   }
 
-<<<<<<< HEAD
   /**
    * Enable or disable probability-based triggers
    */
@@ -504,7 +503,6 @@
     this.probabilityManager.resetToDefaults();
   }
 }
-=======
   // Sidechain compression methods
   triggerSidechain() {
     if (!this.sidechainEnabled) return;
@@ -532,5 +530,4 @@
   }
 }
 
-export { AudioEngine };
->>>>>>> 47da50af
+export { AudioEngine };