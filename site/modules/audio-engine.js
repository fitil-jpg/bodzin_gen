--- conflicted
+++ resolved
@@ -25,7 +25,6 @@
 
   initialize() {
     this.master = new Tone.Gain(0.9);
-<<<<<<< HEAD
     
     // Create compressor/limiter chain with enhanced settings
     this.compressor = new Tone.Compressor({
@@ -49,10 +48,8 @@
     this.compressorMakeup.connect(this.limiter);
     this.limiter.toDestination();
 
-=======
     const limiter = new Tone.Limiter(-1);
     
->>>>>>> a6ac794f
     this.buses = {
       drums: new Tone.Gain(0.8),
       bass: new Tone.Gain(0.8),
@@ -361,7 +358,6 @@
     }
   }
 
-<<<<<<< HEAD
   // Compressor/Limiter control methods
   setCompressorThreshold(db) {
     if (this.compressor) {
@@ -530,7 +526,6 @@
     }
   }
 }
-=======
   /**
    * Enable or disable probability-based triggers
    */
@@ -726,5 +721,4 @@
   }
 }
 
-export { AudioEngine };
->>>>>>> a6ac794f
+export { AudioEngine };