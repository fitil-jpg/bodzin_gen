--- conflicted
+++ resolved
@@ -1016,7 +1016,6 @@
     }
 
     @media (max-width: 768px) {
-<<<<<<< HEAD
       .app-header {
         grid-template-columns: 1fr;
         gap: 1rem;
@@ -1041,7 +1040,6 @@
       .filter-select {
         min-width: 120px;
       }
-=======
     .led-indicators {
       gap: 6px;
       padding: 6px 8px;
@@ -1056,7 +1054,6 @@
     .led-label {
       font-size: 9px;
     }
->>>>>>> 5486bb20
 
     .control-section {
       margin-bottom: 1.5rem;
