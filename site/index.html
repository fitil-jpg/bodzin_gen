<!DOCTYPE html>
<html lang="en">
<head>
  <meta charset="utf-8">
  <title>Bodzin Generator Toolkit</title>
  <meta name="viewport" content="width=device-width, initial-scale=1, maximum-scale=1, user-scalable=no, viewport-fit=cover">
  <meta name="mobile-web-app-capable" content="yes">
  <meta name="apple-mobile-web-app-capable" content="yes">
  <meta name="apple-mobile-web-app-status-bar-style" content="black-translucent">
  <meta name="theme-color" content="#0f0f12">
  <style>
    :root {
      color-scheme: dark;
      --bg: #0f0f12;
      --panel-bg: #18181d;
      --accent: #49a9ff;
      --border: #2a2a33;
      --text: #f1f1f4;
      --muted: #9a9aac;
    }

    * {
      box-sizing: border-box;
      font-family: "Inter", "Segoe UI", sans-serif;
      -webkit-tap-highlight-color: transparent;
      -webkit-touch-callout: none;
      -webkit-user-select: none;
      -moz-user-select: none;
      -ms-user-select: none;
      user-select: none;
    }

    input, select, textarea {
      -webkit-user-select: text;
      -moz-user-select: text;
      -ms-user-select: text;
      user-select: text;
    }

    body {
      margin: 0;
      min-height: 100vh;
      background: radial-gradient(circle at 20% 20%, rgba(73, 169, 255, 0.15), transparent 50%),
        radial-gradient(circle at 80% 10%, rgba(255, 73, 175, 0.12), transparent 55%),
        var(--bg);
      color: var(--text);
      display: flex;
      flex-direction: column;
    }

    .app-shell {
      flex: 1;
      display: flex;
      flex-direction: column;
    }

    .app-header {
      display: grid;
      grid-template-columns: repeat(3, minmax(0, 1fr));
      align-items: center;
      gap: 1rem;
      padding: 1.25rem clamp(1.5rem, 4vw, 3rem);
      border-bottom: 1px solid var(--border);
      background: rgba(24, 24, 29, 0.9);
      backdrop-filter: blur(8px);
      position: sticky;
      top: 0;
      z-index: 10;
    }

    .header-group {
      display: flex;
      align-items: center;
      gap: 0.75rem;
      flex-wrap: wrap;
    }

    .btn {
      appearance: none;
      border: 1px solid transparent;
      border-radius: 999px;
      padding: 0.55rem 1.25rem;
      font-size: 0.95rem;
      font-weight: 600;
      letter-spacing: 0.02em;
      background: rgba(255, 255, 255, 0.04);
      color: var(--text);
      transition: all 0.4s cubic-bezier(0.4, 0, 0.2, 1);
      cursor: pointer;
      min-height: 44px;
      min-width: 44px;
      display: inline-flex;
      align-items: center;
      justify-content: center;
      touch-action: manipulation;
      position: relative;
      overflow: hidden;
      transform: translateZ(0); /* Force hardware acceleration */
    }

    .btn::before {
      content: '';
      position: absolute;
      top: 0;
      left: -100%;
      width: 100%;
      height: 100%;
      background: linear-gradient(90deg, transparent, rgba(255, 255, 255, 0.1), transparent);
      transition: left 0.5s ease;
    }

    .btn:hover {
      transform: translateY(-2px) scale(1.02);
      background: rgba(255, 255, 255, 0.08);
      box-shadow: 0 8px 25px rgba(0, 0, 0, 0.15);
    }

    .btn:hover::before {
      left: 100%;
    }

    .btn:active {
      transform: translateY(0px) scale(0.98);
      transition: transform 0.1s ease;
    }

    .btn-primary {
      background: linear-gradient(135deg, var(--accent), #3d8bff);
      color: #020205;
      box-shadow: 0 8px 24px rgba(73, 169, 255, 0.35);
      border-color: rgba(73, 169, 255, 0.45);
      position: relative;
    }

    .btn-primary::after {
      content: '';
      position: absolute;
      top: 0;
      left: 0;
      right: 0;
      bottom: 0;
      background: linear-gradient(135deg, rgba(255, 255, 255, 0.2), transparent);
      border-radius: inherit;
      opacity: 0;
      transition: opacity 0.3s ease;
    }

    .btn-primary:hover {
      background: linear-gradient(135deg, #5bb3ff, #4a9eff);
      box-shadow: 0 12px 32px rgba(73, 169, 255, 0.45);
    }

    .btn-primary:hover::after {
      opacity: 1;
    }

    .btn-outline {
      border-color: var(--border);
    }

<<<<<<< HEAD
    .btn-danger {
      background: linear-gradient(135deg, #ff4757, #ff3742);
      color: white;
      border-color: rgba(255, 71, 87, 0.45);
    }

    .btn-danger:hover {
      background: linear-gradient(135deg, #ff5a6b, #ff4a55);
      box-shadow: 0 8px 24px rgba(255, 71, 87, 0.35);
    }

    /* Modal Styles */
    .modal {
      position: fixed;
      top: 0;
      left: 0;
      width: 100%;
      height: 100%;
      background: rgba(0, 0, 0, 0.8);
      backdrop-filter: blur(8px);
      z-index: 1000;
      display: flex;
      align-items: center;
      justify-content: center;
      padding: 1rem;
    }

    .modal-content {
      background: var(--panel-bg);
      border: 1px solid var(--border);
      border-radius: 12px;
      max-width: 600px;
      width: 100%;
      max-height: 80vh;
      overflow: hidden;
      box-shadow: 0 20px 40px rgba(0, 0, 0, 0.3);
    }

    .modal-header {
      display: flex;
      align-items: center;
      justify-content: space-between;
      padding: 1.5rem;
      border-bottom: 1px solid var(--border);
    }

    .modal-header h3 {
      margin: 0;
      font-size: 1.25rem;
      font-weight: 600;
    }

    .close-btn {
      background: none;
      border: none;
      color: var(--muted);
      font-size: 1.5rem;
      cursor: pointer;
      padding: 0.25rem;
      border-radius: 4px;
      transition: all 0.2s ease;
    }

    .close-btn:hover {
      color: var(--text);
      background: rgba(255, 255, 255, 0.1);
    }

    .modal-body {
      padding: 1.5rem;
      max-height: 60vh;
      overflow-y: auto;
    }

    .history-list {
      display: flex;
      flex-direction: column;
      gap: 0.75rem;
    }

    .history-entry {
      display: flex;
      align-items: center;
      justify-content: space-between;
      padding: 1rem;
      background: rgba(255, 255, 255, 0.02);
      border: 1px solid var(--border);
      border-radius: 8px;
      transition: all 0.2s ease;
    }

    .history-entry:hover {
      background: rgba(255, 255, 255, 0.04);
      border-color: var(--accent);
    }

    .history-info {
      flex: 1;
    }

    .history-name {
      font-weight: 600;
      margin-bottom: 0.25rem;
    }

    .history-details {
      font-size: 0.85rem;
      color: var(--muted);
      display: flex;
      gap: 1rem;
    }

    .history-version {
      background: var(--accent);
      color: var(--bg);
      padding: 0.25rem 0.5rem;
      border-radius: 4px;
      font-size: 0.75rem;
      font-weight: 600;
    }

    .modal-actions {
      margin-top: 1.5rem;
      padding-top: 1rem;
      border-top: 1px solid var(--border);
      display: flex;
      justify-content: flex-end;
=======
    .search-container {
      display: flex;
      align-items: center;
      gap: 0.5rem;
      position: relative;
    }

    .search-input {
      background: rgba(255, 255, 255, 0.05);
      border: 1px solid var(--border);
      border-radius: 8px;
      color: var(--text);
      padding: 0.5rem 0.75rem;
      font-size: 0.9rem;
      min-height: 40px;
      min-width: 200px;
      transition: all 0.3s ease;
    }

    .search-input:focus {
      outline: none;
      border-color: var(--accent);
      box-shadow: 0 0 0 2px rgba(73, 169, 255, 0.2);
      background: rgba(255, 255, 255, 0.08);
    }

    .search-input::placeholder {
      color: var(--muted);
    }

    .filter-select {
      background: rgba(255, 255, 255, 0.05);
      border: 1px solid var(--border);
      border-radius: 8px;
      color: var(--text);
      padding: 0.5rem 0.75rem;
      font-size: 0.9rem;
      min-height: 40px;
      min-width: 120px;
      cursor: pointer;
      transition: all 0.3s ease;
    }

    .filter-select:hover {
      background: rgba(255, 255, 255, 0.08);
      border-color: var(--accent);
    }

    .filter-select:focus {
      outline: none;
      border-color: var(--accent);
      box-shadow: 0 0 0 2px rgba(73, 169, 255, 0.2);
    }

    #clearSearchButton {
      padding: 0.4rem 0.8rem;
      min-width: 40px;
      font-size: 1.2rem;
      font-weight: bold;
      line-height: 1;
    }

    .control-row.hidden {
      display: none;
    }

    .control-section.hidden {
      display: none;
    }

    .no-results {
      text-align: center;
      padding: 2rem;
      color: var(--muted);
      font-style: italic;
    }

    .search-results {
      position: absolute;
      top: 100%;
      left: 0;
      right: 0;
      background: rgba(24, 24, 29, 0.95);
      border: 1px solid var(--border);
      border-radius: 8px;
      padding: 0.5rem;
      font-size: 0.8rem;
      color: var(--muted);
      z-index: 100;
      margin-top: 0.25rem;
      backdrop-filter: blur(8px);
    }

    .search-results.hidden {
      display: none;
    }

    .search-results .result-count {
      font-weight: 600;
      color: var(--accent);
    }

    .search-results .shortcuts {
      margin-top: 0.25rem;
      font-size: 0.75rem;
      opacity: 0.7;
    }

    mark {
      background: rgba(73, 169, 255, 0.3);
      color: var(--accent);
      padding: 0.1em 0.2em;
      border-radius: 3px;
      font-weight: 600;
>>>>>>> 588bf393
    }

    .toggle {
      display: inline-flex;
      align-items: center;
      gap: 0.6rem;
      padding: 0.4rem 0.9rem;
      border: 1px solid var(--border);
      border-radius: 999px;
      background: rgba(255, 255, 255, 0.03);
      cursor: pointer;
      font-weight: 600;
      min-height: 44px;
      touch-action: manipulation;
      transition: all 0.3s cubic-bezier(0.4, 0, 0.2, 1);
      position: relative;
      overflow: hidden;
    }

    .toggle:hover {
      background: rgba(255, 255, 255, 0.06);
      border-color: var(--accent);
      transform: translateY(-1px);
    }

    .toggle input {
      accent-color: var(--accent);
      transition: all 0.3s ease;
    }

    .toggle input:checked {
      transform: scale(1.1);
    }

    .app-layout {
      flex: 1;
      display: grid;
      grid-template-columns: 320px 1fr;
      gap: 1.5rem;
      padding: 1.5rem clamp(1.5rem, 4vw, 3rem) 2.5rem;
    }

    .sidebar {
      background: rgba(24, 24, 29, 0.85);
      border: 1px solid var(--border);
      border-radius: 1.25rem;
      padding: 1.25rem;
      display: flex;
      flex-direction: column;
      gap: 1rem;
    }

    #controls {
      flex: 1;
      display: grid;
      gap: 1rem;
    }

    .control-section {
      margin-bottom: 1.5rem;
    }

    .control-section h3 {
      margin: 0 0 0.5rem 0;
      font-size: 1.1rem;
      color: var(--accent);
    }

    .control-description {
      margin: 0 0 1rem 0;
      font-size: 0.9rem;
      color: var(--muted);
      line-height: 1.4;
    }

    .control-row {
      display: grid;
      grid-template-columns: 1fr auto auto;
      align-items: center;
      gap: 0.75rem;
      padding: 0.75rem 0;
      border-bottom: 1px solid rgba(255, 255, 255, 0.05);
      transition: all 0.3s cubic-bezier(0.4, 0, 0.2, 1);
      position: relative;
      overflow: hidden;
    }

    .control-row:last-child {
      border-bottom: none;
    }

    .control-row .label {
      font-weight: 500;
      color: var(--text);
    }

    .control-input {
      display: flex;
      align-items: center;
    }

    .control-value {
      font-size: 0.9rem;
      color: var(--muted);
      font-weight: 500;
      min-width: 60px;
      text-align: right;
      transition: all 0.4s cubic-bezier(0.4, 0, 0.2, 1);
      position: relative;
    }

    input[type="range"] {
      width: 100%;
      height: 8px;
      border-radius: 4px;
      background: rgba(255, 255, 255, 0.1);
      outline: none;
      -webkit-appearance: none;
      appearance: none;
      cursor: pointer;
      transition: all 0.3s cubic-bezier(0.4, 0, 0.2, 1);
      position: relative;
    }

    input[type="range"]::-webkit-slider-thumb {
      -webkit-appearance: none;
      appearance: none;
      width: 24px;
      height: 24px;
      border-radius: 50%;
      background: var(--accent);
      cursor: pointer;
      border: 2px solid var(--bg);
      box-shadow: 0 2px 8px rgba(73, 169, 255, 0.3);
      transition: all 0.3s cubic-bezier(0.4, 0, 0.2, 1);
      position: relative;
    }

    input[type="range"]::-webkit-slider-thumb:hover {
      transform: scale(1.1);
      box-shadow: 0 4px 12px rgba(73, 169, 255, 0.4);
    }
    
    input[type="range"]::-webkit-slider-thumb:active {
      transform: scale(1.2);
      box-shadow: 0 6px 16px rgba(73, 169, 255, 0.5);
    }

    input[type="range"]::-webkit-slider-thumb:active {
      transform: scale(1.2);
    }

    input[type="range"]::-moz-range-thumb {
      width: 24px;
      height: 24px;
      border-radius: 50%;
      background: var(--accent);
      cursor: pointer;
      border: 2px solid var(--bg);
      box-shadow: 0 2px 8px rgba(73, 169, 255, 0.3);
      transition: all 0.3s cubic-bezier(0.4, 0, 0.2, 1);
    }

    input[type="range"]::-moz-range-thumb:hover {
      transform: scale(1.1);
      box-shadow: 0 4px 12px rgba(73, 169, 255, 0.4);
    }
    
    input[type="range"]::-moz-range-thumb:active {
      transform: scale(1.2);
      box-shadow: 0 6px 16px rgba(73, 169, 255, 0.5);
    }

    input[type="range"]::-moz-range-thumb:active {
      transform: scale(1.2);
    }

    input[type="range"]::-moz-range-track {
      height: 8px;
      border-radius: 4px;
      background: rgba(255, 255, 255, 0.1);
      border: none;
    }

    select {
      background: rgba(255, 255, 255, 0.05);
      border: 1px solid var(--border);
      border-radius: 8px;
      color: var(--text);
      padding: 0.5rem 0.75rem;
      font-size: 0.9rem;
      min-height: 40px;
      cursor: pointer;
      transition: background 0.15s ease, border-color 0.15s ease;
    }

    select:hover {
      background: rgba(255, 255, 255, 0.08);
      border-color: var(--accent);
    }

    select:focus {
      outline: none;
      border-color: var(--accent);
      box-shadow: 0 0 0 2px rgba(73, 169, 255, 0.2);
    }

    .midi-learning {
      background: rgba(73, 169, 255, 0.1) !important;
      border-color: var(--accent) !important;
      animation: pulse 1.5s ease-in-out infinite;
    }

    @keyframes pulse {
      0%, 100% { opacity: 1; }
      50% { opacity: 0.7; }
    }

    .mobile-loading {
      position: fixed;
      top: 0;
      left: 0;
      right: 0;
      bottom: 0;
      background: var(--bg);
      display: flex;
      flex-direction: column;
      align-items: center;
      justify-content: center;
      z-index: 1000;
    }

    .loading-spinner {
      width: 40px;
      height: 40px;
      border: 3px solid rgba(73, 169, 255, 0.3);
      border-top: 3px solid var(--accent);
      border-radius: 50%;
      animation: spin 1s linear infinite;
      margin-bottom: 1rem;
    }

    .loading-text {
      color: var(--text);
      font-size: 1rem;
      font-weight: 500;
    }

    @keyframes spin {
      0% { transform: rotate(0deg); }
      100% { transform: rotate(360deg); }
    }

    /* Morphing animations */
    @keyframes morphingPulse {
      0%, 100% { 
        opacity: 0.6;
        transform: scale(1);
      }
      50% { 
        opacity: 1;
        transform: scale(1.05);
      }
    }

    @keyframes morphingGlow {
      0%, 100% { 
        box-shadow: 0 0 10px rgba(73, 169, 255, 0.3);
      }
      50% { 
        box-shadow: 0 0 20px rgba(73, 169, 255, 0.6), 0 0 30px rgba(255, 73, 175, 0.4);
      }
    }

    @keyframes morphingWave {
      0% { 
        transform: translateX(-100%);
        opacity: 0;
      }
      50% { 
        opacity: 1;
      }
      100% { 
        transform: translateX(100%);
        opacity: 0;
      }
    }

    .morphing-active {
      animation: morphingPulse 2s ease-in-out infinite;
    }

    .morphing-button {
      position: relative;
      overflow: hidden;
    }

    .morphing-button::before {
      content: '';
      position: absolute;
      top: 0;
      left: -100%;
      width: 100%;
      height: 100%;
      background: linear-gradient(90deg, transparent, rgba(255, 255, 255, 0.2), transparent);
      animation: morphingWave 2s ease-in-out infinite;
    }

    .morphing-progress {
      position: relative;
      background: linear-gradient(90deg, #49a9ff, #ff49af);
      background-size: 200% 100%;
      animation: morphingGlow 1.5s ease-in-out infinite;
    }

    .main-panel {
      display: flex;
      flex-direction: column;
      gap: 1.25rem;
    }

    .timeline-card {
      flex: 1;
      background: rgba(24, 24, 29, 0.85);
      border: 1px solid var(--border);
      border-radius: 1.5rem;
      padding: 1.5rem;
      display: flex;
      flex-direction: column;
      gap: 1rem;
      min-height: 380px;
    }

    .timeline-header {
      display: flex;
      justify-content: space-between;
      align-items: center;
      flex-wrap: wrap;
      gap: 1rem;
    }

    .timeline-controls {
      display: flex;
      align-items: center;
      gap: 0.5rem;
      flex-wrap: wrap;
    }

    .zoom-controls, .pan-controls, .timeline-options {
      display: flex;
      align-items: center;
      gap: 0.25rem;
    }

    .zoom-level {
      font-size: 0.9rem;
      color: var(--accent);
      font-weight: 600;
      min-width: 50px;
      text-align: center;
    }

    .timeline-options .toggle {
      padding: 0.3rem 0.6rem;
      font-size: 0.8rem;
      min-height: 32px;
    }

    .timeline-controls .btn:disabled {
      opacity: 0.5;
      cursor: not-allowed;
      transform: none;
    }

    .timeline-controls .btn:disabled:hover {
      transform: none;
      background: rgba(255, 255, 255, 0.04);
    }

    .zoom-level {
      transition: all 0.2s ease;
    }

    @media (max-width: 768px) {
      .timeline-header {
        flex-direction: column;
        align-items: stretch;
        gap: 0.5rem;
      }

      .timeline-controls {
        justify-content: center;
        flex-wrap: wrap;
        gap: 0.25rem;
      }

      .zoom-controls, .pan-controls, .timeline-options {
        gap: 0.25rem;
      }

      .timeline-controls .btn {
        padding: 0.4rem 0.6rem;
        font-size: 0.8rem;
        min-height: 36px;
        min-width: 36px;
      }

      .zoom-level {
        font-size: 0.8rem;
        min-width: 40px;
      }
    }

    #sectionLabel {
      font-size: 1.1rem;
      font-weight: 600;
      color: var(--accent);
    }

    #status {
      font-size: 0.9rem;
      color: var(--muted);
      font-weight: 500;
    }

    #patternStatus {
      font-size: 0.9rem;
      color: var(--accent);
      font-weight: 600;
      transition: all 0.3s ease;
    }

    .timeline-container {
      display: flex;
      flex-direction: column;
      gap: 0.5rem;
      flex: 1;
    }

    #timeline {
      width: 100%;
      flex: 1;
      background: rgba(8, 8, 11, 0.6);
      border: 1px dashed rgba(73, 169, 255, 0.3);
      border-radius: 1rem;
    }

    /* Mobile-first responsive design */
    #waveform {
      width: 100%;
      height: 80px;
      background: rgba(8, 8, 11, 0.4);
      border: 1px solid rgba(255, 255, 255, 0.1);
      border-radius: 0.5rem;
      opacity: 0.8;
      transition: opacity 0.3s ease;
      touch-action: manipulation;
    }

    #waveform:hover {
      opacity: 1;
    }

    /* Mobile gesture controls */
    .gesture-overlay {
      position: absolute;
      top: 0;
      left: 0;
      right: 0;
      bottom: 0;
      pointer-events: none;
      z-index: 5;
    }

    .gesture-indicator {
      position: absolute;
      width: 40px;
      height: 40px;
      background: rgba(73, 169, 255, 0.8);
      border-radius: 50%;
      pointer-events: none;
      transform: translate(-50%, -50%);
      opacity: 0;
      transition: opacity 0.2s ease;
      display: flex;
      align-items: center;
      justify-content: center;
      font-size: 18px;
      color: white;
      font-weight: bold;
      box-shadow: 0 4px 12px rgba(73, 169, 255, 0.4);
    }

    .gesture-indicator.active {
      opacity: 1;
    }

    /* Mobile timeline touch controls */
    .timeline-touch-controls {
      position: relative;
      touch-action: pan-x pinch-zoom;
    }

    .timeline-touch-controls::before {
      content: '';
      position: absolute;
      top: -10px;
      left: -10px;
      right: -10px;
      bottom: -10px;
      z-index: 1;
    }

    /* Mobile control panels */
    .mobile-control-panel {
      display: none;
      position: fixed;
      bottom: 0;
      left: 0;
      right: 0;
      background: rgba(24, 24, 29, 0.95);
      backdrop-filter: blur(12px);
      border-top: 1px solid var(--border);
      padding: 1rem;
      z-index: 20;
      transform: translateY(100%);
      transition: transform 0.3s cubic-bezier(0.4, 0, 0.2, 1);
    }

    .mobile-control-panel.active {
      transform: translateY(0);
    }

    .mobile-control-tabs {
      display: flex;
      gap: 0.5rem;
      margin-bottom: 1rem;
      overflow-x: auto;
      padding-bottom: 0.5rem;
    }

    .mobile-tab {
      flex: 1;
      min-width: 80px;
      padding: 0.75rem 1rem;
      background: rgba(255, 255, 255, 0.05);
      border: 1px solid var(--border);
      border-radius: 0.75rem;
      color: var(--text);
      font-size: 0.85rem;
      font-weight: 600;
      text-align: center;
      cursor: pointer;
      transition: all 0.3s ease;
      white-space: nowrap;
    }

    .mobile-tab.active {
      background: var(--accent);
      color: #020205;
      border-color: var(--accent);
    }

    .mobile-control-content {
      max-height: 60vh;
      overflow-y: auto;
      -webkit-overflow-scrolling: touch;
    }

    /* Mobile floating action button */
    .mobile-fab {
      position: fixed;
      bottom: 1rem;
      right: 1rem;
      width: 56px;
      height: 56px;
      background: linear-gradient(135deg, var(--accent), #3d8bff);
      border: none;
      border-radius: 50%;
      color: #020205;
      font-size: 24px;
      font-weight: bold;
      cursor: pointer;
      box-shadow: 0 8px 24px rgba(73, 169, 255, 0.4);
      z-index: 15;
      transition: all 0.3s cubic-bezier(0.4, 0, 0.2, 1);
      display: none;
      align-items: center;
      justify-content: center;
    }

    .mobile-fab:active {
      transform: scale(0.95);
    }

    /* Mobile timeline gestures */
    .timeline-gesture-zone {
      position: relative;
      touch-action: pan-x;
      cursor: grab;
    }

    .timeline-gesture-zone:active {
      cursor: grabbing;
    }

    /* Mobile parameter editing */
    .mobile-parameter-editor {
      position: fixed;
      top: 0;
      left: 0;
      right: 0;
      bottom: 0;
      background: rgba(15, 15, 18, 0.95);
      backdrop-filter: blur(12px);
      z-index: 25;
      display: none;
      flex-direction: column;
      padding: 1rem;
    }

    .mobile-parameter-editor.active {
      display: flex;
    }

    .parameter-editor-header {
      display: flex;
      align-items: center;
      justify-content: space-between;
      margin-bottom: 2rem;
      padding-bottom: 1rem;
      border-bottom: 1px solid var(--border);
    }

    .parameter-editor-title {
      font-size: 1.25rem;
      font-weight: 600;
      color: var(--accent);
    }

    .parameter-editor-close {
      width: 40px;
      height: 40px;
      background: rgba(255, 255, 255, 0.1);
      border: 1px solid var(--border);
      border-radius: 50%;
      color: var(--text);
      font-size: 18px;
      cursor: pointer;
      display: flex;
      align-items: center;
      justify-content: center;
    }

    .parameter-editor-content {
      flex: 1;
      display: flex;
      flex-direction: column;
      gap: 2rem;
    }

    .parameter-value-display {
      text-align: center;
      font-size: 3rem;
      font-weight: 700;
      color: var(--accent);
      margin: 2rem 0;
    }

    .parameter-slider-container {
      position: relative;
      margin: 2rem 0;
    }

    .parameter-slider {
      width: 100%;
      height: 8px;
      background: rgba(255, 255, 255, 0.1);
      border-radius: 4px;
      outline: none;
      -webkit-appearance: none;
      appearance: none;
    }

    .parameter-slider::-webkit-slider-thumb {
      -webkit-appearance: none;
      appearance: none;
      width: 32px;
      height: 32px;
      border-radius: 50%;
      background: var(--accent);
      cursor: pointer;
      box-shadow: 0 4px 12px rgba(73, 169, 255, 0.4);
    }

    .parameter-slider::-moz-range-thumb {
      width: 32px;
      height: 32px;
      border-radius: 50%;
      background: var(--accent);
      cursor: pointer;
      border: none;
      box-shadow: 0 4px 12px rgba(73, 169, 255, 0.4);
    }

    @media (max-width: 1024px) {
      .app-header {
        grid-template-columns: repeat(2, minmax(0, 1fr));
        padding: 1rem clamp(1rem, 3vw, 2rem);
        gap: 0.75rem;
      }

      .search-container {
        flex-direction: column;
        gap: 0.5rem;
        width: 100%;
      }

      .search-input {
        min-width: 100%;
      }

      .filter-select {
        min-width: 100%;
      }

      .app-layout {
        grid-template-columns: 1fr;
        gap: 1rem;
        padding: 1rem clamp(1rem, 3vw, 2rem) 1.5rem;
      }

      .sidebar {
        order: 2;
        padding: 1rem;
      }

      .timeline-card {
        padding: 1rem;
        min-height: 300px;
      }
    }

    @media (max-width: 768px) {
      .app-header {
        grid-template-columns: 1fr;
        gap: 1rem;
      }

      .header-group {
        flex-direction: column;
        align-items: stretch;
        gap: 0.5rem;
      }

      .search-container {
        flex-direction: row;
        gap: 0.5rem;
      }

      .search-input {
        flex: 1;
        min-width: 0;
      }

      .filter-select {
        min-width: 120px;
      }
    .led-indicators {
      gap: 6px;
      padding: 6px 8px;
      margin-bottom: 8px;
    }

    .led-indicator {
      width: 10px;
      height: 10px;
    }

    .led-label {
      font-size: 9px;
    }

    .control-section {
      margin-bottom: 1.5rem;
      padding: 1rem;
      background: rgba(255, 255, 255, 0.02);
      border-radius: 0.75rem;
      border: 1px solid rgba(255, 255, 255, 0.05);
      transition: all 0.3s ease;
    }

    .control-section:hover {
      background: rgba(255, 255, 255, 0.04);
      border-color: rgba(255, 255, 255, 0.1);
    }

    .control-section h3 {
      margin: 0 0 0.5rem 0;
      color: var(--accent);
      font-size: 1rem;
      font-weight: 600;
    }

    .control-description {
      margin: 0 0 1rem 0;
      color: var(--muted);
      font-size: 0.85rem;
      line-height: 1.4;
    }

    .control-row {
      display: flex;
      align-items: center;
      justify-content: space-between;
      padding: 0.75rem 0;
      border-bottom: 1px solid rgba(255, 255, 255, 0.05);
      transition: all 0.3s ease;
      cursor: pointer;
    }

    .control-row:last-child {
      border-bottom: none;
    }

    .control-row:hover {
      background: rgba(255, 255, 255, 0.02);
      padding-left: 0.5rem;
      padding-right: 0.5rem;
      border-radius: 0.5rem;
    }

    .control-row.midi-learning {
      background: rgba(73, 169, 255, 0.1);
      border-color: var(--accent);
      animation: pulse 2s infinite;
    }

    @keyframes pulse {
      0%, 100% { opacity: 1; }
      50% { opacity: 0.7; }
    }

    .control-row .label {
      font-weight: 500;
      color: var(--text);
      min-width: 120px;
    }

    .control-input {
      flex: 1;
      margin: 0 1rem;
    }

    .control-input input[type="range"] {
      width: 100%;
      height: 6px;
      border-radius: 3px;
      background: rgba(255, 255, 255, 0.1);
      outline: none;
      -webkit-appearance: none;
      transition: all 0.3s ease;
    }

    .control-input input[type="range"]::-webkit-slider-thumb {
      -webkit-appearance: none;
      appearance: none;
      width: 18px;
      height: 18px;
      border-radius: 50%;
      background: var(--accent);
      cursor: pointer;
      box-shadow: 0 2px 6px rgba(0, 0, 0, 0.3);
      transition: all 0.3s ease;
    }

    .control-input input[type="range"]::-webkit-slider-thumb:hover {
      transform: scale(1.2);
      box-shadow: 0 4px 12px rgba(73, 169, 255, 0.4);
    }

    .control-input input[type="range"]::-moz-range-thumb {
      width: 18px;
      height: 18px;
      border-radius: 50%;
      background: var(--accent);
      cursor: pointer;
      border: none;
      box-shadow: 0 2px 6px rgba(0, 0, 0, 0.3);
      transition: all 0.3s ease;
    }

    .control-input select {
      width: 100%;
      padding: 0.5rem;
      background: rgba(255, 255, 255, 0.05);
      border: 1px solid var(--border);
      border-radius: 0.5rem;
      color: var(--text);
      font-size: 0.9rem;
      transition: all 0.3s ease;
    }

    .control-input select:hover {
      background: rgba(255, 255, 255, 0.08);
      border-color: var(--accent);
    }

    .control-value {
      font-weight: 600;
      color: var(--accent);
      min-width: 80px;
      text-align: right;
      font-size: 0.9rem;
      transition: all 0.3s ease;
    }

    /* Enhanced animations */
    @keyframes fadeInUp {
      from {
        opacity: 0;
        transform: translateY(20px);
      }
      to {
        opacity: 1;
        transform: translateY(0);
      }
    }
    
    @keyframes parameterChange {
      0% {
        transform: scale(1);
        background-color: rgba(73, 169, 255, 0.1);
      }
      50% {
        transform: scale(1.02);
        background-color: rgba(73, 169, 255, 0.2);
      }
      100% {
        transform: scale(1);
        background-color: transparent;
      }
    }
    
    @keyframes valuePulse {
      0% {
        color: var(--muted);
        transform: scale(1);
      }
      50% {
        color: var(--accent);
        transform: scale(1.1);
      }
      100% {
        color: var(--muted);
        transform: scale(1);
      }
    }
    
    @keyframes sliderGlow {
      0% {
        box-shadow: 0 2px 8px rgba(73, 169, 255, 0.3);
      }
      50% {
        box-shadow: 0 4px 16px rgba(73, 169, 255, 0.6);
      }
      100% {
        box-shadow: 0 2px 8px rgba(73, 169, 255, 0.3);
      }
    }
    
    @keyframes trackPulse {
      0% {
        background-color: rgba(73, 169, 255, 0.1);
      }
      50% {
        background-color: rgba(73, 169, 255, 0.2);
      }
      100% {
        background-color: rgba(73, 169, 255, 0.1);
      }
    }
    
    @keyframes smoothScale {
      0% {
        transform: scale(1);
      }
      50% {
        transform: scale(1.05);
      }
      100% {
        transform: scale(1);
      }
    }

    @keyframes slideInRight {
      from {
        opacity: 0;
        transform: translateX(30px);
      }
      to {
        opacity: 1;
        transform: translateX(0);
      }
    }

    .control-section {
      animation: fadeInUp 0.6s ease-out;
    }
    
    .control-row.parameter-changing {
      animation: parameterChange 0.6s ease-out;
    }
    
    .control-value.value-changing {
      animation: valuePulse 0.4s ease-out;
    }
    
    .slider-changing::-webkit-slider-thumb {
      animation: sliderGlow 0.6s ease-out;
    }
    
    .slider-changing::-moz-range-thumb {
      animation: sliderGlow 0.6s ease-out;
    }
    
    .control-row:hover {
      background: rgba(255, 255, 255, 0.02);
      transform: translateX(2px);
    }
    
    .control-row:hover .control-value {
      color: var(--accent);
      transform: scale(1.05);
    }
    
    .control-row:hover input[type="range"] {
      background: rgba(255, 255, 255, 0.15);
    }
    
    .control-row:hover input[type="range"]::-webkit-slider-thumb {
      transform: scale(1.1);
      box-shadow: 0 4px 12px rgba(73, 169, 255, 0.4);
    }
    
    .control-row:hover input[type="range"]::-moz-range-thumb {
      transform: scale(1.1);
      box-shadow: 0 4px 12px rgba(73, 169, 255, 0.4);
    }

    .control-section:nth-child(2) { animation-delay: 0.1s; }
    .control-section:nth-child(3) { animation-delay: 0.2s; }
    .control-section:nth-child(4) { animation-delay: 0.3s; }
    .control-section:nth-child(5) { animation-delay: 0.4s; }

    .timeline-card {
      animation: slideInRight 0.8s ease-out;
    }

    /* Loading animation for buttons */
    .btn.loading {
      position: relative;
      color: transparent;
    }

    .btn.loading::after {
      content: '';
      position: absolute;
      top: 50%;
      left: 50%;
      width: 16px;
      height: 16px;
      margin: -8px 0 0 -8px;
      border: 2px solid transparent;
      border-top: 2px solid currentColor;
      border-radius: 50%;
      animation: spin 1s linear infinite;
    }

    @keyframes spin {
      0% { transform: rotate(0deg); }
      100% { transform: rotate(360deg); }
    }

    @media (max-width: 720px) {
      .app-header {
        grid-template-columns: 1fr;
        padding: 0.75rem 1rem;
        gap: 0.5rem;
      }

      .search-input {
        font-size: 0.85rem;
        padding: 0.4rem 0.6rem;
        min-height: 36px;
      }

      .filter-select {
        font-size: 0.85rem;
        padding: 0.4rem 0.6rem;
        min-height: 36px;
        min-width: 100px;
      }

      .header-group {
        justify-content: center;
        flex-wrap: wrap;
        gap: 0.5rem;
      }

      .btn {
        padding: 0.5rem 1rem;
        font-size: 0.9rem;
        min-height: 40px;
      }

      .toggle {
        padding: 0.4rem 0.8rem;
        font-size: 0.9rem;
        min-height: 40px;
      }

      .app-layout {
        padding: 0.75rem 1rem 1rem;
        gap: 0.75rem;
      }

      .sidebar {
        padding: 0.75rem;
        border-radius: 1rem;
      }

      .timeline-card {
        padding: 0.75rem;
        border-radius: 1rem;
        min-height: 250px;
      }

      .timeline-header {
        flex-direction: column;
        align-items: flex-start;
        gap: 0.5rem;
      }

      #sectionLabel {
        font-size: 1rem;
      }

      #status {
        font-size: 0.85rem;
      }
    }

    @media (max-width: 480px) {
      .app-header {
        padding: 0.5rem;
        gap: 0.25rem;
      }

      .header-group {
        gap: 0.25rem;
      }

      .btn {
        padding: 0.4rem 0.8rem;
        font-size: 0.85rem;
        min-height: 36px;
        min-width: 36px;
      }

      .toggle {
        padding: 0.3rem 0.6rem;
        font-size: 0.85rem;
        min-height: 36px;
      }

      .app-layout {
        padding: 0.5rem;
        gap: 0.5rem;
      }

      .sidebar {
        padding: 0.5rem;
        border-radius: 0.75rem;
      }

      .timeline-card {
        padding: 0.5rem;
        border-radius: 0.75rem;
        min-height: 200px;
      }

      .control-section h3 {
        font-size: 1rem;
        margin: 0.5rem 0;
      }

      .control-description {
        font-size: 0.8rem;
        margin: 0.25rem 0 0.5rem;
      }

      .control-row {
        padding: 0.5rem 0;
      }

      .control-row .label {
        font-size: 0.85rem;
      }

      .control-value {
        font-size: 0.8rem;
      }

      input[type="range"] {
        height: 6px;
      }

      input[type="range"]::-webkit-slider-thumb {
        width: 20px;
        height: 20px;
      }

      input[type="range"]::-moz-range-thumb {
        width: 20px;
        height: 20px;
      }

      select {
        font-size: 0.85rem;
        padding: 0.4rem 0.6rem;
        min-height: 36px;
      }
    }

    /* Touch-specific optimizations */
    @media (hover: none) and (pointer: coarse) {
      .btn:hover {
        transform: none;
        background: rgba(255, 255, 255, 0.04);
      }

      .btn:active {
        transform: scale(0.95);
        background: rgba(255, 255, 255, 0.08);
      }

      .btn-primary:active {
        background: rgba(73, 169, 255, 0.8);
        transform: scale(0.95);
      }

      .toggle:active {
        background: rgba(255, 255, 255, 0.06);
        transform: scale(0.95);
      }

      /* Improve touch targets for range inputs */
      input[type="range"] {
        height: 12px;
      }

      input[type="range"]::-webkit-slider-thumb {
        width: 28px;
        height: 28px;
        margin-top: -8px;
      }

      input[type="range"]::-moz-range-thumb {
        width: 28px;
        height: 28px;
        border: none;
      }

      /* Better touch feedback for controls */
      .control-row:active {
        background: rgba(255, 255, 255, 0.02);
        transform: scale(0.98);
      }
    }

    /* Prevent text selection on mobile */
    @media (max-width: 768px) {
      .btn, .toggle, .control-row, #timeline {
        -webkit-user-select: none;
        -moz-user-select: none;
        -ms-user-select: none;
        user-select: none;
      }
    }

    /* LED Indicator Styles */
    .led-indicator {
      width: 12px;
      height: 12px;
      border-radius: 50%;
      background: rgba(255, 255, 255, 0.1);
      border: 1px solid rgba(255, 255, 255, 0.2);
      transition: all 0.3s cubic-bezier(0.4, 0, 0.2, 1);
      position: relative;
      overflow: hidden;
    }

    .led-indicator.active {
      background: var(--accent);
      box-shadow: 0 0 8px rgba(73, 169, 255, 0.6);
      border-color: rgba(73, 169, 255, 0.8);
      animation: ledPulse 1.5s ease-in-out infinite;
    }

    .led-indicator.active::before {
      content: '';
      position: absolute;
      top: 50%;
      left: 50%;
      width: 6px;
      height: 6px;
      background: rgba(255, 255, 255, 0.8);
      border-radius: 50%;
      transform: translate(-50%, -50%);
      animation: ledGlow 2s ease-in-out infinite;
    }

    .led-indicator.drums.active {
      background: #ff6b6b;
      box-shadow: 0 0 8px rgba(255, 107, 107, 0.6);
      border-color: rgba(255, 107, 107, 0.8);
      animation-delay: 0s;
    }

    .led-indicator.bass.active {
      background: #4ecdc4;
      box-shadow: 0 0 8px rgba(78, 205, 196, 0.6);
      border-color: rgba(78, 205, 196, 0.8);
      animation-delay: 0.2s;
    }

    .led-indicator.lead.active {
      background: #45b7d1;
      box-shadow: 0 0 8px rgba(69, 183, 209, 0.6);
      border-color: rgba(69, 183, 209, 0.8);
      animation-delay: 0.4s;
    }

    .led-indicator.fx.active {
      background: #96ceb4;
      box-shadow: 0 0 8px rgba(150, 206, 180, 0.6);
      border-color: rgba(150, 206, 180, 0.8);
      animation-delay: 0.6s;
    }

    @keyframes ledPulse {
      0%, 100% { 
        transform: scale(1);
        opacity: 1;
      }
      50% { 
        transform: scale(1.1);
        opacity: 0.8;
      }
    }

    @keyframes ledGlow {
      0%, 100% { 
        opacity: 0.8;
        transform: translate(-50%, -50%) scale(1);
      }
      50% { 
        opacity: 0.4;
        transform: translate(-50%, -50%) scale(1.2);
      }
    }

    .led-indicators {
      display: flex;
      gap: 8px;
      align-items: center;
      margin-bottom: 12px;
      padding: 8px 12px;
      background: rgba(255, 255, 255, 0.02);
      border-radius: 8px;
      border: 1px solid rgba(255, 255, 255, 0.05);
      backdrop-filter: blur(4px);
      transition: all 0.3s ease;
    }

    .led-indicators:hover {
      background: rgba(255, 255, 255, 0.04);
      border-color: rgba(255, 255, 255, 0.1);
    }

    .led-group {
      display: flex;
      flex-direction: column;
      align-items: center;
      gap: 4px;
    }

    .led-label {
      font-size: 10px;
      color: var(--muted);
      font-weight: 500;
      text-transform: uppercase;
      letter-spacing: 0.5px;
    }

    /* High DPI display optimizations */
    @media (-webkit-min-device-pixel-ratio: 2), (min-resolution: 192dpi) {
      .btn, .toggle {
        border-width: 0.5px;
      }
    }

    /* Landscape mobile optimizations */
    @media (max-width: 768px) and (orientation: landscape) {
      .app-layout {
        grid-template-columns: 300px 1fr;
        gap: 1rem;
      }

      .sidebar {
        order: 1;
      }

      .timeline-card {
        min-height: 150px;
      }
    }

    /* Preset Library Styles */
    .preset-modal {
      font-family: "Inter", "Segoe UI", sans-serif;
    }

    .preset-modal-content {
      box-shadow: 0 25px 50px rgba(0, 0, 0, 0.5);
    }

    .preset-card {
      position: relative;
      overflow: hidden;
    }

    .preset-card::before {
      content: '';
      position: absolute;
      top: 0;
      left: -100%;
      width: 100%;
      height: 100%;
      background: linear-gradient(90deg, transparent, rgba(255, 255, 255, 0.1), transparent);
      transition: left 0.5s ease;
    }

    .preset-card:hover::before {
      left: 100%;
    }

    .preset-card:hover {
      transform: translateY(-2px);
      box-shadow: 0 8px 25px rgba(0, 0, 0, 0.15);
    }

    .category-item:hover {
      background: rgba(255, 255, 255, 0.05);
      transform: translateX(4px);
    }

    .preset-search:focus {
      outline: none;
      border-color: var(--accent);
      box-shadow: 0 0 0 2px rgba(73, 169, 255, 0.2);
    }

    .preset-search::placeholder {
      color: var(--muted);
    }

    .preset-actions .btn:disabled {
      opacity: 0.5;
      cursor: not-allowed;
    }

    .preset-actions .btn:disabled:hover {
      transform: none;
      background: rgba(255, 255, 255, 0.04);
    }

    /* Mobile optimizations for preset library */
    @media (max-width: 768px) {
      .preset-modal-content {
        width: 95%;
        max-height: 95vh;
        margin: 2.5vh auto;
        transform: none;
        top: auto;
        left: auto;
      }

      .preset-sidebar {
        width: 100%;
        border-right: none;
        border-bottom: 1px solid var(--border);
        max-height: 200px;
        overflow-y: auto;
      }

      .preset-grid {
        grid-template-columns: 1fr;
        padding: 1rem;
      }

      .preset-footer {
        flex-direction: column;
        gap: 1rem;
        align-items: stretch;
      }

      .preset-actions {
        justify-content: center;
      }

      .preset-actions .btn {
        flex: 1;
        min-width: 0;
      }
    }

    @media (max-width: 480px) {
      .preset-header {
        padding: 1rem;
      }

      .preset-header h2 {
        font-size: 1.2rem;
      }

      .preset-card {
        padding: 1rem;
      }

      .preset-card h3 {
        font-size: 1rem;
      }

      .preset-footer {
        padding: 1rem;
      }
    }
  </style>
  <script src="https://cdnjs.cloudflare.com/ajax/libs/tone/14.8.39/Tone.min.js"></script>
</head>
<body>
  <div class="app-shell">
    <div id="mobile-loading" class="mobile-loading" style="display: none;">
      <div class="loading-spinner"></div>
      <div class="loading-text">Loading...</div>
    </div>
    <header class="app-header">
      <div class="header-group" aria-label="Transport">
        <button id="startButton" class="btn btn-primary">Start</button>
        <button id="stopButton" class="btn btn-outline">Stop</button>
      </div>
      <div class="header-group" aria-label="Presets">
        <button id="savePresetButton" class="btn">Save Preset</button>
        <button id="loadPresetButton" class="btn">Load Preset</button>
        <button id="presetHistoryButton" class="btn">History</button>
      </div>
      <div class="header-group" aria-label="Search and Filter">
        <div class="search-container">
          <input type="text" id="searchInput" placeholder="Search controls..." class="search-input">
          <button id="clearSearchButton" class="btn btn-outline" title="Clear search">×</button>
          <div id="searchResults" class="search-results"></div>
        </div>
        <select id="groupFilter" class="filter-select">
          <option value="">All Groups</option>
          <option value="Transport">Transport</option>
          <option value="Bus Levels">Bus Levels</option>
          <option value="Bass Synth">Bass Synth</option>
          <option value="Lead Synth">Lead Synth</option>
          <option value="Drums">Drums</option>
          <option value="FX">FX</option>
          <option value="LFO">LFO</option>
        </select>
        <select id="typeFilter" class="filter-select">
          <option value="">All Types</option>
          <option value="range">Sliders</option>
          <option value="select">Dropdowns</option>
        </select>
      </div>
      <div class="header-group" aria-label="Integrations">
        <label class="toggle" for="midiLearnToggle">
          <input type="checkbox" id="midiLearnToggle">
          MIDI Learn
        </label>
        <button id="morphToLiftButton" class="btn">Morph to Lift</button>
        <button id="morphToPeakButton" class="btn">Morph to Peak</button>
        <button id="morphToBreakButton" class="btn">Morph to Break</button>
        <button id="exportMixButton" class="btn">Export Mix</button>
        <button id="exportStemsButton" class="btn">Export Stems</button>
        <button id="exportChainButton" class="btn">Export Chain</button>
        <button id="importChainButton" class="btn">Import Chain</button>
      </div>
      <div class="header-group" aria-label="Pattern Variations">
        <button id="patternAButton" class="btn btn-primary">Pattern A</button>
        <button id="patternBButton" class="btn">Pattern B</button>
        <button id="patternCButton" class="btn">Pattern C</button>
        <button id="randomizePatternButton" class="btn">Randomize</button>
      </div>
    </header>
    <div class="app-layout">
      <aside class="sidebar">
        <h2>Sound Controls</h2>
        <div id="controls"></div>
        
        <!-- Pattern Chaining Controls -->
        <div class="control-section">
          <h3>Pattern Chaining</h3>
          <div class="control-description">
            Chain multiple patterns together to create longer, evolving sequences. Perfect for extended music generation.
          </div>
          
          <div class="control-row">
            <label class="label">Enable Chaining</label>
            <div class="control-input">
              <label class="toggle">
                <input type="checkbox" id="patternChainingToggle">
                <span>Active</span>
              </label>
            </div>
            <div class="control-value" id="chainingStatus">Off</div>
          </div>
          
          <div class="control-row">
            <label class="label">Chain Length</label>
            <div class="control-input">
              <input type="range" id="chainLengthSlider" min="2" max="8" value="4" step="1">
            </div>
            <div class="control-value" id="chainLengthValue">4</div>
          </div>
          
          <div class="control-row">
            <label class="label">Variation Intensity</label>
            <div class="control-input">
              <input type="range" id="variationIntensitySlider" min="0" max="1" value="0.3" step="0.1">
            </div>
            <div class="control-value" id="variationIntensityValue">30%</div>
          </div>
          
          <div class="control-row">
            <label class="label">Transition Mode</label>
            <div class="control-input">
              <select id="transitionModeSelect">
                <option value="immediate">Immediate</option>
                <option value="fade">Fade</option>
                <option value="crossfade">Crossfade</option>
                <option value="stutter">Stutter</option>
              </select>
            </div>
            <div class="control-value" id="transitionModeValue">Immediate</div>
          </div>
          
          <div class="control-row">
            <label class="label">Chain Position</label>
            <div class="control-input">
              <input type="range" id="chainPositionSlider" min="0" max="3" value="0" step="1" disabled>
            </div>
            <div class="control-value" id="chainPositionValue">1/4</div>
          </div>
        </div>
      </aside>
      <main class="main-panel">
        <section class="timeline-card">
          <div class="timeline-header">
            <div id="sectionLabel">Section: Intro</div>
            <div class="timeline-controls">
              <div class="zoom-controls">
                <button id="zoomOut" class="btn btn-outline" title="Zoom Out">−</button>
                <span id="zoomLevel" class="zoom-level">100%</span>
                <button id="zoomIn" class="btn btn-outline" title="Zoom In">+</button>
                <button id="zoomFit" class="btn btn-outline" title="Fit to Window">Fit</button>
              </div>
              <div class="pan-controls">
                <button id="panLeft" class="btn btn-outline" title="Pan Left">←</button>
                <button id="panRight" class="btn btn-outline" title="Pan Right">→</button>
                <button id="goToStart" class="btn btn-outline" title="Go to Start">⏮</button>
                <button id="goToEnd" class="btn btn-outline" title="Go to End">⏭</button>
              </div>
              <div class="timeline-options">
                <label class="toggle" for="snapToGridToggle">
                  <input type="checkbox" id="snapToGridToggle" checked>
                  Snap
                </label>
                <label class="toggle" for="showRulerToggle">
                  <input type="checkbox" id="showRulerToggle" checked>
                  Ruler
                </label>
              </div>
            </div>
            <div id="status">Status: Idle</div>
            <div id="patternStatus">Pattern: A</div>
          </div>
          <div class="led-indicators">
            <div class="led-group">
              <div class="led-indicator drums" id="led-drums"></div>
              <div class="led-label">Drums</div>
            </div>
            <div class="led-group">
              <div class="led-indicator bass" id="led-bass"></div>
              <div class="led-label">Bass</div>
            </div>
            <div class="led-group">
              <div class="led-indicator lead" id="led-lead"></div>
              <div class="led-label">Lead</div>
            </div>
            <div class="led-group">
              <div class="led-indicator fx" id="led-fx"></div>
              <div class="led-label">FX</div>
            </div>
          </div>
          <div class="timeline-container">
            <canvas id="timeline" width="1200" height="240" aria-label="Arrangement timeline"></canvas>
            <canvas id="waveform" width="1200" height="80" aria-label="Audio waveform visualization"></canvas>
          </div>
        </section>
      </main>
    </div>
  </div>

  <!-- Preset History Modal -->
  <div id="presetHistoryModal" class="modal" style="display: none;">
    <div class="modal-content">
      <div class="modal-header">
        <h3>Preset History</h3>
        <button id="closeHistoryModal" class="close-btn">&times;</button>
      </div>
      <div class="modal-body">
        <div id="presetHistoryList" class="history-list">
          <!-- History entries will be populated here -->
        </div>
        <div class="modal-actions">
          <button id="clearHistoryButton" class="btn btn-danger">Clear History</button>
        </div>
      </div>
    </div>
  </div>

  <script type="text/javascript">const preset = JSON.parse(atob("e30="));</script>
  <script type="module" src="app-modular.js"></script>
</body>
</html><|MERGE_RESOLUTION|>--- conflicted
+++ resolved
@@ -158,7 +158,6 @@
       border-color: var(--border);
     }
 
-<<<<<<< HEAD
     .btn-danger {
       background: linear-gradient(135deg, #ff4757, #ff3742);
       color: white;
@@ -286,7 +285,6 @@
       border-top: 1px solid var(--border);
       display: flex;
       justify-content: flex-end;
-=======
     .search-container {
       display: flex;
       align-items: center;
@@ -401,7 +399,6 @@
       padding: 0.1em 0.2em;
       border-radius: 3px;
       font-weight: 600;
->>>>>>> 588bf393
     }
 
     .toggle {
