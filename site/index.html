<!DOCTYPE html>
<html lang="en">
<head>
  <meta charset="utf-8">
  <title>Bodzin Generator Toolkit</title>
  <meta name="viewport" content="width=device-width, initial-scale=1, maximum-scale=1, user-scalable=no, viewport-fit=cover">
  <meta name="mobile-web-app-capable" content="yes">
  <meta name="apple-mobile-web-app-capable" content="yes">
  <meta name="apple-mobile-web-app-status-bar-style" content="black-translucent">
  <meta name="theme-color" content="#0f0f12">
  <style>
    :root {
      color-scheme: dark;
      --bg: #0f0f12;
      --panel-bg: #18181d;
      --accent: #49a9ff;
      --border: #2a2a33;
      --text: #f1f1f4;
      --muted: #9a9aac;
    }

    * {
      box-sizing: border-box;
      font-family: "Inter", "Segoe UI", sans-serif;
      -webkit-tap-highlight-color: transparent;
      -webkit-touch-callout: none;
      -webkit-user-select: none;
      -moz-user-select: none;
      -ms-user-select: none;
      user-select: none;
    }

    input, select, textarea {
      -webkit-user-select: text;
      -moz-user-select: text;
      -ms-user-select: text;
      user-select: text;
    }

    body {
      margin: 0;
      min-height: 100vh;
      background: radial-gradient(circle at 20% 20%, rgba(73, 169, 255, 0.15), transparent 50%),
        radial-gradient(circle at 80% 10%, rgba(255, 73, 175, 0.12), transparent 55%),
        var(--bg);
      color: var(--text);
      display: flex;
      flex-direction: column;
    }

    .app-shell {
      flex: 1;
      display: flex;
      flex-direction: column;
    }

    .app-header {
      display: grid;
      grid-template-columns: repeat(3, minmax(0, 1fr));
      align-items: center;
      gap: 1rem;
      padding: 1.25rem clamp(1.5rem, 4vw, 3rem);
      border-bottom: 1px solid var(--border);
      background: rgba(24, 24, 29, 0.9);
      backdrop-filter: blur(8px);
      position: sticky;
      top: 0;
      z-index: 10;
    }

    .header-group {
      display: flex;
      align-items: center;
      gap: 0.75rem;
      flex-wrap: wrap;
    }

    .btn {
      appearance: none;
      border: 1px solid transparent;
      border-radius: 999px;
      padding: 0.55rem 1.25rem;
      font-size: 0.95rem;
      font-weight: 600;
      letter-spacing: 0.02em;
      background: rgba(255, 255, 255, 0.04);
      color: var(--text);
      transition: all 0.4s cubic-bezier(0.4, 0, 0.2, 1);
      cursor: pointer;
      min-height: 44px;
      min-width: 44px;
      display: inline-flex;
      align-items: center;
      justify-content: center;
      touch-action: manipulation;
      position: relative;
      overflow: hidden;
      transform: translateZ(0); /* Force hardware acceleration */
    }

    .btn::before {
      content: '';
      position: absolute;
      top: 0;
      left: -100%;
      width: 100%;
      height: 100%;
      background: linear-gradient(90deg, transparent, rgba(255, 255, 255, 0.1), transparent);
      transition: left 0.5s ease;
    }

    .btn:hover {
      transform: translateY(-2px) scale(1.02);
      background: rgba(255, 255, 255, 0.08);
      box-shadow: 0 8px 25px rgba(0, 0, 0, 0.15);
    }

    .btn:hover::before {
      left: 100%;
    }

    .btn:active {
      transform: translateY(0px) scale(0.98);
      transition: transform 0.1s ease;
    }

    .btn-primary {
      background: linear-gradient(135deg, var(--accent), #3d8bff);
      color: #020205;
      box-shadow: 0 8px 24px rgba(73, 169, 255, 0.35);
      border-color: rgba(73, 169, 255, 0.45);
      position: relative;
    }

    .btn-primary::after {
      content: '';
      position: absolute;
      top: 0;
      left: 0;
      right: 0;
      bottom: 0;
      background: linear-gradient(135deg, rgba(255, 255, 255, 0.2), transparent);
      border-radius: inherit;
      opacity: 0;
      transition: opacity 0.3s ease;
    }

    .btn-primary:hover {
      background: linear-gradient(135deg, #5bb3ff, #4a9eff);
      box-shadow: 0 12px 32px rgba(73, 169, 255, 0.45);
    }

    .btn-primary:hover::after {
      opacity: 1;
    }

    .btn-outline {
      border-color: var(--border);
    }

    .btn-danger {
      background: linear-gradient(135deg, #ff4757, #ff3742);
      color: white;
      border-color: rgba(255, 71, 87, 0.45);
    }

    .btn-danger:hover {
      background: linear-gradient(135deg, #ff5a6b, #ff4a55);
      box-shadow: 0 8px 24px rgba(255, 71, 87, 0.35);
    }

    /* Modal Styles */
    .modal {
      position: fixed;
      top: 0;
      left: 0;
      width: 100%;
      height: 100%;
      background: rgba(0, 0, 0, 0.8);
      backdrop-filter: blur(8px);
      z-index: 1000;
      display: flex;
      align-items: center;
      justify-content: center;
      padding: 1rem;
    }

    .modal-content {
      background: var(--panel-bg);
      border: 1px solid var(--border);
      border-radius: 12px;
      max-width: 600px;
      width: 100%;
      max-height: 80vh;
      overflow: hidden;
      box-shadow: 0 20px 40px rgba(0, 0, 0, 0.3);
    }

    .modal-header {
      display: flex;
      align-items: center;
      justify-content: space-between;
      padding: 1.5rem;
      border-bottom: 1px solid var(--border);
    }

    .modal-header h3 {
      margin: 0;
      font-size: 1.25rem;
      font-weight: 600;
    }

    .close-btn {
      background: none;
      border: none;
      color: var(--muted);
      font-size: 1.5rem;
      cursor: pointer;
      padding: 0.25rem;
      border-radius: 4px;
      transition: all 0.2s ease;
    }

    .close-btn:hover {
      color: var(--text);
      background: rgba(255, 255, 255, 0.1);
    }

    .modal-body {
      padding: 1.5rem;
      max-height: 60vh;
      overflow-y: auto;
    }

    .history-list {
      display: flex;
      flex-direction: column;
      gap: 0.75rem;
    }

    .history-entry {
      display: flex;
      align-items: center;
      justify-content: space-between;
      padding: 1rem;
      background: rgba(255, 255, 255, 0.02);
      border: 1px solid var(--border);
      border-radius: 8px;
      transition: all 0.2s ease;
    }

    .history-entry:hover {
      background: rgba(255, 255, 255, 0.04);
      border-color: var(--accent);
    }

    .history-info {
      flex: 1;
    }

    .history-name {
      font-weight: 600;
      margin-bottom: 0.25rem;
    }

    .history-details {
      font-size: 0.85rem;
      color: var(--muted);
      display: flex;
      gap: 1rem;
    }

    .history-version {
      background: var(--accent);
      color: var(--bg);
      padding: 0.25rem 0.5rem;
      border-radius: 4px;
      font-size: 0.75rem;
      font-weight: 600;
    }

    .modal-actions {
      margin-top: 1.5rem;
      padding-top: 1rem;
      border-top: 1px solid var(--border);
      display: flex;
      justify-content: flex-end;
    .search-container {
      display: flex;
      align-items: center;
      gap: 0.5rem;
      position: relative;
    }

    .search-input {
      background: rgba(255, 255, 255, 0.05);
      border: 1px solid var(--border);
      border-radius: 8px;
      color: var(--text);
      padding: 0.5rem 0.75rem;
      font-size: 0.9rem;
      min-height: 40px;
      min-width: 200px;
      transition: all 0.3s ease;
    }

    .search-input:focus {
      outline: none;
      border-color: var(--accent);
      box-shadow: 0 0 0 2px rgba(73, 169, 255, 0.2);
      background: rgba(255, 255, 255, 0.08);
    }

    .search-input::placeholder {
      color: var(--muted);
    }

    .filter-select {
      background: rgba(255, 255, 255, 0.05);
      border: 1px solid var(--border);
      border-radius: 8px;
      color: var(--text);
      padding: 0.5rem 0.75rem;
      font-size: 0.9rem;
      min-height: 40px;
      min-width: 120px;
      cursor: pointer;
      transition: all 0.3s ease;
    }

    .filter-select:hover {
      background: rgba(255, 255, 255, 0.08);
      border-color: var(--accent);
    }

    .filter-select:focus {
      outline: none;
      border-color: var(--accent);
      box-shadow: 0 0 0 2px rgba(73, 169, 255, 0.2);
    }

    #clearSearchButton {
      padding: 0.4rem 0.8rem;
      min-width: 40px;
      font-size: 1.2rem;
      font-weight: bold;
      line-height: 1;
    }

    .control-row.hidden {
      display: none;
    }

    .control-section.hidden {
      display: none;
    }

    .no-results {
      text-align: center;
      padding: 2rem;
      color: var(--muted);
      font-style: italic;
    }

    .search-results {
      position: absolute;
      top: 100%;
      left: 0;
      right: 0;
      background: rgba(24, 24, 29, 0.95);
      border: 1px solid var(--border);
      border-radius: 8px;
      padding: 0.5rem;
      font-size: 0.8rem;
      color: var(--muted);
      z-index: 100;
      margin-top: 0.25rem;
      backdrop-filter: blur(8px);
    }

    .search-results.hidden {
      display: none;
    }

    .search-results .result-count {
      font-weight: 600;
      color: var(--accent);
    }

    .search-results .shortcuts {
      margin-top: 0.25rem;
      font-size: 0.75rem;
      opacity: 0.7;
    }

    mark {
      background: rgba(73, 169, 255, 0.3);
      color: var(--accent);
      padding: 0.1em 0.2em;
      border-radius: 3px;
      font-weight: 600;
    }

    .toggle {
      display: inline-flex;
      align-items: center;
      gap: 0.6rem;
      padding: 0.4rem 0.9rem;
      border: 1px solid var(--border);
      border-radius: 999px;
      background: rgba(255, 255, 255, 0.03);
      cursor: pointer;
      font-weight: 600;
      min-height: 44px;
      touch-action: manipulation;
      transition: all 0.3s cubic-bezier(0.4, 0, 0.2, 1);
      position: relative;
      overflow: hidden;
    }

    .toggle:hover {
      background: rgba(255, 255, 255, 0.06);
      border-color: var(--accent);
      transform: translateY(-1px);
    }

    .toggle input {
      accent-color: var(--accent);
      transition: all 0.3s ease;
    }

    .toggle input:checked {
      transform: scale(1.1);
    }

    .app-layout {
      flex: 1;
      display: grid;
      grid-template-columns: 320px 1fr;
      gap: 1.5rem;
      padding: 1.5rem clamp(1.5rem, 4vw, 3rem) 2.5rem;
    }

    .sidebar {
      background: rgba(24, 24, 29, 0.85);
      border: 1px solid var(--border);
      border-radius: 1.25rem;
      padding: 1.25rem;
      display: flex;
      flex-direction: column;
      gap: 1rem;
    }

    #controls {
      flex: 1;
      display: grid;
      gap: 1rem;
    }

    .control-section {
      margin-bottom: 1.5rem;
    }

    .control-section h3 {
      margin: 0 0 0.5rem 0;
      font-size: 1.1rem;
      color: var(--accent);
    }

    .control-description {
      margin: 0 0 1rem 0;
      font-size: 0.9rem;
      color: var(--muted);
      line-height: 1.4;
    }

    .control-row {
      display: grid;
      grid-template-columns: 1fr auto auto;
      align-items: center;
      gap: 0.75rem;
      padding: 0.75rem 0;
      border-bottom: 1px solid rgba(255, 255, 255, 0.05);
      transition: all 0.3s cubic-bezier(0.4, 0, 0.2, 1);
      position: relative;
      overflow: hidden;
    }

    .control-row:last-child {
      border-bottom: none;
    }

    .control-row .label {
      font-weight: 500;
      color: var(--text);
    }

    .control-input {
      display: flex;
      align-items: center;
    }

    .control-value {
      font-size: 0.9rem;
      color: var(--muted);
      font-weight: 500;
      min-width: 60px;
      text-align: right;
      transition: all 0.4s cubic-bezier(0.4, 0, 0.2, 1);
      position: relative;
    }

    input[type="range"] {
      width: 100%;
      height: 8px;
      border-radius: 4px;
      background: rgba(255, 255, 255, 0.1);
      outline: none;
      -webkit-appearance: none;
      appearance: none;
      cursor: pointer;
      transition: all 0.3s cubic-bezier(0.4, 0, 0.2, 1);
      position: relative;
    }

    input[type="range"]::-webkit-slider-thumb {
      -webkit-appearance: none;
      appearance: none;
      width: 24px;
      height: 24px;
      border-radius: 50%;
      background: var(--accent);
      cursor: pointer;
      border: 2px solid var(--bg);
      box-shadow: 0 2px 8px rgba(73, 169, 255, 0.3);
      transition: all 0.3s cubic-bezier(0.4, 0, 0.2, 1);
      position: relative;
    }

    input[type="range"]::-webkit-slider-thumb:hover {
      transform: scale(1.1);
      box-shadow: 0 4px 12px rgba(73, 169, 255, 0.4);
    }
    
    input[type="range"]::-webkit-slider-thumb:active {
      transform: scale(1.2);
      box-shadow: 0 6px 16px rgba(73, 169, 255, 0.5);
    }

    input[type="range"]::-webkit-slider-thumb:active {
      transform: scale(1.2);
    }

    input[type="range"]::-moz-range-thumb {
      width: 24px;
      height: 24px;
      border-radius: 50%;
      background: var(--accent);
      cursor: pointer;
      border: 2px solid var(--bg);
      box-shadow: 0 2px 8px rgba(73, 169, 255, 0.3);
      transition: all 0.3s cubic-bezier(0.4, 0, 0.2, 1);
    }

    input[type="range"]::-moz-range-thumb:hover {
      transform: scale(1.1);
      box-shadow: 0 4px 12px rgba(73, 169, 255, 0.4);
    }
    
    input[type="range"]::-moz-range-thumb:active {
      transform: scale(1.2);
      box-shadow: 0 6px 16px rgba(73, 169, 255, 0.5);
    }

    input[type="range"]::-moz-range-thumb:active {
      transform: scale(1.2);
    }

    input[type="range"]::-moz-range-track {
      height: 8px;
      border-radius: 4px;
      background: rgba(255, 255, 255, 0.1);
      border: none;
    }

    select {
      background: rgba(255, 255, 255, 0.05);
      border: 1px solid var(--border);
      border-radius: 8px;
      color: var(--text);
      padding: 0.5rem 0.75rem;
      font-size: 0.9rem;
      min-height: 40px;
      cursor: pointer;
      transition: background 0.15s ease, border-color 0.15s ease;
    }

    select:hover {
      background: rgba(255, 255, 255, 0.08);
      border-color: var(--accent);
    }

    select:focus {
      outline: none;
      border-color: var(--accent);
      box-shadow: 0 0 0 2px rgba(73, 169, 255, 0.2);
    }

    .midi-learning {
      background: rgba(73, 169, 255, 0.1) !important;
      border-color: var(--accent) !important;
      animation: pulse 1.5s ease-in-out infinite;
    }

    @keyframes pulse {
      0%, 100% { opacity: 1; }
      50% { opacity: 0.7; }
    }

    .mobile-loading {
      position: fixed;
      top: 0;
      left: 0;
      right: 0;
      bottom: 0;
      background: var(--bg);
      display: flex;
      flex-direction: column;
      align-items: center;
      justify-content: center;
      z-index: 1000;
    }

    .loading-spinner {
      width: 40px;
      height: 40px;
      border: 3px solid rgba(73, 169, 255, 0.3);
      border-top: 3px solid var(--accent);
      border-radius: 50%;
      animation: spin 1s linear infinite;
      margin-bottom: 1rem;
    }

    .loading-text {
      color: var(--text);
      font-size: 1rem;
      font-weight: 500;
    }

    @keyframes spin {
      0% { transform: rotate(0deg); }
      100% { transform: rotate(360deg); }
    }

    /* Morphing animations */
    @keyframes morphingPulse {
      0%, 100% { 
        opacity: 0.6;
        transform: scale(1);
      }
      50% { 
        opacity: 1;
        transform: scale(1.05);
      }
    }

    @keyframes morphingGlow {
      0%, 100% { 
        box-shadow: 0 0 10px rgba(73, 169, 255, 0.3);
      }
      50% { 
        box-shadow: 0 0 20px rgba(73, 169, 255, 0.6), 0 0 30px rgba(255, 73, 175, 0.4);
      }
    }

    @keyframes morphingWave {
      0% { 
        transform: translateX(-100%);
        opacity: 0;
      }
      50% { 
        opacity: 1;
      }
      100% { 
        transform: translateX(100%);
        opacity: 0;
      }
    }

    .morphing-active {
      animation: morphingPulse 2s ease-in-out infinite;
    }

    .morphing-button {
      position: relative;
      overflow: hidden;
    }

    .morphing-button::before {
      content: '';
      position: absolute;
      top: 0;
      left: -100%;
      width: 100%;
      height: 100%;
      background: linear-gradient(90deg, transparent, rgba(255, 255, 255, 0.2), transparent);
      animation: morphingWave 2s ease-in-out infinite;
    }

    .morphing-progress {
      position: relative;
      background: linear-gradient(90deg, #49a9ff, #ff49af);
      background-size: 200% 100%;
      animation: morphingGlow 1.5s ease-in-out infinite;
    }

    .main-panel {
      display: flex;
      flex-direction: column;
      gap: 1.25rem;
    }

    .timeline-card {
      flex: 1;
      background: rgba(24, 24, 29, 0.85);
      border: 1px solid var(--border);
      border-radius: 1.5rem;
      padding: 1.5rem;
      display: flex;
      flex-direction: column;
      gap: 1rem;
      min-height: 380px;
    }

    .timeline-header {
      display: flex;
      justify-content: space-between;
      align-items: center;
      flex-wrap: wrap;
      gap: 1rem;
    }

    .timeline-controls {
      display: flex;
      align-items: center;
      gap: 0.5rem;
      flex-wrap: wrap;
    }

    .zoom-controls, .pan-controls, .timeline-options {
      display: flex;
      align-items: center;
      gap: 0.25rem;
    }

    .zoom-level {
      font-size: 0.9rem;
      color: var(--accent);
      font-weight: 600;
      min-width: 50px;
      text-align: center;
    }

    .timeline-options .toggle {
      padding: 0.3rem 0.6rem;
      font-size: 0.8rem;
      min-height: 32px;
    }

    .timeline-controls .btn:disabled {
      opacity: 0.5;
      cursor: not-allowed;
      transform: none;
    }

<<<<<<< HEAD
    /* Waveform container and controls */
    .waveform-container {
      display: flex;
      flex-direction: column;
      gap: 0.5rem;
    }

    .waveform-controls {
      display: flex;
      align-items: center;
      gap: 0.75rem;
      padding: 0.5rem;
      background: rgba(255, 255, 255, 0.02);
      border: 1px solid rgba(255, 255, 255, 0.05);
      border-radius: 0.5rem;
      flex-wrap: wrap;
    }

    .waveform-control {
      background: rgba(255, 255, 255, 0.05);
      border: 1px solid var(--border);
      border-radius: 0.25rem;
      color: var(--text);
      padding: 0.25rem 0.5rem;
      font-size: 0.8rem;
      cursor: pointer;
      transition: all 0.15s ease;
      min-height: 28px;
    }

    .waveform-control:hover {
      background: rgba(255, 255, 255, 0.08);
      border-color: var(--accent);
    }

    .waveform-control:focus {
      outline: none;
      border-color: var(--accent);
      box-shadow: 0 0 0 2px rgba(73, 169, 255, 0.2);
    }

    .waveform-toggle {
      display: flex;
      align-items: center;
      gap: 0.25rem;
      font-size: 0.8rem;
      color: var(--text);
      cursor: pointer;
      padding: 0.25rem 0.5rem;
      border-radius: 0.25rem;
      transition: background 0.15s ease;
    }

    .waveform-toggle:hover {
      background: rgba(255, 255, 255, 0.05);
    }

    .waveform-toggle input[type="checkbox"] {
      accent-color: var(--accent);
      margin: 0;
    }

    .waveform-control-group {
      display: flex;
      align-items: center;
      gap: 0.5rem;
      padding: 0.25rem 0.5rem;
      background: rgba(255, 255, 255, 0.03);
      border-radius: 0.25rem;
      border: 1px solid rgba(255, 255, 255, 0.05);
    }

    .waveform-label {
      font-size: 0.75rem;
      color: var(--muted);
      white-space: nowrap;
    }

    .waveform-slider {
      width: 60px;
      height: 4px;
      background: rgba(255, 255, 255, 0.1);
      border-radius: 2px;
      outline: none;
      -webkit-appearance: none;
      appearance: none;
      cursor: pointer;
    }

    .waveform-slider::-webkit-slider-thumb {
      -webkit-appearance: none;
      appearance: none;
      width: 12px;
      height: 12px;
      border-radius: 50%;
      background: var(--accent);
      cursor: pointer;
      box-shadow: 0 2px 4px rgba(0, 0, 0, 0.3);
    }

    .waveform-slider::-moz-range-thumb {
      width: 12px;
      height: 12px;
      border-radius: 50%;
      background: var(--accent);
      cursor: pointer;
      border: none;
      box-shadow: 0 2px 4px rgba(0, 0, 0, 0.3);
    }

    .waveform-value {
      font-size: 0.75rem;
      color: var(--accent);
      font-weight: 600;
      min-width: 30px;
      text-align: right;
    }

    #waveform {
      width: 100%;
      height: 120px;
      background: rgba(8, 8, 11, 0.4);
      border: 1px solid rgba(255, 255, 255, 0.1);
      border-radius: 0.5rem;
      opacity: 0.9;
      transition: opacity 0.3s ease;
      cursor: crosshair;
    }

    #waveform:hover {
      opacity: 1;
      border-color: rgba(73, 169, 255, 0.3);
=======
    .timeline-controls .btn:disabled:hover {
      transform: none;
      background: rgba(255, 255, 255, 0.04);
    }

    .zoom-level {
      transition: all 0.2s ease;
>>>>>>> ad787662
    }

    @media (max-width: 768px) {
      .timeline-header {
        flex-direction: column;
        align-items: stretch;
        gap: 0.5rem;
      }

      .timeline-controls {
        justify-content: center;
        flex-wrap: wrap;
        gap: 0.25rem;
      }

      .zoom-controls, .pan-controls, .timeline-options {
        gap: 0.25rem;
      }

      .timeline-controls .btn {
        padding: 0.4rem 0.6rem;
        font-size: 0.8rem;
        min-height: 36px;
        min-width: 36px;
      }

      .zoom-level {
        font-size: 0.8rem;
        min-width: 40px;
      }
    }

    #sectionLabel {
      font-size: 1.1rem;
      font-weight: 600;
      color: var(--accent);
    }

    #status {
      font-size: 0.9rem;
      color: var(--muted);
      font-weight: 500;
    }

    #patternStatus {
      font-size: 0.9rem;
      color: var(--accent);
      font-weight: 600;
      transition: all 0.3s ease;
    }

    .timeline-container {
      display: flex;
      flex-direction: column;
      gap: 0.5rem;
      flex: 1;
    }

    #timeline {
      width: 100%;
      flex: 1;
      background: rgba(8, 8, 11, 0.6);
      border: 1px dashed rgba(73, 169, 255, 0.3);
      border-radius: 1rem;
    }

    /* Mobile-first responsive design */
    #waveform {
      width: 100%;
      height: 80px;
      background: rgba(8, 8, 11, 0.4);
      border: 1px solid rgba(255, 255, 255, 0.1);
      border-radius: 0.5rem;
      opacity: 0.8;
      transition: opacity 0.3s ease;
      touch-action: manipulation;
    }

    #waveform:hover {
      opacity: 1;
    }

    /* Mobile gesture controls */
    .gesture-overlay {
      position: absolute;
      top: 0;
      left: 0;
      right: 0;
      bottom: 0;
      pointer-events: none;
      z-index: 5;
    }

    .gesture-indicator {
      position: absolute;
      width: 40px;
      height: 40px;
      background: rgba(73, 169, 255, 0.8);
      border-radius: 50%;
      pointer-events: none;
      transform: translate(-50%, -50%);
      opacity: 0;
      transition: opacity 0.2s ease;
      display: flex;
      align-items: center;
      justify-content: center;
      font-size: 18px;
      color: white;
      font-weight: bold;
      box-shadow: 0 4px 12px rgba(73, 169, 255, 0.4);
    }

    .gesture-indicator.active {
      opacity: 1;
    }

    /* Mobile timeline touch controls */
    .timeline-touch-controls {
      position: relative;
      touch-action: pan-x pinch-zoom;
    }

    .timeline-touch-controls::before {
      content: '';
      position: absolute;
      top: -10px;
      left: -10px;
      right: -10px;
      bottom: -10px;
      z-index: 1;
    }

    /* Mobile control panels */
    .mobile-control-panel {
      display: none;
      position: fixed;
      bottom: 0;
      left: 0;
      right: 0;
      background: rgba(24, 24, 29, 0.95);
      backdrop-filter: blur(12px);
      border-top: 1px solid var(--border);
      padding: 1rem;
      z-index: 20;
      transform: translateY(100%);
      transition: transform 0.3s cubic-bezier(0.4, 0, 0.2, 1);
    }

    .mobile-control-panel.active {
      transform: translateY(0);
    }

    .mobile-control-tabs {
      display: flex;
      gap: 0.5rem;
      margin-bottom: 1rem;
      overflow-x: auto;
      padding-bottom: 0.5rem;
    }

    .mobile-tab {
      flex: 1;
      min-width: 80px;
      padding: 0.75rem 1rem;
      background: rgba(255, 255, 255, 0.05);
      border: 1px solid var(--border);
      border-radius: 0.75rem;
      color: var(--text);
      font-size: 0.85rem;
      font-weight: 600;
      text-align: center;
      cursor: pointer;
      transition: all 0.3s ease;
      white-space: nowrap;
    }

    .mobile-tab.active {
      background: var(--accent);
      color: #020205;
      border-color: var(--accent);
    }

    .mobile-control-content {
      max-height: 60vh;
      overflow-y: auto;
      -webkit-overflow-scrolling: touch;
    }

    /* Mobile floating action button */
    .mobile-fab {
      position: fixed;
      bottom: 1rem;
      right: 1rem;
      width: 56px;
      height: 56px;
      background: linear-gradient(135deg, var(--accent), #3d8bff);
      border: none;
      border-radius: 50%;
      color: #020205;
      font-size: 24px;
      font-weight: bold;
      cursor: pointer;
      box-shadow: 0 8px 24px rgba(73, 169, 255, 0.4);
      z-index: 15;
      transition: all 0.3s cubic-bezier(0.4, 0, 0.2, 1);
      display: none;
      align-items: center;
      justify-content: center;
    }

    .mobile-fab:active {
      transform: scale(0.95);
    }

    /* Mobile timeline gestures */
    .timeline-gesture-zone {
      position: relative;
      touch-action: pan-x;
      cursor: grab;
    }

    .timeline-gesture-zone:active {
      cursor: grabbing;
    }

    /* Mobile parameter editing */
    .mobile-parameter-editor {
      position: fixed;
      top: 0;
      left: 0;
      right: 0;
      bottom: 0;
      background: rgba(15, 15, 18, 0.95);
      backdrop-filter: blur(12px);
      z-index: 25;
      display: none;
      flex-direction: column;
      padding: 1rem;
    }

    .mobile-parameter-editor.active {
      display: flex;
    }

    .parameter-editor-header {
      display: flex;
      align-items: center;
      justify-content: space-between;
      margin-bottom: 2rem;
      padding-bottom: 1rem;
      border-bottom: 1px solid var(--border);
    }

    .parameter-editor-title {
      font-size: 1.25rem;
      font-weight: 600;
      color: var(--accent);
    }

    .parameter-editor-close {
      width: 40px;
      height: 40px;
      background: rgba(255, 255, 255, 0.1);
      border: 1px solid var(--border);
      border-radius: 50%;
      color: var(--text);
      font-size: 18px;
      cursor: pointer;
      display: flex;
      align-items: center;
      justify-content: center;
    }

    .parameter-editor-content {
      flex: 1;
      display: flex;
      flex-direction: column;
      gap: 2rem;
    }

    .parameter-value-display {
      text-align: center;
      font-size: 3rem;
      font-weight: 700;
      color: var(--accent);
      margin: 2rem 0;
    }

    .parameter-slider-container {
      position: relative;
      margin: 2rem 0;
    }

    .parameter-slider {
      width: 100%;
      height: 8px;
      background: rgba(255, 255, 255, 0.1);
      border-radius: 4px;
      outline: none;
      -webkit-appearance: none;
      appearance: none;
    }

    .parameter-slider::-webkit-slider-thumb {
      -webkit-appearance: none;
      appearance: none;
      width: 32px;
      height: 32px;
      border-radius: 50%;
      background: var(--accent);
      cursor: pointer;
      box-shadow: 0 4px 12px rgba(73, 169, 255, 0.4);
    }

    .parameter-slider::-moz-range-thumb {
      width: 32px;
      height: 32px;
      border-radius: 50%;
      background: var(--accent);
      cursor: pointer;
      border: none;
      box-shadow: 0 4px 12px rgba(73, 169, 255, 0.4);
    }

    @media (max-width: 1024px) {
      .app-header {
        grid-template-columns: repeat(2, minmax(0, 1fr));
        padding: 1rem clamp(1rem, 3vw, 2rem);
        gap: 0.75rem;
      }

      .search-container {
        flex-direction: column;
        gap: 0.5rem;
        width: 100%;
      }

      .search-input {
        min-width: 100%;
      }

      .filter-select {
        min-width: 100%;
      }

      .app-layout {
        grid-template-columns: 1fr;
        gap: 1rem;
        padding: 1rem clamp(1rem, 3vw, 2rem) 1.5rem;
      }

      .sidebar {
        order: 2;
        padding: 1rem;
      }

      .timeline-card {
        padding: 1rem;
        min-height: 300px;
      }
    }

    @media (max-width: 768px) {
<<<<<<< HEAD
    .waveform-controls {
      flex-direction: column;
      align-items: stretch;
      gap: 0.5rem;
    }

    .waveform-control-group {
      justify-content: space-between;
      padding: 0.5rem;
    }

    .waveform-control {
      flex: 1;
      min-width: 80px;
=======
      .app-header {
        grid-template-columns: 1fr;
        gap: 1rem;
      }

      .header-group {
        flex-direction: column;
        align-items: stretch;
        gap: 0.5rem;
      }

      .search-container {
        flex-direction: row;
        gap: 0.5rem;
      }

      .search-input {
        flex: 1;
        min-width: 0;
      }

      .filter-select {
        min-width: 120px;
      }
    .led-indicators {
      gap: 6px;
      padding: 6px 8px;
      margin-bottom: 8px;
    }

    .led-indicator {
      width: 10px;
      height: 10px;
    }

    .led-label {
      font-size: 9px;
>>>>>>> ad787662
    }

    .control-section {
      margin-bottom: 1.5rem;
      padding: 1rem;
      background: rgba(255, 255, 255, 0.02);
      border-radius: 0.75rem;
      border: 1px solid rgba(255, 255, 255, 0.05);
      transition: all 0.3s ease;
    }

    .control-section:hover {
      background: rgba(255, 255, 255, 0.04);
      border-color: rgba(255, 255, 255, 0.1);
    }

    .control-section h3 {
      margin: 0 0 0.5rem 0;
      color: var(--accent);
      font-size: 1rem;
      font-weight: 600;
    }

    .control-description {
      margin: 0 0 1rem 0;
      color: var(--muted);
      font-size: 0.85rem;
      line-height: 1.4;
    }

    .control-row {
      display: flex;
      align-items: center;
      justify-content: space-between;
      padding: 0.75rem 0;
      border-bottom: 1px solid rgba(255, 255, 255, 0.05);
      transition: all 0.3s ease;
      cursor: pointer;
    }

    .control-row:last-child {
      border-bottom: none;
    }

    .control-row:hover {
      background: rgba(255, 255, 255, 0.02);
      padding-left: 0.5rem;
      padding-right: 0.5rem;
      border-radius: 0.5rem;
    }

    .control-row.midi-learning {
      background: rgba(73, 169, 255, 0.1);
      border-color: var(--accent);
      animation: pulse 2s infinite;
    }

    @keyframes pulse {
      0%, 100% { opacity: 1; }
      50% { opacity: 0.7; }
    }

    .control-row .label {
      font-weight: 500;
      color: var(--text);
      min-width: 120px;
    }

    .control-input {
      flex: 1;
      margin: 0 1rem;
    }

    .control-input input[type="range"] {
      width: 100%;
      height: 6px;
      border-radius: 3px;
      background: rgba(255, 255, 255, 0.1);
      outline: none;
      -webkit-appearance: none;
      transition: all 0.3s ease;
    }

    .control-input input[type="range"]::-webkit-slider-thumb {
      -webkit-appearance: none;
      appearance: none;
      width: 18px;
      height: 18px;
      border-radius: 50%;
      background: var(--accent);
      cursor: pointer;
      box-shadow: 0 2px 6px rgba(0, 0, 0, 0.3);
      transition: all 0.3s ease;
    }

    .control-input input[type="range"]::-webkit-slider-thumb:hover {
      transform: scale(1.2);
      box-shadow: 0 4px 12px rgba(73, 169, 255, 0.4);
    }

    .control-input input[type="range"]::-moz-range-thumb {
      width: 18px;
      height: 18px;
      border-radius: 50%;
      background: var(--accent);
      cursor: pointer;
      border: none;
      box-shadow: 0 2px 6px rgba(0, 0, 0, 0.3);
      transition: all 0.3s ease;
    }

    .control-input select {
      width: 100%;
      padding: 0.5rem;
      background: rgba(255, 255, 255, 0.05);
      border: 1px solid var(--border);
      border-radius: 0.5rem;
      color: var(--text);
      font-size: 0.9rem;
      transition: all 0.3s ease;
    }

    .control-input select:hover {
      background: rgba(255, 255, 255, 0.08);
      border-color: var(--accent);
    }

    .control-value {
      font-weight: 600;
      color: var(--accent);
      min-width: 80px;
      text-align: right;
      font-size: 0.9rem;
      transition: all 0.3s ease;
    }

    /* Enhanced animations */
    @keyframes fadeInUp {
      from {
        opacity: 0;
        transform: translateY(20px);
      }
      to {
        opacity: 1;
        transform: translateY(0);
      }
    }
    
    @keyframes parameterChange {
      0% {
        transform: scale(1);
        background-color: rgba(73, 169, 255, 0.1);
      }
      50% {
        transform: scale(1.02);
        background-color: rgba(73, 169, 255, 0.2);
      }
      100% {
        transform: scale(1);
        background-color: transparent;
      }
    }
    
    @keyframes valuePulse {
      0% {
        color: var(--muted);
        transform: scale(1);
      }
      50% {
        color: var(--accent);
        transform: scale(1.1);
      }
      100% {
        color: var(--muted);
        transform: scale(1);
      }
    }
    
    @keyframes sliderGlow {
      0% {
        box-shadow: 0 2px 8px rgba(73, 169, 255, 0.3);
      }
      50% {
        box-shadow: 0 4px 16px rgba(73, 169, 255, 0.6);
      }
      100% {
        box-shadow: 0 2px 8px rgba(73, 169, 255, 0.3);
      }
    }
    
    @keyframes trackPulse {
      0% {
        background-color: rgba(73, 169, 255, 0.1);
      }
      50% {
        background-color: rgba(73, 169, 255, 0.2);
      }
      100% {
        background-color: rgba(73, 169, 255, 0.1);
      }
    }
    
    @keyframes smoothScale {
      0% {
        transform: scale(1);
      }
      50% {
        transform: scale(1.05);
      }
      100% {
        transform: scale(1);
      }
    }

    @keyframes slideInRight {
      from {
        opacity: 0;
        transform: translateX(30px);
      }
      to {
        opacity: 1;
        transform: translateX(0);
      }
    }

    @keyframes slideOutRight {
      from {
        opacity: 1;
        transform: translateX(0);
      }
      to {
        opacity: 0;
        transform: translateX(30px);
      }
    }

    .control-section {
      animation: fadeInUp 0.6s ease-out;
    }
    
    .control-row.parameter-changing {
      animation: parameterChange 0.6s ease-out;
    }
    
    .control-value.value-changing {
      animation: valuePulse 0.4s ease-out;
    }
    
    .slider-changing::-webkit-slider-thumb {
      animation: sliderGlow 0.6s ease-out;
    }
    
    .slider-changing::-moz-range-thumb {
      animation: sliderGlow 0.6s ease-out;
    }
    
    .control-row:hover {
      background: rgba(255, 255, 255, 0.02);
      transform: translateX(2px);
    }
    
    .control-row:hover .control-value {
      color: var(--accent);
      transform: scale(1.05);
    }
    
    .control-row:hover input[type="range"] {
      background: rgba(255, 255, 255, 0.15);
    }
    
    .control-row:hover input[type="range"]::-webkit-slider-thumb {
      transform: scale(1.1);
      box-shadow: 0 4px 12px rgba(73, 169, 255, 0.4);
    }
    
    .control-row:hover input[type="range"]::-moz-range-thumb {
      transform: scale(1.1);
      box-shadow: 0 4px 12px rgba(73, 169, 255, 0.4);
    }

    .control-section:nth-child(2) { animation-delay: 0.1s; }
    .control-section:nth-child(3) { animation-delay: 0.2s; }
    .control-section:nth-child(4) { animation-delay: 0.3s; }
    .control-section:nth-child(5) { animation-delay: 0.4s; }
    .control-section:nth-child(6) { animation-delay: 0.5s; }

    /* Compressor/Limiter specific styling */
    .control-section[data-group="Compressor/Limiter"] {
      background: linear-gradient(135deg, rgba(255, 73, 175, 0.05), rgba(73, 169, 255, 0.05));
      border: 1px solid rgba(255, 73, 175, 0.2);
    }

    .control-section[data-group="Compressor/Limiter"] h3 {
      background: linear-gradient(135deg, #ff49af, #49a9ff);
      -webkit-background-clip: text;
      -webkit-text-fill-color: transparent;
      background-clip: text;
    }

    .control-section[data-group="Compressor/Limiter"] .control-row {
      border-left: 3px solid transparent;
      transition: all 0.3s ease;
    }

    .control-section[data-group="Compressor/Limiter"] .control-row:hover {
      border-left-color: #ff49af;
      background: rgba(255, 73, 175, 0.05);
    }

    /* Gain reduction meter styling */
    .gain-reduction-meter {
      width: 100%;
      height: 4px;
      background: rgba(255, 255, 255, 0.1);
      border-radius: 2px;
      overflow: hidden;
      margin-top: 0.25rem;
    }

    .gain-reduction-bar {
      height: 100%;
      background: linear-gradient(90deg, #26de81, #f7b731, #ff6b6b);
      width: 0%;
      transition: width 0.1s ease;
    }

    /* Compressor status indicator */
    .compressor-status {
      position: absolute;
      top: 0.5rem;
      right: 0.5rem;
      width: 8px;
      height: 8px;
      border-radius: 50%;
      background: #26de81;
      opacity: 0;
      transition: all 0.3s ease;
    }

    .compressor-status.active {
      opacity: 1;
      background: #ff6b6b;
      box-shadow: 0 0 10px rgba(255, 107, 107, 0.5);
    }

    .compressor-status.compressing {
      background: #f7b731;
      animation: pulse 0.5s ease-in-out infinite;
    }

    @keyframes pulse {
      0%, 100% { transform: scale(1); opacity: 1; }
      50% { transform: scale(1.2); opacity: 0.7; }
    }

    /* Compressor ratio display */
    .compressor-ratio-display {
      position: absolute;
      bottom: 0.5rem;
      right: 0.5rem;
      font-size: 0.75rem;
      color: var(--muted);
      font-weight: 600;
    }

    /* Enhanced compressor controls */
    .control-section[data-group="Compressor/Limiter"] .control-row {
      position: relative;
    }

    .control-section[data-group="Compressor/Limiter"] .control-row:hover {
      transform: translateX(4px);
    }

    /* Compressor threshold indicator */
    .threshold-indicator {
      position: absolute;
      left: 0;
      top: 50%;
      width: 2px;
      height: 20px;
      background: var(--accent);
      transform: translateY(-50%);
      opacity: 0;
      transition: opacity 0.3s ease;
    }

    .control-section[data-group="Compressor/Limiter"] .control-row:hover .threshold-indicator {
      opacity: 1;
    }

    .timeline-card {
      animation: slideInRight 0.8s ease-out;
    }

    /* Loading animation for buttons */
    .btn.loading {
      position: relative;
      color: transparent;
    }

    .btn.loading::after {
      content: '';
      position: absolute;
      top: 50%;
      left: 50%;
      width: 16px;
      height: 16px;
      margin: -8px 0 0 -8px;
      border: 2px solid transparent;
      border-top: 2px solid currentColor;
      border-radius: 50%;
      animation: spin 1s linear infinite;
    }

    @keyframes spin {
      0% { transform: rotate(0deg); }
      100% { transform: rotate(360deg); }
    }

    @media (max-width: 720px) {
      .app-header {
        grid-template-columns: 1fr;
        padding: 0.75rem 1rem;
        gap: 0.5rem;
      }

      .search-input {
        font-size: 0.85rem;
        padding: 0.4rem 0.6rem;
        min-height: 36px;
      }

      .filter-select {
        font-size: 0.85rem;
        padding: 0.4rem 0.6rem;
        min-height: 36px;
        min-width: 100px;
      }

      .header-group {
        justify-content: center;
        flex-wrap: wrap;
        gap: 0.5rem;
      }

      .btn {
        padding: 0.5rem 1rem;
        font-size: 0.9rem;
        min-height: 40px;
      }

      .toggle {
        padding: 0.4rem 0.8rem;
        font-size: 0.9rem;
        min-height: 40px;
      }

      .app-layout {
        padding: 0.75rem 1rem 1rem;
        gap: 0.75rem;
      }

      .sidebar {
        padding: 0.75rem;
        border-radius: 1rem;
      }

      .timeline-card {
        padding: 0.75rem;
        border-radius: 1rem;
        min-height: 250px;
      }

      .timeline-header {
        flex-direction: column;
        align-items: flex-start;
        gap: 0.5rem;
      }

      #sectionLabel {
        font-size: 1rem;
      }

      #status {
        font-size: 0.85rem;
      }
    }

    @media (max-width: 480px) {
      .app-header {
        padding: 0.5rem;
        gap: 0.25rem;
      }

      .header-group {
        gap: 0.25rem;
      }

      .btn {
        padding: 0.4rem 0.8rem;
        font-size: 0.85rem;
        min-height: 36px;
        min-width: 36px;
      }

      .toggle {
        padding: 0.3rem 0.6rem;
        font-size: 0.85rem;
        min-height: 36px;
      }

      .app-layout {
        padding: 0.5rem;
        gap: 0.5rem;
      }

      .sidebar {
        padding: 0.5rem;
        border-radius: 0.75rem;
      }

      .timeline-card {
        padding: 0.5rem;
        border-radius: 0.75rem;
        min-height: 200px;
      }

      .control-section h3 {
        font-size: 1rem;
        margin: 0.5rem 0;
      }

      .control-description {
        font-size: 0.8rem;
        margin: 0.25rem 0 0.5rem;
      }

      .control-row {
        padding: 0.5rem 0;
      }

      .control-row .label {
        font-size: 0.85rem;
      }

      .control-value {
        font-size: 0.8rem;
      }

      input[type="range"] {
        height: 6px;
      }

      input[type="range"]::-webkit-slider-thumb {
        width: 20px;
        height: 20px;
      }

      input[type="range"]::-moz-range-thumb {
        width: 20px;
        height: 20px;
      }

      select {
        font-size: 0.85rem;
        padding: 0.4rem 0.6rem;
        min-height: 36px;
      }
    }

    /* Touch-specific optimizations */
    @media (hover: none) and (pointer: coarse) {
      .btn:hover {
        transform: none;
        background: rgba(255, 255, 255, 0.04);
      }

      .btn:active {
        transform: scale(0.95);
        background: rgba(255, 255, 255, 0.08);
      }

      .btn-primary:active {
        background: rgba(73, 169, 255, 0.8);
        transform: scale(0.95);
      }

      .toggle:active {
        background: rgba(255, 255, 255, 0.06);
        transform: scale(0.95);
      }

      /* Improve touch targets for range inputs */
      input[type="range"] {
        height: 12px;
      }

      input[type="range"]::-webkit-slider-thumb {
        width: 28px;
        height: 28px;
        margin-top: -8px;
      }

      input[type="range"]::-moz-range-thumb {
        width: 28px;
        height: 28px;
        border: none;
      }

      /* Better touch feedback for controls */
      .control-row:active {
        background: rgba(255, 255, 255, 0.02);
        transform: scale(0.98);
      }
    }

    /* Prevent text selection on mobile */
    @media (max-width: 768px) {
      .btn, .toggle, .control-row, #timeline {
        -webkit-user-select: none;
        -moz-user-select: none;
        -ms-user-select: none;
        user-select: none;
      }
    }

    /* LED Indicator Styles */
    .led-indicator {
      width: 12px;
      height: 12px;
      border-radius: 50%;
      background: rgba(255, 255, 255, 0.1);
      border: 1px solid rgba(255, 255, 255, 0.2);
      transition: all 0.3s cubic-bezier(0.4, 0, 0.2, 1);
      position: relative;
      overflow: hidden;
    }

    .led-indicator.active {
      background: var(--accent);
      box-shadow: 0 0 8px rgba(73, 169, 255, 0.6);
      border-color: rgba(73, 169, 255, 0.8);
      animation: ledPulse 1.5s ease-in-out infinite;
    }

    .led-indicator.active::before {
      content: '';
      position: absolute;
      top: 50%;
      left: 50%;
      width: 6px;
      height: 6px;
      background: rgba(255, 255, 255, 0.8);
      border-radius: 50%;
      transform: translate(-50%, -50%);
      animation: ledGlow 2s ease-in-out infinite;
    }

    .led-indicator.drums.active {
      background: #ff6b6b;
      box-shadow: 0 0 8px rgba(255, 107, 107, 0.6);
      border-color: rgba(255, 107, 107, 0.8);
      animation-delay: 0s;
    }

    .led-indicator.bass.active {
      background: #4ecdc4;
      box-shadow: 0 0 8px rgba(78, 205, 196, 0.6);
      border-color: rgba(78, 205, 196, 0.8);
      animation-delay: 0.2s;
    }

    .led-indicator.lead.active {
      background: #45b7d1;
      box-shadow: 0 0 8px rgba(69, 183, 209, 0.6);
      border-color: rgba(69, 183, 209, 0.8);
      animation-delay: 0.4s;
    }

    .led-indicator.fx.active {
      background: #96ceb4;
      box-shadow: 0 0 8px rgba(150, 206, 180, 0.6);
      border-color: rgba(150, 206, 180, 0.8);
      animation-delay: 0.6s;
    }

    @keyframes ledPulse {
      0%, 100% { 
        transform: scale(1);
        opacity: 1;
      }
      50% { 
        transform: scale(1.1);
        opacity: 0.8;
      }
    }

    @keyframes ledGlow {
      0%, 100% { 
        opacity: 0.8;
        transform: translate(-50%, -50%) scale(1);
      }
      50% { 
        opacity: 0.4;
        transform: translate(-50%, -50%) scale(1.2);
      }
    }

    .led-indicators {
      display: flex;
      gap: 8px;
      align-items: center;
      margin-bottom: 12px;
      padding: 8px 12px;
      background: rgba(255, 255, 255, 0.02);
      border-radius: 8px;
      border: 1px solid rgba(255, 255, 255, 0.05);
      backdrop-filter: blur(4px);
      transition: all 0.3s ease;
    }

    .led-indicators:hover {
      background: rgba(255, 255, 255, 0.04);
      border-color: rgba(255, 255, 255, 0.1);
    }

    .led-group {
      display: flex;
      flex-direction: column;
      align-items: center;
      gap: 4px;
    }

    .led-label {
      font-size: 10px;
      color: var(--muted);
      font-weight: 500;
      text-transform: uppercase;
      letter-spacing: 0.5px;
    }

    /* High DPI display optimizations */
    @media (-webkit-min-device-pixel-ratio: 2), (min-resolution: 192dpi) {
      .btn, .toggle {
        border-width: 0.5px;
      }
    }

    /* Modal Styles */
    .modal {
      position: fixed;
      top: 0;
      left: 0;
      width: 100%;
      height: 100%;
      background: rgba(0, 0, 0, 0.8);
      backdrop-filter: blur(8px);
      z-index: 1000;
      display: flex;
      align-items: center;
      justify-content: center;
      padding: 1rem;
    }

    .modal-content {
      background: var(--panel-bg);
      border: 1px solid var(--border);
      border-radius: 1.5rem;
      max-width: 90vw;
      max-height: 90vh;
      width: 800px;
      display: flex;
      flex-direction: column;
      overflow: hidden;
      animation: modalSlideIn 0.3s ease-out;
    }

    @keyframes modalSlideIn {
      from {
        opacity: 0;
        transform: scale(0.9) translateY(20px);
      }
      to {
        opacity: 1;
        transform: scale(1) translateY(0);
      }
    }

    .modal-header {
      display: flex;
      justify-content: space-between;
      align-items: center;
      padding: 1.5rem;
      border-bottom: 1px solid var(--border);
      background: rgba(255, 255, 255, 0.02);
    }

    .modal-header h2 {
      margin: 0;
      color: var(--accent);
      font-size: 1.5rem;
    }

    .btn-close {
      background: none;
      border: none;
      color: var(--muted);
      font-size: 2rem;
      cursor: pointer;
      padding: 0;
      width: 40px;
      height: 40px;
      display: flex;
      align-items: center;
      justify-content: center;
      border-radius: 50%;
      transition: all 0.3s ease;
    }

    .btn-close:hover {
      background: rgba(255, 255, 255, 0.1);
      color: var(--text);
    }

    .modal-body {
      padding: 1.5rem;
      overflow-y: auto;
      flex: 1;
    }

    /* Preset Search */
    .preset-search {
      display: grid;
      grid-template-columns: 2fr 1fr 1fr;
      gap: 1rem;
      margin-bottom: 2rem;
    }

    .search-input, .category-select, .sort-select {
      background: rgba(255, 255, 255, 0.05);
      border: 1px solid var(--border);
      border-radius: 0.75rem;
      color: var(--text);
      padding: 0.75rem 1rem;
      font-size: 0.9rem;
      transition: all 0.3s ease;
    }

    .search-input:focus, .category-select:focus, .sort-select:focus {
      outline: none;
      border-color: var(--accent);
      box-shadow: 0 0 0 2px rgba(73, 169, 255, 0.2);
    }

    /* Preset Gallery */
    .preset-gallery {
      display: grid;
      grid-template-columns: repeat(auto-fill, minmax(300px, 1fr));
      gap: 1.5rem;
      margin-bottom: 2rem;
    }

    .preset-card {
      background: rgba(255, 255, 255, 0.03);
      border: 1px solid var(--border);
      border-radius: 1rem;
      padding: 1.5rem;
      transition: all 0.3s ease;
      cursor: pointer;
      position: relative;
      overflow: hidden;
    }

    .preset-card:hover {
      transform: translateY(-4px);
      border-color: var(--accent);
      box-shadow: 0 8px 25px rgba(73, 169, 255, 0.15);
    }

    .preset-card::before {
      content: '';
      position: absolute;
      top: 0;
      left: 0;
      right: 0;
      height: 4px;
      background: linear-gradient(90deg, var(--accent), #ff49af);
    }

    .preset-title {
      font-size: 1.1rem;
      font-weight: 600;
      color: var(--text);
      margin: 0 0 0.5rem 0;
    }

    .preset-author {
      font-size: 0.9rem;
      color: var(--muted);
      margin: 0 0 0.75rem 0;
    }

    .preset-description {
      font-size: 0.85rem;
      color: var(--muted);
      line-height: 1.4;
      margin: 0 0 1rem 0;
      display: -webkit-box;
      -webkit-line-clamp: 3;
      -webkit-box-orient: vertical;
      overflow: hidden;
    }

    .preset-meta {
      display: flex;
      justify-content: space-between;
      align-items: center;
      margin-top: auto;
    }

    .preset-rating {
      display: flex;
      align-items: center;
      gap: 0.25rem;
    }

    .star {
      color: #ffd700;
      font-size: 0.9rem;
    }

    .preset-category {
      background: rgba(73, 169, 255, 0.1);
      color: var(--accent);
      padding: 0.25rem 0.75rem;
      border-radius: 999px;
      font-size: 0.8rem;
      font-weight: 500;
    }

    .preset-actions {
      display: flex;
      gap: 0.5rem;
      margin-top: 1rem;
    }

    .preset-actions .btn {
      flex: 1;
      padding: 0.5rem;
      font-size: 0.85rem;
    }

    /* Preset Upload */
    .preset-upload {
      border-top: 1px solid var(--border);
      padding-top: 2rem;
    }

    .preset-upload h3 {
      color: var(--accent);
      margin: 0 0 1rem 0;
    }

    .upload-form {
      display: grid;
      gap: 1rem;
    }

    .preset-title-input, .preset-description-input, .preset-category-select {
      background: rgba(255, 255, 255, 0.05);
      border: 1px solid var(--border);
      border-radius: 0.75rem;
      color: var(--text);
      padding: 0.75rem 1rem;
      font-size: 0.9rem;
      transition: all 0.3s ease;
    }

    .preset-description-input {
      min-height: 80px;
      resize: vertical;
    }

    .preset-title-input:focus, .preset-description-input:focus, .preset-category-select:focus {
      outline: none;
      border-color: var(--accent);
      box-shadow: 0 0 0 2px rgba(73, 169, 255, 0.2);
    }

    /* Share Modal */
    .share-options {
      display: grid;
      gap: 2rem;
    }

    .share-option {
      background: rgba(255, 255, 255, 0.02);
      border: 1px solid var(--border);
      border-radius: 1rem;
      padding: 1.5rem;
    }

    .share-option h3 {
      color: var(--accent);
      margin: 0 0 0.5rem 0;
    }

    .share-option p {
      color: var(--muted);
      margin: 0 0 1rem 0;
      font-size: 0.9rem;
    }

    .share-link-input {
      background: rgba(255, 255, 255, 0.05);
      border: 1px solid var(--border);
      border-radius: 0.5rem;
      color: var(--text);
      padding: 0.75rem 1rem;
      font-size: 0.9rem;
      width: 100%;
      margin-right: 0.5rem;
    }

    /* Mobile Responsive */
    @media (max-width: 768px) {
      .modal-content {
        width: 95vw;
        max-height: 95vh;
      }

      .preset-search {
        grid-template-columns: 1fr;
        gap: 0.75rem;
      }

      .preset-gallery {
        grid-template-columns: 1fr;
        gap: 1rem;
      }

      .preset-card {
        padding: 1rem;
      }

      .preset-actions {
        flex-direction: column;
      }

      .share-options {
        gap: 1.5rem;
      }

      .share-option {
        padding: 1rem;
      }
    }

    /* Landscape mobile optimizations */
    @media (max-width: 768px) and (orientation: landscape) {
      .app-layout {
        grid-template-columns: 300px 1fr;
        gap: 1rem;
      }

      .sidebar {
        order: 1;
      }

      .timeline-card {
        min-height: 150px;
      }
    }

    /* Preset Library Styles */
    .preset-modal {
      font-family: "Inter", "Segoe UI", sans-serif;
    }

    .preset-modal-content {
      box-shadow: 0 25px 50px rgba(0, 0, 0, 0.5);
    }

    .preset-card {
      position: relative;
      overflow: hidden;
    }

    .preset-card::before {
      content: '';
      position: absolute;
      top: 0;
      left: -100%;
      width: 100%;
      height: 100%;
      background: linear-gradient(90deg, transparent, rgba(255, 255, 255, 0.1), transparent);
      transition: left 0.5s ease;
    }

    .preset-card:hover::before {
      left: 100%;
    }

    .preset-card:hover {
      transform: translateY(-2px);
      box-shadow: 0 8px 25px rgba(0, 0, 0, 0.15);
    }

    .category-item:hover {
      background: rgba(255, 255, 255, 0.05);
      transform: translateX(4px);
    }

    .preset-search:focus {
      outline: none;
      border-color: var(--accent);
      box-shadow: 0 0 0 2px rgba(73, 169, 255, 0.2);
    }

    .preset-search::placeholder {
      color: var(--muted);
    }

    .preset-actions .btn:disabled {
      opacity: 0.5;
      cursor: not-allowed;
    }

    .preset-actions .btn:disabled:hover {
      transform: none;
      background: rgba(255, 255, 255, 0.04);
    }

    /* Mobile optimizations for preset library */
    @media (max-width: 768px) {
      .preset-modal-content {
        width: 95%;
        max-height: 95vh;
        margin: 2.5vh auto;
        transform: none;
        top: auto;
        left: auto;
      }

      .preset-sidebar {
        width: 100%;
        border-right: none;
        border-bottom: 1px solid var(--border);
        max-height: 200px;
        overflow-y: auto;
      }

      .preset-grid {
        grid-template-columns: 1fr;
        padding: 1rem;
      }

      .preset-footer {
        flex-direction: column;
        gap: 1rem;
        align-items: stretch;
      }

      .preset-actions {
        justify-content: center;
      }

      .preset-actions .btn {
        flex: 1;
        min-width: 0;
      }
    }

    @media (max-width: 480px) {
      .preset-header {
        padding: 1rem;
      }

      .preset-header h2 {
        font-size: 1.2rem;
      }

      .preset-card {
        padding: 1rem;
      }

      .preset-card h3 {
        font-size: 1rem;
      }

      .preset-footer {
        padding: 1rem;
      }
    }
  </style>
  <script src="https://cdnjs.cloudflare.com/ajax/libs/tone/14.8.39/Tone.min.js"></script>
</head>
<body>
  <div class="app-shell">
    <div id="mobile-loading" class="mobile-loading" style="display: none;">
      <div class="loading-spinner"></div>
      <div class="loading-text">Loading...</div>
    </div>
    <header class="app-header">
      <div class="header-group" aria-label="Transport">
        <button id="startButton" class="btn btn-primary">Start</button>
        <button id="stopButton" class="btn btn-outline">Stop</button>
      </div>
      <div class="header-group" aria-label="Presets">
        <button id="savePresetButton" class="btn">Save Preset</button>
        <button id="loadPresetButton" class="btn">Load Preset</button>
        <button id="communityPresetsButton" class="btn btn-primary">Community</button>
        <button id="sharePresetButton" class="btn">Share</button>
        <button id="presetHistoryButton" class="btn">History</button>
      </div>
      <div class="header-group" aria-label="Search and Filter">
        <div class="search-container">
          <input type="text" id="searchInput" placeholder="Search controls..." class="search-input">
          <button id="clearSearchButton" class="btn btn-outline" title="Clear search">×</button>
          <div id="searchResults" class="search-results"></div>
        </div>
        <select id="groupFilter" class="filter-select">
          <option value="">All Groups</option>
          <option value="Transport">Transport</option>
          <option value="Bus Levels">Bus Levels</option>
          <option value="Bass Synth">Bass Synth</option>
          <option value="Lead Synth">Lead Synth</option>
          <option value="Drums">Drums</option>
          <option value="FX">FX</option>
          <option value="LFO">LFO</option>
        </select>
        <select id="typeFilter" class="filter-select">
          <option value="">All Types</option>
          <option value="range">Sliders</option>
          <option value="select">Dropdowns</option>
        </select>
      </div>
      <div class="header-group" aria-label="Integrations">
        <label class="toggle" for="midiLearnToggle">
          <input type="checkbox" id="midiLearnToggle">
          MIDI Learn
        </label>
        <button id="triggerVariationButton" class="btn">Trigger Variation</button>
        <button id="morphToLiftButton" class="btn">Morph to Lift</button>
        <button id="morphToPeakButton" class="btn">Morph to Peak</button>
        <button id="morphToBreakButton" class="btn">Morph to Break</button>
        <button id="exportMixButton" class="btn">Export Mix</button>
        <button id="exportStemsButton" class="btn">Export Stems</button>
        <button id="exportChainButton" class="btn">Export Chain</button>
        <button id="importChainButton" class="btn">Import Chain</button>
      </div>
      <div class="header-group" aria-label="Pattern Variations">
        <button id="patternAButton" class="btn btn-primary">Pattern A</button>
        <button id="patternBButton" class="btn">Pattern B</button>
        <button id="patternCButton" class="btn">Pattern C</button>
        <button id="randomizePatternButton" class="btn">Randomize</button>
      </div>
    </header>
    <div class="app-layout">
      <aside class="sidebar">
        <h2>Sound Controls</h2>
        <div id="controls"></div>
        
        <!-- Pattern Chaining Controls -->
        <div class="control-section">
          <h3>Pattern Chaining</h3>
          <div class="control-description">
            Chain multiple patterns together to create longer, evolving sequences. Perfect for extended music generation.
          </div>
          
          <div class="control-row">
            <label class="label">Enable Chaining</label>
            <div class="control-input">
              <label class="toggle">
                <input type="checkbox" id="patternChainingToggle">
                <span>Active</span>
              </label>
            </div>
            <div class="control-value" id="chainingStatus">Off</div>
          </div>
          
          <div class="control-row">
            <label class="label">Chain Length</label>
            <div class="control-input">
              <input type="range" id="chainLengthSlider" min="2" max="8" value="4" step="1">
            </div>
            <div class="control-value" id="chainLengthValue">4</div>
          </div>
          
          <div class="control-row">
            <label class="label">Variation Intensity</label>
            <div class="control-input">
              <input type="range" id="variationIntensitySlider" min="0" max="1" value="0.3" step="0.1">
            </div>
            <div class="control-value" id="variationIntensityValue">30%</div>
          </div>
          
          <div class="control-row">
            <label class="label">Transition Mode</label>
            <div class="control-input">
              <select id="transitionModeSelect">
                <option value="immediate">Immediate</option>
                <option value="fade">Fade</option>
                <option value="crossfade">Crossfade</option>
                <option value="stutter">Stutter</option>
              </select>
            </div>
            <div class="control-value" id="transitionModeValue">Immediate</div>
          </div>
          
          <div class="control-row">
            <label class="label">Chain Position</label>
            <div class="control-input">
              <input type="range" id="chainPositionSlider" min="0" max="3" value="0" step="1" disabled>
            </div>
            <div class="control-value" id="chainPositionValue">1/4</div>
          </div>
        </div>
      </aside>
      <main class="main-panel">
        <section class="timeline-card">
          <div class="timeline-header">
            <div id="sectionLabel">Section: Intro</div>
            <div class="timeline-controls">
              <div class="zoom-controls">
                <button id="zoomOut" class="btn btn-outline" title="Zoom Out">−</button>
                <span id="zoomLevel" class="zoom-level">100%</span>
                <button id="zoomIn" class="btn btn-outline" title="Zoom In">+</button>
                <button id="zoomFit" class="btn btn-outline" title="Fit to Window">Fit</button>
              </div>
              <div class="pan-controls">
                <button id="panLeft" class="btn btn-outline" title="Pan Left">←</button>
                <button id="panRight" class="btn btn-outline" title="Pan Right">→</button>
                <button id="goToStart" class="btn btn-outline" title="Go to Start">⏮</button>
                <button id="goToEnd" class="btn btn-outline" title="Go to End">⏭</button>
              </div>
              <div class="timeline-options">
                <label class="toggle" for="snapToGridToggle">
                  <input type="checkbox" id="snapToGridToggle" checked>
                  Snap
                </label>
                <label class="toggle" for="showRulerToggle">
                  <input type="checkbox" id="showRulerToggle" checked>
                  Ruler
                </label>
              </div>
            </div>
            <div id="status">Status: Idle</div>
            <div id="patternStatus">Pattern: A</div>
          </div>
          <div class="led-indicators">
            <div class="led-group">
              <div class="led-indicator drums" id="led-drums"></div>
              <div class="led-label">Drums</div>
            </div>
            <div class="led-group">
              <div class="led-indicator bass" id="led-bass"></div>
              <div class="led-label">Bass</div>
            </div>
            <div class="led-group">
              <div class="led-indicator lead" id="led-lead"></div>
              <div class="led-label">Lead</div>
            </div>
            <div class="led-group">
              <div class="led-indicator fx" id="led-fx"></div>
              <div class="led-label">FX</div>
            </div>
          </div>
          <div class="timeline-container">
            <canvas id="timeline" width="1200" height="240" aria-label="Arrangement timeline"></canvas>
            <div class="waveform-container">
              <div class="waveform-controls">
                <select id="waveformMode" class="waveform-control">
                  <option value="bars">Bars</option>
                  <option value="line">Line</option>
                  <option value="oscilloscope">Oscilloscope</option>
                  <option value="spectrum">Spectrum</option>
                </select>
                <select id="waveformColor" class="waveform-control">
                  <option value="gradient">Gradient</option>
                  <option value="solid">Solid</option>
                  <option value="rainbow">Rainbow</option>
                </select>
                <label class="waveform-toggle">
                  <input type="checkbox" id="waveformGrid" checked>
                  Grid
                </label>
                <label class="waveform-toggle">
                  <input type="checkbox" id="waveformPeaks" checked>
                  Peaks
                </label>
              </div>
              <canvas id="waveform" width="1200" height="120" aria-label="Audio waveform visualization"></canvas>
            </div>
          </div>
        </section>
      </main>
    </div>
  </div>

  <!-- Community Presets Modal -->
  <div id="communityPresetsModal" class="modal" style="display: none;">
    <div class="modal-content">
      <div class="modal-header">
        <h2>Community Presets</h2>
        <button id="closeCommunityModal" class="btn-close">&times;</button>
      </div>
      <div class="modal-body">
        <div class="preset-search">
          <input type="text" id="presetSearch" placeholder="Search presets..." class="search-input">
          <select id="presetCategory" class="category-select">
            <option value="">All Categories</option>
            <option value="techno">Techno</option>
            <option value="house">House</option>
            <option value="ambient">Ambient</option>
            <option value="experimental">Experimental</option>
          </select>
          <select id="presetSort" class="sort-select">
            <option value="newest">Newest</option>
            <option value="popular">Most Popular</option>
            <option value="rating">Highest Rated</option>
            <option value="name">Name A-Z</option>
          </select>
        </div>
        <div id="presetGallery" class="preset-gallery">
          <!-- Presets will be loaded here -->
        </div>
        <div class="preset-upload">
          <h3>Share Your Preset</h3>
          <div class="upload-form">
            <input type="file" id="presetFileInput" accept=".json" style="display: none;">
            <button id="selectPresetFile" class="btn">Select Preset File</button>
            <input type="text" id="presetTitle" placeholder="Preset title..." class="preset-title-input">
            <textarea id="presetDescription" placeholder="Describe your preset..." class="preset-description-input"></textarea>
            <select id="presetCategorySelect" class="preset-category-select">
              <option value="techno">Techno</option>
              <option value="house">House</option>
              <option value="ambient">Ambient</option>
              <option value="experimental">Experimental</option>
            </select>
            <button id="uploadPreset" class="btn btn-primary">Upload to Community</button>
          </div>
        </div>
      </div>
    </div>
  </div>

  <!-- Preset Share Modal -->
  <div id="sharePresetModal" class="modal" style="display: none;">
    <div class="modal-content">
      <div class="modal-header">
        <h2>Share Preset</h2>
        <button id="closeShareModal" class="btn-close">&times;</button>
      </div>
      <div class="modal-body">
        <div class="share-options">
          <div class="share-option">
            <h3>Download Preset</h3>
            <p>Download your current preset as a JSON file</p>
            <button id="downloadCurrentPreset" class="btn btn-primary">Download</button>
          </div>
          <div class="share-option">
            <h3>Generate Share Link</h3>
            <p>Create a shareable link for your preset</p>
            <button id="generateShareLink" class="btn">Generate Link</button>
            <div id="shareLinkContainer" style="display: none; margin-top: 1rem;">
              <input type="text" id="shareLink" readonly class="share-link-input">
              <button id="copyShareLink" class="btn">Copy</button>
            </div>
          </div>
          <div class="share-option">
            <h3>Upload to Community</h3>
            <p>Share your preset with the community</p>
            <button id="uploadToCommunity" class="btn">Upload</button>
          </div>
  <!-- Preset History Modal -->
  <div id="presetHistoryModal" class="modal" style="display: none;">
    <div class="modal-content">
      <div class="modal-header">
        <h3>Preset History</h3>
        <button id="closeHistoryModal" class="close-btn">&times;</button>
      </div>
      <div class="modal-body">
        <div id="presetHistoryList" class="history-list">
          <!-- History entries will be populated here -->
        </div>
        <div class="modal-actions">
          <button id="clearHistoryButton" class="btn btn-danger">Clear History</button>
        </div>
      </div>
    </div>
  </div>

  <script type="text/javascript">const preset = JSON.parse(atob("e30="));</script>
  <script type="module" src="app-modular.js"></script>
</body>
</html><|MERGE_RESOLUTION|>--- conflicted
+++ resolved
@@ -773,7 +773,6 @@
       transform: none;
     }
 
-<<<<<<< HEAD
     /* Waveform container and controls */
     .waveform-container {
       display: flex;
@@ -906,7 +905,6 @@
     #waveform:hover {
       opacity: 1;
       border-color: rgba(73, 169, 255, 0.3);
-=======
     .timeline-controls .btn:disabled:hover {
       transform: none;
       background: rgba(255, 255, 255, 0.04);
@@ -914,7 +912,6 @@
 
     .zoom-level {
       transition: all 0.2s ease;
->>>>>>> ad787662
     }
 
     @media (max-width: 768px) {
@@ -1278,7 +1275,6 @@
     }
 
     @media (max-width: 768px) {
-<<<<<<< HEAD
     .waveform-controls {
       flex-direction: column;
       align-items: stretch;
@@ -1293,7 +1289,6 @@
     .waveform-control {
       flex: 1;
       min-width: 80px;
-=======
       .app-header {
         grid-template-columns: 1fr;
         gap: 1rem;
@@ -1331,7 +1326,6 @@
 
     .led-label {
       font-size: 9px;
->>>>>>> ad787662
     }
 
     .control-section {
