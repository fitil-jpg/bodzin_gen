<!DOCTYPE html>
<html lang="en">
<head>
  <meta charset="utf-8">
  <title>Bodzin Generator Toolkit</title>
  <meta name="viewport" content="width=device-width, initial-scale=1, maximum-scale=1, user-scalable=no, viewport-fit=cover">
  <meta name="mobile-web-app-capable" content="yes">
  <meta name="apple-mobile-web-app-capable" content="yes">
  <meta name="apple-mobile-web-app-status-bar-style" content="black-translucent">
  <meta name="theme-color" content="#0f0f12">
  <style>
    :root {
      color-scheme: dark;
      --bg: #0f0f12;
      --panel-bg: #18181d;
      --accent: #49a9ff;
      --border: #2a2a33;
      --text: #f1f1f4;
      --muted: #9a9aac;
    }

    * {
      box-sizing: border-box;
      font-family: "Inter", "Segoe UI", sans-serif;
      -webkit-tap-highlight-color: transparent;
      -webkit-touch-callout: none;
      -webkit-user-select: none;
      -moz-user-select: none;
      -ms-user-select: none;
      user-select: none;
    }

    input, select, textarea {
      -webkit-user-select: text;
      -moz-user-select: text;
      -ms-user-select: text;
      user-select: text;
    }

    body {
      margin: 0;
      min-height: 100vh;
      background: radial-gradient(circle at 20% 20%, rgba(73, 169, 255, 0.15), transparent 50%),
        radial-gradient(circle at 80% 10%, rgba(255, 73, 175, 0.12), transparent 55%),
        var(--bg);
      color: var(--text);
      display: flex;
      flex-direction: column;
    }

    .app-shell {
      flex: 1;
      display: flex;
      flex-direction: column;
    }

    .app-header {
      display: grid;
      grid-template-columns: repeat(3, minmax(0, 1fr));
      align-items: center;
      gap: 1rem;
      padding: 1.25rem clamp(1.5rem, 4vw, 3rem);
      border-bottom: 1px solid var(--border);
      background: rgba(24, 24, 29, 0.9);
      backdrop-filter: blur(8px);
      position: sticky;
      top: 0;
      z-index: 10;
    }

    .header-group {
      display: flex;
      align-items: center;
      gap: 0.75rem;
      flex-wrap: wrap;
    }

    .btn {
      appearance: none;
      border: 1px solid transparent;
      border-radius: 999px;
      padding: 0.55rem 1.25rem;
      font-size: 0.95rem;
      font-weight: 600;
      letter-spacing: 0.02em;
      background: rgba(255, 255, 255, 0.04);
      color: var(--text);
      transition: all 0.4s cubic-bezier(0.4, 0, 0.2, 1);
      cursor: pointer;
      min-height: 44px;
      min-width: 44px;
      display: inline-flex;
      align-items: center;
      justify-content: center;
      touch-action: manipulation;
      position: relative;
      overflow: hidden;
      transform: translateZ(0); /* Force hardware acceleration */
    }

    .btn::before {
      content: '';
      position: absolute;
      top: 0;
      left: -100%;
      width: 100%;
      height: 100%;
      background: linear-gradient(90deg, transparent, rgba(255, 255, 255, 0.1), transparent);
      transition: left 0.5s ease;
    }

    .btn:hover {
      transform: translateY(-2px) scale(1.02);
      background: rgba(255, 255, 255, 0.08);
      box-shadow: 0 8px 25px rgba(0, 0, 0, 0.15);
    }

    .btn:hover::before {
      left: 100%;
    }

    .btn:active {
      transform: translateY(0px) scale(0.98);
      transition: transform 0.1s ease;
    }

    .btn-primary {
      background: linear-gradient(135deg, var(--accent), #3d8bff);
      color: #020205;
      box-shadow: 0 8px 24px rgba(73, 169, 255, 0.35);
      border-color: rgba(73, 169, 255, 0.45);
      position: relative;
    }

    .btn-primary::after {
      content: '';
      position: absolute;
      top: 0;
      left: 0;
      right: 0;
      bottom: 0;
      background: linear-gradient(135deg, rgba(255, 255, 255, 0.2), transparent);
      border-radius: inherit;
      opacity: 0;
      transition: opacity 0.3s ease;
    }

    .btn-primary:hover {
      background: linear-gradient(135deg, #5bb3ff, #4a9eff);
      box-shadow: 0 12px 32px rgba(73, 169, 255, 0.45);
    }

    .btn-primary:hover::after {
      opacity: 1;
    }

    .btn-outline {
      border-color: var(--border);
    }

    .btn-danger {
      background: linear-gradient(135deg, #ff4757, #ff3742);
      color: white;
      border-color: rgba(255, 71, 87, 0.45);
    }

    .btn-danger:hover {
      background: linear-gradient(135deg, #ff5a6b, #ff4a55);
      box-shadow: 0 8px 24px rgba(255, 71, 87, 0.35);
    }

    /* Modal Styles */
    .modal {
      position: fixed;
      top: 0;
      left: 0;
      width: 100%;
      height: 100%;
      background: rgba(0, 0, 0, 0.8);
      backdrop-filter: blur(8px);
      z-index: 1000;
      display: flex;
      align-items: center;
      justify-content: center;
      padding: 1rem;
    }

    .modal-content {
      background: var(--panel-bg);
      border: 1px solid var(--border);
      border-radius: 12px;
      max-width: 600px;
      width: 100%;
      max-height: 80vh;
      overflow: hidden;
      box-shadow: 0 20px 40px rgba(0, 0, 0, 0.3);
    }

    .modal-header {
      display: flex;
      align-items: center;
      justify-content: space-between;
      padding: 1.5rem;
      border-bottom: 1px solid var(--border);
    }

    .modal-header h3 {
      margin: 0;
      font-size: 1.25rem;
      font-weight: 600;
    }

    .close-btn {
      background: none;
      border: none;
      color: var(--muted);
      font-size: 1.5rem;
      cursor: pointer;
      padding: 0.25rem;
      border-radius: 4px;
      transition: all 0.2s ease;
    }

    .close-btn:hover {
      color: var(--text);
      background: rgba(255, 255, 255, 0.1);
    }

    .modal-body {
      padding: 1.5rem;
      max-height: 60vh;
      overflow-y: auto;
    }

    .history-list {
      display: flex;
      flex-direction: column;
      gap: 0.75rem;
    }

    .history-entry {
      display: flex;
      align-items: center;
      justify-content: space-between;
      padding: 1rem;
      background: rgba(255, 255, 255, 0.02);
      border: 1px solid var(--border);
      border-radius: 8px;
      transition: all 0.2s ease;
    }

    .history-entry:hover {
      background: rgba(255, 255, 255, 0.04);
      border-color: var(--accent);
    }

    .history-info {
      flex: 1;
    }

    .history-name {
      font-weight: 600;
      margin-bottom: 0.25rem;
    }

    .history-details {
      font-size: 0.85rem;
      color: var(--muted);
      display: flex;
      gap: 1rem;
    }

    .history-version {
      background: var(--accent);
      color: var(--bg);
      padding: 0.25rem 0.5rem;
      border-radius: 4px;
      font-size: 0.75rem;
      font-weight: 600;
    }

    .modal-actions {
      margin-top: 1.5rem;
      padding-top: 1rem;
      border-top: 1px solid var(--border);
      display: flex;
      justify-content: flex-end;
    .search-container {
      display: flex;
      align-items: center;
      gap: 0.5rem;
      position: relative;
    }

    .search-input {
      background: rgba(255, 255, 255, 0.05);
      border: 1px solid var(--border);
      border-radius: 8px;
      color: var(--text);
      padding: 0.5rem 0.75rem;
      font-size: 0.9rem;
      min-height: 40px;
      min-width: 200px;
      transition: all 0.3s ease;
    }

    .search-input:focus {
      outline: none;
      border-color: var(--accent);
      box-shadow: 0 0 0 2px rgba(73, 169, 255, 0.2);
      background: rgba(255, 255, 255, 0.08);
    }

    .search-input::placeholder {
      color: var(--muted);
    }

    .filter-select {
      background: rgba(255, 255, 255, 0.05);
      border: 1px solid var(--border);
      border-radius: 8px;
      color: var(--text);
      padding: 0.5rem 0.75rem;
      font-size: 0.9rem;
      min-height: 40px;
      min-width: 120px;
      cursor: pointer;
      transition: all 0.3s ease;
    }

    .filter-select:hover {
      background: rgba(255, 255, 255, 0.08);
      border-color: var(--accent);
    }

    .filter-select:focus {
      outline: none;
      border-color: var(--accent);
      box-shadow: 0 0 0 2px rgba(73, 169, 255, 0.2);
    }

    #clearSearchButton {
      padding: 0.4rem 0.8rem;
      min-width: 40px;
      font-size: 1.2rem;
      font-weight: bold;
      line-height: 1;
    }

    .control-row.hidden {
      display: none;
    }

    .control-section.hidden {
      display: none;
    }

    .no-results {
      text-align: center;
      padding: 2rem;
      color: var(--muted);
      font-style: italic;
    }

    .search-results {
      position: absolute;
      top: 100%;
      left: 0;
      right: 0;
      background: rgba(24, 24, 29, 0.95);
      border: 1px solid var(--border);
      border-radius: 8px;
      padding: 0.5rem;
      font-size: 0.8rem;
      color: var(--muted);
      z-index: 100;
      margin-top: 0.25rem;
      backdrop-filter: blur(8px);
    }

    .search-results.hidden {
      display: none;
    }

    .search-results .result-count {
      font-weight: 600;
      color: var(--accent);
    }

    .search-results .shortcuts {
      margin-top: 0.25rem;
      font-size: 0.75rem;
      opacity: 0.7;
    }

    mark {
      background: rgba(73, 169, 255, 0.3);
      color: var(--accent);
      padding: 0.1em 0.2em;
      border-radius: 3px;
      font-weight: 600;
    }

    .toggle {
      display: inline-flex;
      align-items: center;
      gap: 0.6rem;
      padding: 0.4rem 0.9rem;
      border: 1px solid var(--border);
      border-radius: 999px;
      background: rgba(255, 255, 255, 0.03);
      cursor: pointer;
      font-weight: 600;
      min-height: 44px;
      touch-action: manipulation;
      transition: all 0.3s cubic-bezier(0.4, 0, 0.2, 1);
      position: relative;
      overflow: hidden;
    }

    .toggle:hover {
      background: rgba(255, 255, 255, 0.06);
      border-color: var(--accent);
      transform: translateY(-1px);
    }

    .toggle input {
      accent-color: var(--accent);
      transition: all 0.3s ease;
    }

    .toggle input:checked {
      transform: scale(1.1);
    }

    .app-layout {
      flex: 1;
      display: grid;
      grid-template-columns: 320px 1fr;
      gap: 1.5rem;
      padding: 1.5rem clamp(1.5rem, 4vw, 3rem) 2.5rem;
    }

    .sidebar {
      background: rgba(24, 24, 29, 0.85);
      border: 1px solid var(--border);
      border-radius: 1.25rem;
      padding: 1.25rem;
      display: flex;
      flex-direction: column;
      gap: 1rem;
    }

    #controls {
      flex: 1;
      display: grid;
      gap: 1rem;
    }

    .control-section {
      margin-bottom: 1.5rem;
    }

    .randomize-section {
      margin-top: 2rem;
      padding: 1.25rem;
      background: rgba(255, 255, 255, 0.02);
      border: 1px solid var(--border);
      border-radius: 1rem;
      transition: all 0.3s ease;
    }

    .randomize-section:hover {
      background: rgba(255, 255, 255, 0.04);
      border-color: var(--accent);
    }

    .randomize-section h3 {
      margin: 0 0 1rem 0;
      font-size: 1.1rem;
      color: var(--accent);
      font-weight: 600;
    }

    .randomize-buttons {
      display: grid;
      gap: 0.75rem;
    }

    .randomize-buttons .btn {
      justify-content: flex-start;
      text-align: left;
      padding: 0.75rem 1rem;
      font-size: 0.9rem;
      transition: all 0.3s cubic-bezier(0.4, 0, 0.2, 1);
    }

    .randomize-buttons .btn:hover {
      transform: translateX(4px);
      background: rgba(255, 255, 255, 0.08);
    }

    .randomize-buttons .btn-primary {
      margin-top: 0.5rem;
      justify-content: center;
      font-weight: 700;
      text-transform: uppercase;
      letter-spacing: 0.05em;
    }

    .control-section h3 {
      margin: 0 0 0.5rem 0;
      font-size: 1.1rem;
      color: var(--accent);
    }

    .control-description {
      margin: 0 0 1rem 0;
      font-size: 0.9rem;
      color: var(--muted);
      line-height: 1.4;
    }

    .control-row {
      display: grid;
      grid-template-columns: 1fr auto auto;
      align-items: center;
      gap: 0.75rem;
      padding: 0.75rem 0;
      border-bottom: 1px solid rgba(255, 255, 255, 0.05);
      transition: all 0.3s cubic-bezier(0.4, 0, 0.2, 1);
      position: relative;
      overflow: hidden;
    }

    .control-row:last-child {
      border-bottom: none;
    }

    .control-row .label {
      font-weight: 500;
      color: var(--text);
    }

    .control-input {
      display: flex;
      align-items: center;
    }

    .control-value {
      font-size: 0.9rem;
      color: var(--muted);
      font-weight: 500;
      min-width: 60px;
      text-align: right;
      transition: all 0.4s cubic-bezier(0.4, 0, 0.2, 1);
      position: relative;
    }

    input[type="range"] {
      width: 100%;
      height: 8px;
      border-radius: 4px;
      background: rgba(255, 255, 255, 0.1);
      outline: none;
      -webkit-appearance: none;
      appearance: none;
      cursor: pointer;
      transition: all 0.3s cubic-bezier(0.4, 0, 0.2, 1);
      position: relative;
    }

    input[type="range"]::-webkit-slider-thumb {
      -webkit-appearance: none;
      appearance: none;
      width: 24px;
      height: 24px;
      border-radius: 50%;
      background: var(--accent);
      cursor: pointer;
      border: 2px solid var(--bg);
      box-shadow: 0 2px 8px rgba(73, 169, 255, 0.3);
      transition: all 0.3s cubic-bezier(0.4, 0, 0.2, 1);
      position: relative;
    }

    input[type="range"]::-webkit-slider-thumb:hover {
      transform: scale(1.1);
      box-shadow: 0 4px 12px rgba(73, 169, 255, 0.4);
    }
    
    input[type="range"]::-webkit-slider-thumb:active {
      transform: scale(1.2);
      box-shadow: 0 6px 16px rgba(73, 169, 255, 0.5);
    }

    input[type="range"]::-webkit-slider-thumb:active {
      transform: scale(1.2);
    }

    input[type="range"]::-moz-range-thumb {
      width: 24px;
      height: 24px;
      border-radius: 50%;
      background: var(--accent);
      cursor: pointer;
      border: 2px solid var(--bg);
      box-shadow: 0 2px 8px rgba(73, 169, 255, 0.3);
      transition: all 0.3s cubic-bezier(0.4, 0, 0.2, 1);
    }

    input[type="range"]::-moz-range-thumb:hover {
      transform: scale(1.1);
      box-shadow: 0 4px 12px rgba(73, 169, 255, 0.4);
    }
    
    input[type="range"]::-moz-range-thumb:active {
      transform: scale(1.2);
      box-shadow: 0 6px 16px rgba(73, 169, 255, 0.5);
    }

    input[type="range"]::-moz-range-thumb:active {
      transform: scale(1.2);
    }

    input[type="range"]::-moz-range-track {
      height: 8px;
      border-radius: 4px;
      background: rgba(255, 255, 255, 0.1);
      border: none;
    }

    select {
      background: rgba(255, 255, 255, 0.05);
      border: 1px solid var(--border);
      border-radius: 8px;
      color: var(--text);
      padding: 0.5rem 0.75rem;
      font-size: 0.9rem;
      min-height: 40px;
      cursor: pointer;
      transition: background 0.15s ease, border-color 0.15s ease;
    }

    select:hover {
      background: rgba(255, 255, 255, 0.08);
      border-color: var(--accent);
    }

    select:focus {
      outline: none;
      border-color: var(--accent);
      box-shadow: 0 0 0 2px rgba(73, 169, 255, 0.2);
    }

    .midi-learning {
      background: rgba(73, 169, 255, 0.1) !important;
      border-color: var(--accent) !important;
      animation: pulse 1.5s ease-in-out infinite;
    }

    @keyframes pulse {
      0%, 100% { opacity: 1; }
      50% { opacity: 0.7; }
    }

    .mobile-loading {
      position: fixed;
      top: 0;
      left: 0;
      right: 0;
      bottom: 0;
      background: var(--bg);
      display: flex;
      flex-direction: column;
      align-items: center;
      justify-content: center;
      z-index: 1000;
    }

    .loading-spinner {
      width: 40px;
      height: 40px;
      border: 3px solid rgba(73, 169, 255, 0.3);
      border-top: 3px solid var(--accent);
      border-radius: 50%;
      animation: spin 1s linear infinite;
      margin-bottom: 1rem;
    }

    .loading-text {
      color: var(--text);
      font-size: 1rem;
      font-weight: 500;
    }

    @keyframes spin {
      0% { transform: rotate(0deg); }
      100% { transform: rotate(360deg); }
    }

    /* Morphing animations */
    @keyframes morphingPulse {
      0%, 100% { 
        opacity: 0.6;
        transform: scale(1);
      }
      50% { 
        opacity: 1;
        transform: scale(1.05);
      }
    }

    @keyframes morphingGlow {
      0%, 100% { 
        box-shadow: 0 0 10px rgba(73, 169, 255, 0.3);
      }
      50% { 
        box-shadow: 0 0 20px rgba(73, 169, 255, 0.6), 0 0 30px rgba(255, 73, 175, 0.4);
      }
    }

    @keyframes morphingWave {
      0% { 
        transform: translateX(-100%);
        opacity: 0;
      }
      50% { 
        opacity: 1;
      }
      100% { 
        transform: translateX(100%);
        opacity: 0;
      }
    }

    .morphing-active {
      animation: morphingPulse 2s ease-in-out infinite;
    }

    .morphing-button {
      position: relative;
      overflow: hidden;
    }

    .morphing-button::before {
      content: '';
      position: absolute;
      top: 0;
      left: -100%;
      width: 100%;
      height: 100%;
      background: linear-gradient(90deg, transparent, rgba(255, 255, 255, 0.2), transparent);
      animation: morphingWave 2s ease-in-out infinite;
    }

    .morphing-progress {
      position: relative;
      background: linear-gradient(90deg, #49a9ff, #ff49af);
      background-size: 200% 100%;
      animation: morphingGlow 1.5s ease-in-out infinite;
    }

    .main-panel {
      display: flex;
      flex-direction: column;
      gap: 1.25rem;
    }

    .timeline-card {
      flex: 1;
      background: rgba(24, 24, 29, 0.85);
      border: 1px solid var(--border);
      border-radius: 1.5rem;
      padding: 1.5rem;
      display: flex;
      flex-direction: column;
      gap: 1rem;
      min-height: 380px;
    }

    .timeline-header {
      display: flex;
      justify-content: space-between;
      align-items: center;
      flex-wrap: wrap;
      gap: 1rem;
    }

    .timeline-controls {
      display: flex;
      align-items: center;
      gap: 0.5rem;
      flex-wrap: wrap;
    }

    .zoom-controls, .pan-controls, .timeline-options {
      display: flex;
      align-items: center;
      gap: 0.25rem;
    }

    .zoom-level {
      font-size: 0.9rem;
      color: var(--accent);
      font-weight: 600;
      min-width: 50px;
      text-align: center;
    }

    .timeline-options .toggle {
      padding: 0.3rem 0.6rem;
      font-size: 0.8rem;
      min-height: 32px;
    }

    .timeline-controls .btn:disabled {
      opacity: 0.5;
      cursor: not-allowed;
      transform: none;
    }

    /* Waveform container and controls */
    .waveform-container {
      display: flex;
      flex-direction: column;
      gap: 0.5rem;
    }

    .waveform-controls {
      display: flex;
      align-items: center;
      gap: 0.75rem;
      padding: 0.5rem;
      background: rgba(255, 255, 255, 0.02);
      border: 1px solid rgba(255, 255, 255, 0.05);
      border-radius: 0.5rem;
      flex-wrap: wrap;
    }

    .waveform-control {
      background: rgba(255, 255, 255, 0.05);
      border: 1px solid var(--border);
      border-radius: 0.25rem;
      color: var(--text);
      padding: 0.25rem 0.5rem;
      font-size: 0.8rem;
      cursor: pointer;
      transition: all 0.15s ease;
      min-height: 28px;
    }

    .waveform-control:hover {
      background: rgba(255, 255, 255, 0.08);
      border-color: var(--accent);
    }

    #eqDisplay {
      width: 100%;
      height: 120px;
      background: rgba(8, 8, 11, 0.6);
      border: 1px solid rgba(73, 169, 255, 0.2);
      border-radius: 0.5rem;
      opacity: 0.9;
      transition: opacity 0.3s ease;
      margin-top: 0.5rem;
    }

    #eqDisplay:hover {
      opacity: 1;
      border-color: rgba(73, 169, 255, 0.4);
    }

    @media (max-width: 1024px) {
      .app-header {
        grid-template-columns: repeat(2, minmax(0, 1fr));
        padding: 1rem clamp(1rem, 3vw, 2rem);
        gap: 0.75rem;
      }

      .app-layout {
        grid-template-columns: 1fr;
        gap: 1rem;
        padding: 1rem clamp(1rem, 3vw, 2rem) 1.5rem;
      }

      .sidebar {
        order: 2;
        padding: 1rem;
      }

      .timeline-card {
        padding: 1rem;
        min-height: 300px;
      }
    }

    @media (max-width: 768px) {
    .control-section {
      margin-bottom: 1.5rem;
      padding: 1rem;
      background: rgba(255, 255, 255, 0.02);
      border-radius: 0.75rem;
      border: 1px solid rgba(255, 255, 255, 0.05);
      transition: all 0.3s ease;
    }

    .randomize-section {
      margin-top: 1.5rem;
      padding: 1rem;
      border-radius: 0.75rem;
    }

    .randomize-buttons {
      gap: 0.5rem;
    }

    .randomize-buttons .btn {
      padding: 0.6rem 0.8rem;
      font-size: 0.85rem;
    }

    .control-section:hover {
      background: rgba(255, 255, 255, 0.04);
      border-color: rgba(255, 255, 255, 0.1);
    }

    .control-section h3 {
      margin: 0 0 0.5rem 0;
      color: var(--accent);
      font-size: 1rem;
      font-weight: 600;
    }

    .control-description {
      margin: 0 0 1rem 0;
      color: var(--muted);
      font-size: 0.85rem;
      line-height: 1.4;
    .waveform-control:focus {
      outline: none;
      border-color: var(--accent);
      box-shadow: 0 0 0 2px rgba(73, 169, 255, 0.2);
    }

    .waveform-toggle {
      display: flex;
      align-items: center;
      gap: 0.25rem;
      font-size: 0.8rem;
      color: var(--text);
      cursor: pointer;
      padding: 0.25rem 0.5rem;
      border-radius: 0.25rem;
      transition: background 0.15s ease;
    }

    .waveform-toggle:hover {
      background: rgba(255, 255, 255, 0.05);
    }

    .waveform-toggle input[type="checkbox"] {
      accent-color: var(--accent);
      margin: 0;
    }

    .waveform-control-group {
      display: flex;
      align-items: center;
      gap: 0.5rem;
      padding: 0.25rem 0.5rem;
      background: rgba(255, 255, 255, 0.03);
      border-radius: 0.25rem;
      border: 1px solid rgba(255, 255, 255, 0.05);
    }

    .waveform-label {
      font-size: 0.75rem;
      color: var(--muted);
      white-space: nowrap;
    }

    .waveform-slider {
      width: 60px;
      height: 4px;
      background: rgba(255, 255, 255, 0.1);
      border-radius: 2px;
      outline: none;
      -webkit-appearance: none;
      appearance: none;
      cursor: pointer;
    }

    .waveform-slider::-webkit-slider-thumb {
      -webkit-appearance: none;
      appearance: none;
      width: 12px;
      height: 12px;
      border-radius: 50%;
      background: var(--accent);
      cursor: pointer;
      box-shadow: 0 2px 4px rgba(0, 0, 0, 0.3);
    }

    .waveform-slider::-moz-range-thumb {
      width: 12px;
      height: 12px;
      border-radius: 50%;
      background: var(--accent);
      cursor: pointer;
      border: none;
      box-shadow: 0 2px 4px rgba(0, 0, 0, 0.3);
    }

    .waveform-value {
      font-size: 0.75rem;
      color: var(--accent);
      font-weight: 600;
      min-width: 30px;
      text-align: right;
    }

    #waveform {
      width: 100%;
      height: 120px;
      background: rgba(8, 8, 11, 0.4);
      border: 1px solid rgba(255, 255, 255, 0.1);
      border-radius: 0.5rem;
      opacity: 0.9;
      transition: opacity 0.3s ease;
      cursor: crosshair;
    }

    #waveform:hover {
      opacity: 1;
      border-color: rgba(73, 169, 255, 0.3);
    .timeline-controls .btn:disabled:hover {
      transform: none;
      background: rgba(255, 255, 255, 0.04);
    }

    .zoom-level {
      transition: all 0.2s ease;
    }

    @media (max-width: 768px) {
      .timeline-header {
        flex-direction: column;
        align-items: stretch;
        gap: 0.5rem;
      }

      .timeline-controls {
        justify-content: center;
        flex-wrap: wrap;
        gap: 0.25rem;
      }

      .zoom-controls, .pan-controls, .timeline-options {
        gap: 0.25rem;
      }

      .timeline-controls .btn {
        padding: 0.4rem 0.6rem;
        font-size: 0.8rem;
        min-height: 36px;
        min-width: 36px;
      }

      .zoom-level {
        font-size: 0.8rem;
        min-width: 40px;
      }
    }

    #sectionLabel {
      font-size: 1.1rem;
      font-weight: 600;
      color: var(--accent);
    }

    #status {
      font-size: 0.9rem;
      color: var(--muted);
      font-weight: 500;
    }

    #patternStatus {
      font-size: 0.9rem;
      color: var(--accent);
      font-weight: 600;
      transition: all 0.3s ease;
    }

    .timeline-container {
      display: flex;
      flex-direction: column;
      gap: 0.5rem;
      flex: 1;
    }

    #timeline {
      width: 100%;
      flex: 1;
      background: rgba(8, 8, 11, 0.6);
      border: 1px dashed rgba(73, 169, 255, 0.3);
      border-radius: 1rem;
    }

    /* Mobile-first responsive design */
    #waveform {
      width: 100%;
      height: 80px;
      background: rgba(8, 8, 11, 0.4);
      border: 1px solid rgba(255, 255, 255, 0.1);
      border-radius: 0.5rem;
      opacity: 0.8;
      transition: opacity 0.3s ease;
      touch-action: manipulation;
    }

    #waveform:hover {
      opacity: 1;
    }

    /* Mobile gesture controls */
    .gesture-overlay {
      position: absolute;
      top: 0;
      left: 0;
      right: 0;
      bottom: 0;
      pointer-events: none;
      z-index: 5;
    }

    .gesture-indicator {
      position: absolute;
      width: 40px;
      height: 40px;
      background: rgba(73, 169, 255, 0.8);
      border-radius: 50%;
      pointer-events: none;
      transform: translate(-50%, -50%);
      opacity: 0;
      transition: opacity 0.2s ease;
      display: flex;
      align-items: center;
      justify-content: center;
      font-size: 18px;
      color: white;
      font-weight: bold;
      box-shadow: 0 4px 12px rgba(73, 169, 255, 0.4);
    }

    .gesture-indicator.active {
      opacity: 1;
    }

    /* Mobile timeline touch controls */
    .timeline-touch-controls {
      position: relative;
      touch-action: pan-x pinch-zoom;
    }

    .timeline-touch-controls::before {
      content: '';
      position: absolute;
      top: -10px;
      left: -10px;
      right: -10px;
      bottom: -10px;
      z-index: 1;
    }

    /* Mobile control panels */
    .mobile-control-panel {
      display: none;
      position: fixed;
      bottom: 0;
      left: 0;
      right: 0;
      background: rgba(24, 24, 29, 0.95);
      backdrop-filter: blur(12px);
      border-top: 1px solid var(--border);
      padding: 1rem;
      z-index: 20;
      transform: translateY(100%);
      transition: transform 0.3s cubic-bezier(0.4, 0, 0.2, 1);
    }

    .mobile-control-panel.active {
      transform: translateY(0);
    }

    .mobile-control-tabs {
      display: flex;
      gap: 0.5rem;
      margin-bottom: 1rem;
      overflow-x: auto;
      padding-bottom: 0.5rem;
    }

    .mobile-tab {
      flex: 1;
      min-width: 80px;
      padding: 0.75rem 1rem;
      background: rgba(255, 255, 255, 0.05);
      border: 1px solid var(--border);
      border-radius: 0.75rem;
      color: var(--text);
      font-size: 0.85rem;
      font-weight: 600;
      text-align: center;
      cursor: pointer;
      transition: all 0.3s ease;
      white-space: nowrap;
    }

    .mobile-tab.active {
      background: var(--accent);
      color: #020205;
      border-color: var(--accent);
    }

    .mobile-control-content {
      max-height: 60vh;
      overflow-y: auto;
      -webkit-overflow-scrolling: touch;
    }

    /* Mobile floating action button */
    .mobile-fab {
      position: fixed;
      bottom: 1rem;
      right: 1rem;
      width: 56px;
      height: 56px;
      background: linear-gradient(135deg, var(--accent), #3d8bff);
      border: none;
      border-radius: 50%;
      color: #020205;
      font-size: 24px;
      font-weight: bold;
      cursor: pointer;
      box-shadow: 0 8px 24px rgba(73, 169, 255, 0.4);
      z-index: 15;
      transition: all 0.3s cubic-bezier(0.4, 0, 0.2, 1);
      display: none;
      align-items: center;
      justify-content: center;
    }

    .mobile-fab:active {
      transform: scale(0.95);
    }

    /* Mobile timeline gestures */
    .timeline-gesture-zone {
      position: relative;
      touch-action: pan-x;
      cursor: grab;
    }

    .timeline-gesture-zone:active {
      cursor: grabbing;
    }

    /* Mobile parameter editing */
    .mobile-parameter-editor {
      position: fixed;
      top: 0;
      left: 0;
      right: 0;
      bottom: 0;
      background: rgba(15, 15, 18, 0.95);
      backdrop-filter: blur(12px);
      z-index: 25;
      display: none;
      flex-direction: column;
      padding: 1rem;
    }

    .mobile-parameter-editor.active {
      display: flex;
    }

    .parameter-editor-header {
      display: flex;
      align-items: center;
      justify-content: space-between;
      margin-bottom: 2rem;
      padding-bottom: 1rem;
      border-bottom: 1px solid var(--border);
    }

    .parameter-editor-title {
      font-size: 1.25rem;
      font-weight: 600;
      color: var(--accent);
    }

    .parameter-editor-close {
      width: 40px;
      height: 40px;
      background: rgba(255, 255, 255, 0.1);
      border: 1px solid var(--border);
      border-radius: 50%;
      color: var(--text);
      font-size: 18px;
      cursor: pointer;
      display: flex;
      align-items: center;
      justify-content: center;
    }

    .parameter-editor-content {
      flex: 1;
      display: flex;
      flex-direction: column;
      gap: 2rem;
    }

    .parameter-value-display {
      text-align: center;
      font-size: 3rem;
      font-weight: 700;
      color: var(--accent);
      margin: 2rem 0;
    }

    .parameter-slider-container {
      position: relative;
      margin: 2rem 0;
    }

    .parameter-slider {
      width: 100%;
      height: 8px;
      background: rgba(255, 255, 255, 0.1);
      border-radius: 4px;
      outline: none;
      -webkit-appearance: none;
      appearance: none;
    }

    .parameter-slider::-webkit-slider-thumb {
      -webkit-appearance: none;
      appearance: none;
      width: 32px;
      height: 32px;
      border-radius: 50%;
      background: var(--accent);
      cursor: pointer;
      box-shadow: 0 4px 12px rgba(73, 169, 255, 0.4);
    }

    .parameter-slider::-moz-range-thumb {
      width: 32px;
      height: 32px;
      border-radius: 50%;
      background: var(--accent);
      cursor: pointer;
      border: none;
      box-shadow: 0 4px 12px rgba(73, 169, 255, 0.4);
    }

    @media (max-width: 1024px) {
      .app-header {
        grid-template-columns: repeat(2, minmax(0, 1fr));
        padding: 1rem clamp(1rem, 3vw, 2rem);
        gap: 0.75rem;
      }

      .search-container {
        flex-direction: column;
        gap: 0.5rem;
        width: 100%;
      }

      .search-input {
        min-width: 100%;
      }

      .filter-select {
        min-width: 100%;
      }

      .app-layout {
        grid-template-columns: 1fr;
        gap: 1rem;
        padding: 1rem clamp(1rem, 3vw, 2rem) 1.5rem;
      }

      .sidebar {
        order: 2;
        padding: 1rem;
      }

      .timeline-card {
        padding: 1rem;
        min-height: 300px;
      }
    }

    @media (max-width: 768px) {
    .waveform-controls {
      flex-direction: column;
      align-items: stretch;
      gap: 0.5rem;
    }

    .waveform-control-group {
      justify-content: space-between;
      padding: 0.5rem;
    }

    .waveform-control {
      flex: 1;
      min-width: 80px;
      .app-header {
        grid-template-columns: 1fr;
        gap: 1rem;
      }

      .header-group {
        flex-direction: column;
        align-items: stretch;
        gap: 0.5rem;
      }

      .search-container {
        flex-direction: row;
        gap: 0.5rem;
      }

      .search-input {
        flex: 1;
        min-width: 0;
      }

      .filter-select {
        min-width: 120px;
      }
    .led-indicators {
      gap: 6px;
      padding: 6px 8px;
      margin-bottom: 8px;
    }

    .led-indicator {
      width: 10px;
      height: 10px;
    }

    .led-label {
      font-size: 9px;
    }

    .control-section {
      margin-bottom: 1.5rem;
      padding: 1rem;
      background: rgba(255, 255, 255, 0.02);
      border-radius: 0.75rem;
      border: 1px solid rgba(255, 255, 255, 0.05);
      transition: all 0.3s ease;
    }

    .control-section:hover {
      background: rgba(255, 255, 255, 0.04);
      border-color: rgba(255, 255, 255, 0.1);
    }

    .control-section h3 {
      margin: 0 0 0.5rem 0;
      color: var(--accent);
      font-size: 1rem;
      font-weight: 600;
    }

    .control-description {
      margin: 0 0 1rem 0;
      color: var(--muted);
      font-size: 0.85rem;
      line-height: 1.4;
    }

    .control-row {
      display: flex;
      align-items: center;
      justify-content: space-between;
      padding: 0.75rem 0;
      border-bottom: 1px solid rgba(255, 255, 255, 0.05);
      transition: all 0.3s ease;
      cursor: pointer;
    }

    .control-row:last-child {
      border-bottom: none;
    }

    .control-row:hover {
      background: rgba(255, 255, 255, 0.02);
      padding-left: 0.5rem;
      padding-right: 0.5rem;
      border-radius: 0.5rem;
    }

    .control-row.midi-learning {
      background: rgba(73, 169, 255, 0.1);
      border-color: var(--accent);
      animation: pulse 2s infinite;
    }

    @keyframes pulse {
      0%, 100% { opacity: 1; }
      50% { opacity: 0.7; }
    }

    .control-row .label {
      font-weight: 500;
      color: var(--text);
      min-width: 120px;
    }

    .control-input {
      flex: 1;
      margin: 0 1rem;
    }

    .control-input input[type="range"] {
      width: 100%;
      height: 6px;
      border-radius: 3px;
      background: rgba(255, 255, 255, 0.1);
      outline: none;
      -webkit-appearance: none;
      transition: all 0.3s ease;
    }

    .control-input input[type="range"]::-webkit-slider-thumb {
      -webkit-appearance: none;
      appearance: none;
      width: 18px;
      height: 18px;
      border-radius: 50%;
      background: var(--accent);
      cursor: pointer;
      box-shadow: 0 2px 6px rgba(0, 0, 0, 0.3);
      transition: all 0.3s ease;
    }

    .control-input input[type="range"]::-webkit-slider-thumb:hover {
      transform: scale(1.2);
      box-shadow: 0 4px 12px rgba(73, 169, 255, 0.4);
    }

    .control-input input[type="range"]::-moz-range-thumb {
      width: 18px;
      height: 18px;
      border-radius: 50%;
      background: var(--accent);
      cursor: pointer;
      border: none;
      box-shadow: 0 2px 6px rgba(0, 0, 0, 0.3);
      transition: all 0.3s ease;
    }

    .control-input select {
      width: 100%;
      padding: 0.5rem;
      background: rgba(255, 255, 255, 0.05);
      border: 1px solid var(--border);
      border-radius: 0.5rem;
      color: var(--text);
      font-size: 0.9rem;
      transition: all 0.3s ease;
    }

    .control-input select:hover {
      background: rgba(255, 255, 255, 0.08);
      border-color: var(--accent);
    }

    .control-value {
      font-weight: 600;
      color: var(--accent);
      min-width: 80px;
      text-align: right;
      font-size: 0.9rem;
      transition: all 0.3s ease;
    }

    /* Enhanced animations */
    @keyframes fadeInUp {
      from {
        opacity: 0;
        transform: translateY(20px);
      }
      to {
        opacity: 1;
        transform: translateY(0);
      }
    }
    
    @keyframes parameterChange {
      0% {
        transform: scale(1);
        background-color: rgba(73, 169, 255, 0.1);
      }
      50% {
        transform: scale(1.02);
        background-color: rgba(73, 169, 255, 0.2);
      }
      100% {
        transform: scale(1);
        background-color: transparent;
      }
    }
    
    @keyframes valuePulse {
      0% {
        color: var(--muted);
        transform: scale(1);
      }
      50% {
        color: var(--accent);
        transform: scale(1.1);
      }
      100% {
        color: var(--muted);
        transform: scale(1);
      }
    }
    
    @keyframes sliderGlow {
      0% {
        box-shadow: 0 2px 8px rgba(73, 169, 255, 0.3);
      }
      50% {
        box-shadow: 0 4px 16px rgba(73, 169, 255, 0.6);
      }
      100% {
        box-shadow: 0 2px 8px rgba(73, 169, 255, 0.3);
      }
    }
    
    @keyframes trackPulse {
      0% {
        background-color: rgba(73, 169, 255, 0.1);
      }
      50% {
        background-color: rgba(73, 169, 255, 0.2);
      }
      100% {
        background-color: rgba(73, 169, 255, 0.1);
      }
    }
    
    @keyframes smoothScale {
      0% {
        transform: scale(1);
      }
      50% {
        transform: scale(1.05);
      }
      100% {
        transform: scale(1);
      }
    }

    @keyframes slideInRight {
      from {
        opacity: 0;
        transform: translateX(30px);
      }
      to {
        opacity: 1;
        transform: translateX(0);
      }
    }

    @keyframes slideOutRight {
      from {
        opacity: 1;
        transform: translateX(0);
      }
      to {
        opacity: 0;
        transform: translateX(30px);
      }
    }

    .control-section {
      animation: fadeInUp 0.6s ease-out;
    }
    
    .control-row.parameter-changing {
      animation: parameterChange 0.6s ease-out;
    }
    
    .control-value.value-changing {
      animation: valuePulse 0.4s ease-out;
    }
    
    .slider-changing::-webkit-slider-thumb {
      animation: sliderGlow 0.6s ease-out;
    }
    
    .slider-changing::-moz-range-thumb {
      animation: sliderGlow 0.6s ease-out;
    }
    
    .control-row:hover {
      background: rgba(255, 255, 255, 0.02);
      transform: translateX(2px);
    }
    
    .control-row:hover .control-value {
      color: var(--accent);
      transform: scale(1.05);
    }
    
    .control-row:hover input[type="range"] {
      background: rgba(255, 255, 255, 0.15);
    }
    
    .control-row:hover input[type="range"]::-webkit-slider-thumb {
      transform: scale(1.1);
      box-shadow: 0 4px 12px rgba(73, 169, 255, 0.4);
    }
    
    .control-row:hover input[type="range"]::-moz-range-thumb {
      transform: scale(1.1);
      box-shadow: 0 4px 12px rgba(73, 169, 255, 0.4);
    }

    .control-section:nth-child(2) { animation-delay: 0.1s; }
    .control-section:nth-child(3) { animation-delay: 0.2s; }
    .control-section:nth-child(4) { animation-delay: 0.3s; }
    .control-section:nth-child(5) { animation-delay: 0.4s; }
    .control-section:nth-child(6) { animation-delay: 0.5s; }

    /* Compressor/Limiter specific styling */
    .control-section[data-group="Compressor/Limiter"] {
      background: linear-gradient(135deg, rgba(255, 73, 175, 0.05), rgba(73, 169, 255, 0.05));
      border: 1px solid rgba(255, 73, 175, 0.2);
    }

    .control-section[data-group="Compressor/Limiter"] h3 {
      background: linear-gradient(135deg, #ff49af, #49a9ff);
      -webkit-background-clip: text;
      -webkit-text-fill-color: transparent;
      background-clip: text;
    }

    .control-section[data-group="Compressor/Limiter"] .control-row {
      border-left: 3px solid transparent;
      transition: all 0.3s ease;
    }

    .control-section[data-group="Compressor/Limiter"] .control-row:hover {
      border-left-color: #ff49af;
      background: rgba(255, 73, 175, 0.05);
    }

    /* Gain reduction meter styling */
    .gain-reduction-meter {
      width: 100%;
      height: 4px;
      background: rgba(255, 255, 255, 0.1);
      border-radius: 2px;
      overflow: hidden;
      margin-top: 0.25rem;
    }

    .gain-reduction-bar {
      height: 100%;
      background: linear-gradient(90deg, #26de81, #f7b731, #ff6b6b);
      width: 0%;
      transition: width 0.1s ease;
    }

    /* Compressor status indicator */
    .compressor-status {
      position: absolute;
      top: 0.5rem;
      right: 0.5rem;
      width: 8px;
      height: 8px;
      border-radius: 50%;
      background: #26de81;
      opacity: 0;
      transition: all 0.3s ease;
    }

    .compressor-status.active {
      opacity: 1;
      background: #ff6b6b;
      box-shadow: 0 0 10px rgba(255, 107, 107, 0.5);
    }

    .compressor-status.compressing {
      background: #f7b731;
      animation: pulse 0.5s ease-in-out infinite;
    }

    @keyframes pulse {
      0%, 100% { transform: scale(1); opacity: 1; }
      50% { transform: scale(1.2); opacity: 0.7; }
    }

    /* Compressor ratio display */
    .compressor-ratio-display {
      position: absolute;
      bottom: 0.5rem;
      right: 0.5rem;
      font-size: 0.75rem;
      color: var(--muted);
      font-weight: 600;
    }

    /* Enhanced compressor controls */
    .control-section[data-group="Compressor/Limiter"] .control-row {
      position: relative;
    }

    .control-section[data-group="Compressor/Limiter"] .control-row:hover {
      transform: translateX(4px);
    }

    /* Compressor threshold indicator */
    .threshold-indicator {
      position: absolute;
      left: 0;
      top: 50%;
      width: 2px;
      height: 20px;
      background: var(--accent);
      transform: translateY(-50%);
      opacity: 0;
      transition: opacity 0.3s ease;
    }

    .control-section[data-group="Compressor/Limiter"] .control-row:hover .threshold-indicator {
      opacity: 1;
    }

    .timeline-card {
      animation: slideInRight 0.8s ease-out;
    }

    /* Loading animation for buttons */
    .btn.loading {
      position: relative;
      color: transparent;
    }

    .btn.loading::after {
      content: '';
      position: absolute;
      top: 50%;
      left: 50%;
      width: 16px;
      height: 16px;
      margin: -8px 0 0 -8px;
      border: 2px solid transparent;
      border-top: 2px solid currentColor;
      border-radius: 50%;
      animation: spin 1s linear infinite;
    }

    @keyframes spin {
      0% { transform: rotate(0deg); }
      100% { transform: rotate(360deg); }
    }

    @media (max-width: 720px) {
      .app-header {
        grid-template-columns: 1fr;
        padding: 0.75rem 1rem;
        gap: 0.5rem;
      }

      .search-input {
        font-size: 0.85rem;
        padding: 0.4rem 0.6rem;
        min-height: 36px;
      }

      .filter-select {
        font-size: 0.85rem;
        padding: 0.4rem 0.6rem;
        min-height: 36px;
        min-width: 100px;
      }

      .header-group {
        justify-content: center;
        flex-wrap: wrap;
        gap: 0.5rem;
      }

      .btn {
        padding: 0.5rem 1rem;
        font-size: 0.9rem;
        min-height: 40px;
      }

      .toggle {
        padding: 0.4rem 0.8rem;
        font-size: 0.9rem;
        min-height: 40px;
      }

      .app-layout {
        padding: 0.75rem 1rem 1rem;
        gap: 0.75rem;
      }

      .sidebar {
        padding: 0.75rem;
        border-radius: 1rem;
      }

      .timeline-card {
        padding: 0.75rem;
        border-radius: 1rem;
        min-height: 250px;
      }

      .timeline-header {
        flex-direction: column;
        align-items: flex-start;
        gap: 0.5rem;
      }

      #sectionLabel {
        font-size: 1rem;
      }

      #status {
        font-size: 0.85rem;
      }
    }

    @media (max-width: 480px) {
      .app-header {
        padding: 0.5rem;
        gap: 0.25rem;
      }

      .header-group {
        gap: 0.25rem;
      }

      .btn {
        padding: 0.4rem 0.8rem;
        font-size: 0.85rem;
        min-height: 36px;
        min-width: 36px;
      }

      .toggle {
        padding: 0.3rem 0.6rem;
        font-size: 0.85rem;
        min-height: 36px;
      }

      .app-layout {
        padding: 0.5rem;
        gap: 0.5rem;
      }

      .sidebar {
        padding: 0.5rem;
        border-radius: 0.75rem;
      }

      .timeline-card {
        padding: 0.5rem;
        border-radius: 0.75rem;
        min-height: 200px;
      }

      .control-section h3 {
        font-size: 1rem;
        margin: 0.5rem 0;
      }

      .control-description {
        font-size: 0.8rem;
        margin: 0.25rem 0 0.5rem;
      }

      .control-row {
        padding: 0.5rem 0;
      }

      .control-row .label {
        font-size: 0.85rem;
      }

      .control-value {
        font-size: 0.8rem;
      }

      input[type="range"] {
        height: 6px;
      }

      input[type="range"]::-webkit-slider-thumb {
        width: 20px;
        height: 20px;
      }

      input[type="range"]::-moz-range-thumb {
        width: 20px;
        height: 20px;
      }

      select {
        font-size: 0.85rem;
        padding: 0.4rem 0.6rem;
        min-height: 36px;
      }
    }

    /* Touch-specific optimizations */
    @media (hover: none) and (pointer: coarse) {
      .btn:hover {
        transform: none;
        background: rgba(255, 255, 255, 0.04);
      }

      .btn:active {
        transform: scale(0.95);
        background: rgba(255, 255, 255, 0.08);
      }

      .btn-primary:active {
        background: rgba(73, 169, 255, 0.8);
        transform: scale(0.95);
      }

      .toggle:active {
        background: rgba(255, 255, 255, 0.06);
        transform: scale(0.95);
      }

      /* Improve touch targets for range inputs */
      input[type="range"] {
        height: 12px;
      }

      input[type="range"]::-webkit-slider-thumb {
        width: 28px;
        height: 28px;
        margin-top: -8px;
      }

      input[type="range"]::-moz-range-thumb {
        width: 28px;
        height: 28px;
        border: none;
      }

      /* Better touch feedback for controls */
      .control-row:active {
        background: rgba(255, 255, 255, 0.02);
        transform: scale(0.98);
      }
    }

    /* Prevent text selection on mobile */
    @media (max-width: 768px) {
      .btn, .toggle, .control-row, #timeline {
        -webkit-user-select: none;
        -moz-user-select: none;
        -ms-user-select: none;
        user-select: none;
      }
    }

    /* LED Indicator Styles */
    .led-indicator {
      width: 12px;
      height: 12px;
      border-radius: 50%;
      background: rgba(255, 255, 255, 0.1);
      border: 1px solid rgba(255, 255, 255, 0.2);
      transition: all 0.3s cubic-bezier(0.4, 0, 0.2, 1);
      position: relative;
      overflow: hidden;
    }

    .led-indicator.active {
      background: var(--accent);
      box-shadow: 0 0 8px rgba(73, 169, 255, 0.6);
      border-color: rgba(73, 169, 255, 0.8);
      animation: ledPulse 1.5s ease-in-out infinite;
    }

    .led-indicator.active::before {
      content: '';
      position: absolute;
      top: 50%;
      left: 50%;
      width: 6px;
      height: 6px;
      background: rgba(255, 255, 255, 0.8);
      border-radius: 50%;
      transform: translate(-50%, -50%);
      animation: ledGlow 2s ease-in-out infinite;
    }

    .led-indicator.drums.active {
      background: #ff6b6b;
      box-shadow: 0 0 8px rgba(255, 107, 107, 0.6);
      border-color: rgba(255, 107, 107, 0.8);
      animation-delay: 0s;
    }

    .led-indicator.bass.active {
      background: #4ecdc4;
      box-shadow: 0 0 8px rgba(78, 205, 196, 0.6);
      border-color: rgba(78, 205, 196, 0.8);
      animation-delay: 0.2s;
    }

    .led-indicator.lead.active {
      background: #45b7d1;
      box-shadow: 0 0 8px rgba(69, 183, 209, 0.6);
      border-color: rgba(69, 183, 209, 0.8);
      animation-delay: 0.4s;
    }

    .led-indicator.fx.active {
      background: #96ceb4;
      box-shadow: 0 0 8px rgba(150, 206, 180, 0.6);
      border-color: rgba(150, 206, 180, 0.8);
      animation-delay: 0.6s;
    }

    @keyframes ledPulse {
      0%, 100% { 
        transform: scale(1);
        opacity: 1;
      }
      50% { 
        transform: scale(1.1);
        opacity: 0.8;
      }
    }

    @keyframes ledGlow {
      0%, 100% { 
        opacity: 0.8;
        transform: translate(-50%, -50%) scale(1);
      }
      50% { 
        opacity: 0.4;
        transform: translate(-50%, -50%) scale(1.2);
      }
    }

    /* Harmonic Analysis Panel Styles */
    .harmonic-analysis-panel {
      position: fixed;
      top: 0;
      right: 0;
      width: 400px;
      height: 100vh;
      background: var(--panel-bg);
      border-left: 1px solid var(--border);
      z-index: 1000;
      overflow-y: auto;
      transform: translateX(100%);
      transition: transform 0.3s ease;
    }

    .harmonic-analysis-panel[style*="block"] {
      transform: translateX(0);
    }

    .panel-header {
      display: flex;
      justify-content: space-between;
      align-items: center;
      padding: 1rem;
      border-bottom: 1px solid var(--border);
      background: rgba(24, 24, 29, 0.9);
    }

    .panel-header h3 {
      margin: 0;
      color: var(--text);
    }

    .close-btn {
      background: none;
      border: none;
      color: var(--muted);
      font-size: 1.5rem;
      cursor: pointer;
      padding: 0.25rem;
    }

    .close-btn:hover {
      color: var(--text);
    }

    .panel-content {
      padding: 1rem;
    }

    .section {
      margin-bottom: 2rem;
    }

    .section h4 {
      margin: 0 0 1rem 0;
      color: var(--text);
      font-size: 1.1rem;
    }

    .section h5 {
      margin: 0.5rem 0;
      color: var(--muted);
      font-size: 0.9rem;
    }

    .section h6 {
      margin: 0.5rem 0;
      color: var(--text);
      font-size: 0.85rem;
    }

    .key-selection {
      display: flex;
      gap: 1rem;
      margin-bottom: 1rem;
      flex-wrap: wrap;
    }

    .control-group {
      display: flex;
      flex-direction: column;
      gap: 0.25rem;
    }

    .control-group label {
      font-size: 0.8rem;
      color: var(--muted);
    }

    .control-select, .control-input {
      padding: 0.5rem;
      border: 1px solid var(--border);
      border-radius: 4px;
      background: var(--bg);
      color: var(--text);
      font-size: 0.9rem;
    }

    .scale-notes {
      display: flex;
      gap: 0.5rem;
      flex-wrap: wrap;
      margin-top: 0.5rem;
    }

    .scale-note {
      padding: 0.25rem 0.5rem;
      background: var(--accent);
      color: white;
      border-radius: 4px;
      font-size: 0.8rem;
      font-weight: 600;
    }

    .progression-controls {
      display: flex;
      gap: 1rem;
      margin-bottom: 1rem;
      flex-wrap: wrap;
    }

    .progression-chords {
      display: grid;
      grid-template-columns: repeat(auto-fit, minmax(80px, 1fr));
      gap: 0.5rem;
      margin-top: 0.5rem;
    }

    .chord-slot {
      padding: 0.75rem;
      background: rgba(255, 255, 255, 0.05);
      border: 1px solid var(--border);
      border-radius: 6px;
      text-align: center;
    }

    .chord-slot.empty {
      background: rgba(255, 255, 255, 0.02);
      color: var(--muted);
    }

    .chord-symbol {
      font-weight: 600;
      font-size: 1rem;
      color: var(--text);
      margin-bottom: 0.25rem;
    }

    .chord-notes {
      font-size: 0.7rem;
      color: var(--muted);
      margin-bottom: 0.25rem;
    }

    .chord-degree {
      font-size: 0.7rem;
      color: var(--accent);
      font-weight: 600;
    }

    .analysis-controls {
      display: flex;
      gap: 0.5rem;
      margin-bottom: 1rem;
    }

    .analysis-results {
      display: flex;
      flex-direction: column;
      gap: 1rem;
    }

    .analysis-section {
      padding: 0.75rem;
      background: rgba(255, 255, 255, 0.03);
      border: 1px solid var(--border);
      border-radius: 6px;
    }

    .analysis-item {
      margin-bottom: 0.5rem;
      font-size: 0.85rem;
    }

    .analysis-item:last-child {
      margin-bottom: 0;
    }

    .analysis-item strong {
      color: var(--accent);
    }

    .scale-visualizer {
      margin-top: 1rem;
      border: 1px solid var(--border);
      border-radius: 6px;
      overflow: hidden;
    }

    .scale-visualizer canvas {
      display: block;
      width: 100%;
      height: auto;
    }

    .btn-primary {
      background: var(--accent);
      color: white;
    }

    .btn-primary:hover {
      background: #3a8ae6;
    }

    .btn-secondary {
      background: rgba(255, 255, 255, 0.1);
      color: var(--text);
    }

    .btn-secondary:hover {
      background: rgba(255, 255, 255, 0.15);
    }

    .led-indicators {
      display: flex;
      gap: 8px;
      align-items: center;
      margin-bottom: 12px;
      padding: 8px 12px;
      background: rgba(255, 255, 255, 0.02);
      border-radius: 8px;
      border: 1px solid rgba(255, 255, 255, 0.05);
      backdrop-filter: blur(4px);
      transition: all 0.3s ease;
    }

    .led-indicators:hover {
      background: rgba(255, 255, 255, 0.04);
      border-color: rgba(255, 255, 255, 0.1);
    }

    .led-group {
      display: flex;
      flex-direction: column;
      align-items: center;
      gap: 4px;
    }

    .led-label {
      font-size: 10px;
      color: var(--muted);
      font-weight: 500;
      text-transform: uppercase;
      letter-spacing: 0.5px;
    }

    /* High DPI display optimizations */
    @media (-webkit-min-device-pixel-ratio: 2), (min-resolution: 192dpi) {
      .btn, .toggle {
        border-width: 0.5px;
      }
    }

    /* Modal Styles */
    .modal {
      position: fixed;
      top: 0;
      left: 0;
      width: 100%;
      height: 100%;
      background: rgba(0, 0, 0, 0.8);
      backdrop-filter: blur(8px);
      z-index: 1000;
      display: flex;
      align-items: center;
      justify-content: center;
      padding: 1rem;
    }

    .modal-content {
      background: var(--panel-bg);
      border: 1px solid var(--border);
      border-radius: 1.5rem;
      max-width: 90vw;
      max-height: 90vh;
      width: 800px;
      display: flex;
      flex-direction: column;
      overflow: hidden;
      animation: modalSlideIn 0.3s ease-out;
    }

    @keyframes modalSlideIn {
      from {
        opacity: 0;
        transform: scale(0.9) translateY(20px);
      }
      to {
        opacity: 1;
        transform: scale(1) translateY(0);
      }
    }

    .modal-header {
      display: flex;
      justify-content: space-between;
      align-items: center;
      padding: 1.5rem;
      border-bottom: 1px solid var(--border);
      background: rgba(255, 255, 255, 0.02);
    }

    .modal-header h2 {
      margin: 0;
      color: var(--accent);
      font-size: 1.5rem;
    }

    .btn-close {
      background: none;
      border: none;
      color: var(--muted);
      font-size: 2rem;
      cursor: pointer;
      padding: 0;
      width: 40px;
      height: 40px;
      display: flex;
      align-items: center;
      justify-content: center;
      border-radius: 50%;
      transition: all 0.3s ease;
    }

    .btn-close:hover {
      background: rgba(255, 255, 255, 0.1);
      color: var(--text);
    }

    .modal-body {
      padding: 1.5rem;
      overflow-y: auto;
      flex: 1;
    }

    /* EQ-specific styling */
    .control-row[data-control-id*="eq"] {
      background: linear-gradient(90deg, rgba(73, 169, 255, 0.02), transparent);
      border-left: 3px solid rgba(73, 169, 255, 0.3);
      transition: all 0.3s cubic-bezier(0.4, 0, 0.2, 1);
    }

    .control-row[data-control-id*="eq"]:hover {
      background: linear-gradient(90deg, rgba(73, 169, 255, 0.05), transparent);
      border-left-color: rgba(73, 169, 255, 0.6);
      transform: translateX(4px);
    }

    .control-row[data-control-id*="eq"] .control-value {
      color: var(--accent);
      font-weight: 600;
      text-shadow: 0 0 8px rgba(73, 169, 255, 0.3);
    }

    .control-row[data-control-id*="eq"] input[type="range"] {
      background: linear-gradient(90deg, 
        rgba(73, 169, 255, 0.1) 0%, 
        rgba(73, 169, 255, 0.2) 50%, 
        rgba(73, 169, 255, 0.1) 100%);
      border: 1px solid rgba(73, 169, 255, 0.2);
      box-shadow: inset 0 1px 3px rgba(0, 0, 0, 0.2);
    }

    .control-row[data-control-id*="eq"] input[type="range"]::-webkit-slider-thumb {
      background: linear-gradient(135deg, var(--accent), #3d8bff);
      box-shadow: 0 2px 8px rgba(73, 169, 255, 0.4), 
                  0 0 0 2px rgba(73, 169, 255, 0.1);
      border: 2px solid var(--bg);
    }

    .control-row[data-control-id*="eq"] input[type="range"]::-webkit-slider-thumb:hover {
      transform: scale(1.15);
      box-shadow: 0 4px 16px rgba(73, 169, 255, 0.6),
                  0 0 0 4px rgba(73, 169, 255, 0.2);
    }

    .control-row[data-control-id*="eq"] input[type="range"]::-webkit-slider-thumb:active {
      transform: scale(1.25);
      box-shadow: 0 6px 20px rgba(73, 169, 255, 0.8),
                  0 0 0 6px rgba(73, 169, 255, 0.3);
    }

    .control-row[data-control-id*="eq"] input[type="range"]::-moz-range-thumb {
      background: linear-gradient(135deg, var(--accent), #3d8bff);
      box-shadow: 0 2px 8px rgba(73, 169, 255, 0.4), 
                  0 0 0 2px rgba(73, 169, 255, 0.1);
      border: 2px solid var(--bg);
    }

    .control-row[data-control-id*="eq"] input[type="range"]::-moz-range-thumb:hover {
      transform: scale(1.15);
      box-shadow: 0 4px 16px rgba(73, 169, 255, 0.6),
                  0 0 0 4px rgba(73, 169, 255, 0.2);
    }

    .control-row[data-control-id*="eq"] input[type="range"]::-moz-range-thumb:active {
      transform: scale(1.25);
      box-shadow: 0 6px 20px rgba(73, 169, 255, 0.8),
                  0 0 0 6px rgba(73, 169, 255, 0.3);
    }

    /* EQ section header styling */
    .control-section h3:contains("EQ") {
      background: linear-gradient(135deg, var(--accent), #3d8bff);
      -webkit-background-clip: text;
      -webkit-text-fill-color: transparent;
      background-clip: text;
      text-shadow: 0 0 20px rgba(73, 169, 255, 0.3);
    }

    .control-section:nth-child(2) { animation-delay: 0.1s; }
    .control-section:nth-child(3) { animation-delay: 0.2s; }
    .control-section:nth-child(4) { animation-delay: 0.3s; }
    .control-section:nth-child(5) { animation-delay: 0.4s; }
    /* Preset Search */
    .preset-search {
      display: grid;
      grid-template-columns: 2fr 1fr 1fr;
      gap: 1rem;
      margin-bottom: 2rem;
    }

    .search-input, .category-select, .sort-select {
      background: rgba(255, 255, 255, 0.05);
      border: 1px solid var(--border);
      border-radius: 0.75rem;
      color: var(--text);
      padding: 0.75rem 1rem;
      font-size: 0.9rem;
      transition: all 0.3s ease;
    }

    .search-input:focus, .category-select:focus, .sort-select:focus {
      outline: none;
      border-color: var(--accent);
      box-shadow: 0 0 0 2px rgba(73, 169, 255, 0.2);
    }

    /* Preset Gallery */
    .preset-gallery {
      display: grid;
      grid-template-columns: repeat(auto-fill, minmax(300px, 1fr));
      gap: 1.5rem;
      margin-bottom: 2rem;
    }

    .preset-card {
      background: rgba(255, 255, 255, 0.03);
      border: 1px solid var(--border);
      border-radius: 1rem;
      padding: 1.5rem;
      transition: all 0.3s ease;
      cursor: pointer;
      position: relative;
      overflow: hidden;
    }

    .preset-card:hover {
      transform: translateY(-4px);
      border-color: var(--accent);
      box-shadow: 0 8px 25px rgba(73, 169, 255, 0.15);
    }

    .preset-card::before {
      content: '';
      position: absolute;
      top: 0;
      left: 0;
      right: 0;
      height: 4px;
      background: linear-gradient(90deg, var(--accent), #ff49af);
    }

    .preset-title {
      font-size: 1.1rem;
      font-weight: 600;
      color: var(--text);
      margin: 0 0 0.5rem 0;
    }

    .preset-author {
      font-size: 0.9rem;
      color: var(--muted);
      margin: 0 0 0.75rem 0;
    }

    .preset-description {
      font-size: 0.85rem;
      color: var(--muted);
      line-height: 1.4;
      margin: 0 0 1rem 0;
      display: -webkit-box;
      -webkit-line-clamp: 3;
      -webkit-box-orient: vertical;
      overflow: hidden;
    }

    .preset-meta {
      display: flex;
      justify-content: space-between;
      align-items: center;
      margin-top: auto;
    }

    .preset-rating {
      display: flex;
      align-items: center;
      gap: 0.25rem;
    }

    .star {
      color: #ffd700;
      font-size: 0.9rem;
    }

    .preset-category {
      background: rgba(73, 169, 255, 0.1);
      color: var(--accent);
      padding: 0.25rem 0.75rem;
      border-radius: 999px;
      font-size: 0.8rem;
      font-weight: 500;
    }

    .preset-actions {
      display: flex;
      gap: 0.5rem;
      margin-top: 1rem;
    }

    .preset-actions .btn {
      flex: 1;
      padding: 0.5rem;
      font-size: 0.85rem;
    }

    /* Preset Upload */
    .preset-upload {
      border-top: 1px solid var(--border);
      padding-top: 2rem;
    }

    .preset-upload h3 {
      color: var(--accent);
      margin: 0 0 1rem 0;
    }

    .upload-form {
      display: grid;
      gap: 1rem;
    }

    .preset-title-input, .preset-description-input, .preset-category-select {
      background: rgba(255, 255, 255, 0.05);
      border: 1px solid var(--border);
      border-radius: 0.75rem;
      color: var(--text);
      padding: 0.75rem 1rem;
      font-size: 0.9rem;
      transition: all 0.3s ease;
    }

    .preset-description-input {
      min-height: 80px;
      resize: vertical;
    }

    .preset-title-input:focus, .preset-description-input:focus, .preset-category-select:focus {
      outline: none;
      border-color: var(--accent);
      box-shadow: 0 0 0 2px rgba(73, 169, 255, 0.2);
    }

    /* Share Modal */
    .share-options {
      display: grid;
      gap: 2rem;
    }

    .share-option {
      background: rgba(255, 255, 255, 0.02);
      border: 1px solid var(--border);
      border-radius: 1rem;
      padding: 1.5rem;
    }

    .share-option h3 {
      color: var(--accent);
      margin: 0 0 0.5rem 0;
    }

    .share-option p {
      color: var(--muted);
      margin: 0 0 1rem 0;
      font-size: 0.9rem;
    }

    .share-link-input {
      background: rgba(255, 255, 255, 0.05);
      border: 1px solid var(--border);
      border-radius: 0.5rem;
      color: var(--text);
      padding: 0.75rem 1rem;
      font-size: 0.9rem;
      width: 100%;
      margin-right: 0.5rem;
    }

    /* Mobile Responsive */
    @media (max-width: 768px) {
      .modal-content {
        width: 95vw;
        max-height: 95vh;
      }

      .preset-search {
        grid-template-columns: 1fr;
        gap: 0.75rem;
      }

      .preset-gallery {
        grid-template-columns: 1fr;
        gap: 1rem;
      }

      .preset-card {
        padding: 1rem;
      }

      .preset-actions {
        flex-direction: column;
      }

      .share-options {
        gap: 1.5rem;
      }

      .share-option {
        padding: 1rem;
      }
    }

    /* Landscape mobile optimizations */
    @media (max-width: 768px) and (orientation: landscape) {
      .app-layout {
        grid-template-columns: 300px 1fr;
        gap: 1rem;
      }

      .sidebar {
        order: 1;
      }

      .timeline-card {
        min-height: 150px;
      }
    }

    /* Preset Library Styles */
    .preset-modal {
      font-family: "Inter", "Segoe UI", sans-serif;
    }

    .preset-modal-content {
      box-shadow: 0 25px 50px rgba(0, 0, 0, 0.5);
    }

    .preset-card {
      position: relative;
      overflow: hidden;
    }

    .preset-card::before {
      content: '';
      position: absolute;
      top: 0;
      left: -100%;
      width: 100%;
      height: 100%;
      background: linear-gradient(90deg, transparent, rgba(255, 255, 255, 0.1), transparent);
      transition: left 0.5s ease;
    }

    .preset-card:hover::before {
      left: 100%;
    }

    .preset-card:hover {
      transform: translateY(-2px);
      box-shadow: 0 8px 25px rgba(0, 0, 0, 0.15);
    }

    .category-item:hover {
      background: rgba(255, 255, 255, 0.05);
      transform: translateX(4px);
    }

    .preset-search:focus {
      outline: none;
      border-color: var(--accent);
      box-shadow: 0 0 0 2px rgba(73, 169, 255, 0.2);
    }

      select {
        font-size: 0.85rem;
        padding: 0.4rem 0.6rem;
        min-height: 36px;
      }

      /* Mobile EQ display adjustments */
      #eqDisplay {
        height: 80px;
        margin-top: 0.25rem;
      }
    }

      .randomize-section {
        margin-top: 1rem;
        padding: 0.75rem;
        border-radius: 0.5rem;
      }

      .randomize-section h3 {
        font-size: 0.9rem;
        margin: 0 0 0.75rem 0;
      }

      .randomize-buttons .btn {
        padding: 0.5rem 0.7rem;
        font-size: 0.8rem;
        min-height: 32px;
      }
    .preset-search::placeholder {
      color: var(--muted);
    }

    .preset-actions .btn:disabled {
      opacity: 0.5;
      cursor: not-allowed;
    }

    .preset-actions .btn:disabled:hover {
      transform: none;
      background: rgba(255, 255, 255, 0.04);
    }

    /* Mobile optimizations for preset library */
    @media (max-width: 768px) {
      .preset-modal-content {
        width: 95%;
        max-height: 95vh;
        margin: 2.5vh auto;
        transform: none;
        top: auto;
        left: auto;
      }

      .preset-sidebar {
        width: 100%;
        border-right: none;
        border-bottom: 1px solid var(--border);
        max-height: 200px;
        overflow-y: auto;
      }

      .preset-grid {
        grid-template-columns: 1fr;
        padding: 1rem;
      }

      .preset-footer {
        flex-direction: column;
        gap: 1rem;
        align-items: stretch;
      }

      .preset-actions {
        justify-content: center;
      }

      .preset-actions .btn {
        flex: 1;
        min-width: 0;
      }
    }

    @media (max-width: 480px) {
      .preset-header {
        padding: 1rem;
      }

    /* Curve Editor Styles */
    .curve-editor-modal {
      position: fixed;
      top: 0;
      left: 0;
      right: 0;
      bottom: 0;
      background: rgba(0, 0, 0, 0.9);
      display: none;
      align-items: center;
      justify-content: center;
      z-index: 1000;
      backdrop-filter: blur(8px);
    }

    .curve-editor-container {
      background: var(--panel-bg);
      border: 1px solid var(--border);
      border-radius: 1.5rem;
      width: 90vw;
      max-width: 1200px;
      height: 80vh;
      max-height: 800px;
      display: flex;
      flex-direction: column;
      overflow: hidden;
    }

    .curve-editor-header {
      display: flex;
      justify-content: space-between;
      align-items: center;
      padding: 1.5rem;
      border-bottom: 1px solid var(--border);
      background: rgba(255, 255, 255, 0.02);
    }

    .curve-editor-header h2 {
      margin: 0;
      color: var(--accent);
      font-size: 1.5rem;
    }

    .curve-editor-controls {
      display: flex;
      align-items: center;
      gap: 1rem;
    }

    .curve-select {
      background: rgba(255, 255, 255, 0.05);
      border: 1px solid var(--border);
      border-radius: 8px;
      color: var(--text);
      padding: 0.5rem 0.75rem;
      font-size: 0.9rem;
      min-height: 40px;
      cursor: pointer;
    }

    .curve-select:hover {
      background: rgba(255, 255, 255, 0.08);
      border-color: var(--accent);
    }

    .curve-editor-toolbar {
      display: flex;
      align-items: center;
      gap: 2rem;
      padding: 1rem 1.5rem;
      border-bottom: 1px solid var(--border);
      background: rgba(255, 255, 255, 0.01);
      flex-wrap: wrap;
    }

    .tool-group {
      display: flex;
      align-items: center;
      gap: 0.75rem;
    }

    .tool-group label {
      font-weight: 600;
      color: var(--text);
      white-space: nowrap;
    }

    .tool-buttons {
      display: flex;
      gap: 0.5rem;
    }

    .tool-btn {
      width: 40px;
      height: 40px;
      border: 1px solid var(--border);
      border-radius: 8px;
      background: rgba(255, 255, 255, 0.03);
      color: var(--text);
      cursor: pointer;
      display: flex;
      align-items: center;
      justify-content: center;
      font-size: 1.2rem;
      transition: all 0.3s ease;
    }

    .tool-btn:hover {
      background: rgba(255, 255, 255, 0.08);
      border-color: var(--accent);
      transform: translateY(-1px);
    }

    .tool-btn.active {
      background: var(--accent);
      color: var(--bg);
      border-color: var(--accent);
    }

    .checkbox-label {
      display: flex;
      align-items: center;
      gap: 0.5rem;
      cursor: pointer;
      font-size: 0.9rem;
      color: var(--text);
    }

    .checkbox-label input[type="checkbox"] {
      accent-color: var(--accent);
    }

    .curve-editor-main {
      flex: 1;
      display: flex;
      overflow: hidden;
    }

    .curve-editor-sidebar {
      width: 280px;
      background: rgba(255, 255, 255, 0.02);
      border-right: 1px solid var(--border);
      padding: 1.5rem;
      overflow-y: auto;
    }

    .curve-properties h3,
    .curve-actions h3 {
      margin: 0 0 1rem 0;
      color: var(--accent);
      font-size: 1.1rem;
    }

    .property-group {
      margin-bottom: 1rem;
    }

    .property-group label {
      display: block;
      margin-bottom: 0.5rem;
      font-weight: 500;
      color: var(--text);
    }

    .property-group input[type="range"] {
      width: 100%;
      margin-bottom: 0.25rem;
    }

    .property-value {
      font-size: 0.9rem;
      color: var(--muted);
      font-weight: 600;
    }

    .curve-actions {
      margin-top: 2rem;
    }

    .curve-actions .btn {
      width: 100%;
      margin-bottom: 0.5rem;
      justify-content: flex-start;
    }

    .curve-editor-canvas-container {
      flex: 1;
      position: relative;
      background: rgba(8, 8, 11, 0.6);
    }

    #curve-editor-canvas {
      width: 100%;
      height: 100%;
      cursor: crosshair;
    }

    .curve-editor-info {
      position: absolute;
      top: 1rem;
      right: 1rem;
      background: rgba(0, 0, 0, 0.8);
      border: 1px solid var(--border);
      border-radius: 8px;
      padding: 0.75rem;
      display: flex;
      flex-direction: column;
      gap: 0.5rem;
    }

    .info-item {
      display: flex;
      justify-content: space-between;
      gap: 1rem;
    }

    .info-label {
      color: var(--muted);
      font-size: 0.85rem;
    }

    .info-value {
      color: var(--text);
      font-weight: 600;
      font-size: 0.85rem;
    }

    /* Mobile responsive */
    @media (max-width: 768px) {
      .curve-editor-container {
        width: 95vw;
        height: 90vh;
        border-radius: 1rem;
      }

      .curve-editor-header {
        padding: 1rem;
        flex-direction: column;
        gap: 1rem;
        align-items: stretch;
      }

      .curve-editor-controls {
        justify-content: center;
      }

      .curve-editor-toolbar {
        padding: 0.75rem 1rem;
        gap: 1rem;
        flex-direction: column;
        align-items: stretch;
      }

      .tool-group {
        justify-content: space-between;
      }

      .curve-editor-main {
        flex-direction: column;
      }

      .curve-editor-sidebar {
        width: 100%;
        max-height: 200px;
        border-right: none;
        border-bottom: 1px solid var(--border);
        padding: 1rem;
      }

      .curve-editor-canvas-container {
        min-height: 300px;
      }

      .curve-editor-info {
        position: static;
        margin: 1rem;
        flex-direction: row;
        justify-content: space-around;
      }
    }

    /* Curve Animation Styles */
    .curve-animation-section {
      margin-top: 2rem;
      padding-top: 1.5rem;
      border-top: 1px solid var(--border);
    }

    .curve-animation-section h3 {
      margin: 0 0 1rem 0;
      color: var(--accent);
      font-size: 1.1rem;
    }

    .animation-controls {
      display: flex;
      flex-direction: column;
      gap: 1rem;
    }

    .control-group {
      display: flex;
      flex-direction: column;
      gap: 0.5rem;
    }

    .control-group.horizontal {
      flex-direction: row;
      align-items: center;
      gap: 0.75rem;
    }

    .control-group label {
      font-weight: 500;
      color: var(--text);
      font-size: 0.9rem;
    }

    .control-group input[type="range"] {
      width: 100%;
    }

    .control-group select {
      width: 100%;
      padding: 0.4rem 0.6rem;
      background: rgba(255, 255, 255, 0.05);
      border: 1px solid var(--border);
      border-radius: 6px;
      color: var(--text);
      font-size: 0.9rem;
    }

    .control-value {
      font-size: 0.85rem;
      color: var(--muted);
      font-weight: 600;
      min-width: 40px;
      text-align: right;
    }

    .animation-info {
      margin-top: 1rem;
      padding: 0.75rem;
      background: rgba(255, 255, 255, 0.02);
      border: 1px solid var(--border);
      border-radius: 6px;
      display: flex;
      flex-direction: column;
      gap: 0.5rem;
    }

    .animation-info .info-item {
      display: flex;
      justify-content: space-between;
      align-items: center;
    }

    .animation-info .info-label {
      color: var(--muted);
      font-size: 0.85rem;
    }

    .animation-info .info-value {
      color: var(--text);
      font-weight: 600;
      font-size: 0.85rem;
    }

    /* Mobile responsive for animation */
    @media (max-width: 768px) {
      .curve-animation-section {
        margin-top: 1rem;
        padding-top: 1rem;
      }

      .animation-controls {
        gap: 0.75rem;
      }

      .control-group.horizontal {
        flex-direction: column;
        align-items: stretch;
      }
    }

    /* Landscape mobile optimizations */
    @media (max-width: 768px) and (orientation: landscape) {
      .app-layout {
        grid-template-columns: 300px 1fr;
        gap: 1rem;
      .preset-header h2 {
        font-size: 1.2rem;
      }

      .preset-card {
        padding: 1rem;
      }

      .preset-card h3 {
        font-size: 1rem;
      }

      .preset-footer {
        padding: 1rem;
      }
    }

    /* Screen reader only class for accessibility */
    .sr-only {
      position: absolute;
      width: 1px;
      height: 1px;
      padding: 0;
      margin: -1px;
      overflow: hidden;
      clip: rect(0, 0, 0, 0);
      white-space: nowrap;
      border: 0;
    }
  </style>
  <script src="https://cdnjs.cloudflare.com/ajax/libs/tone/14.8.39/Tone.min.js"></script>
</head>
<body>
  <div class="app-shell">
    <div id="mobile-loading" class="mobile-loading" style="display: none;">
      <div class="loading-spinner"></div>
      <div class="loading-text">Loading...</div>
    </div>
    <header class="app-header">
      <div class="header-group" aria-label="Transport">
        <button id="startButton" class="btn btn-primary">Start</button>
        <button id="stopButton" class="btn btn-outline">Stop</button>
      </div>
      <div class="header-group" aria-label="Presets">
        <button id="savePresetButton" class="btn">Save Preset</button>
        <button id="loadPresetButton" class="btn">Load Preset</button>
        <button id="communityPresetsButton" class="btn btn-primary">Community</button>
        <button id="sharePresetButton" class="btn">Share</button>
        <button id="presetHistoryButton" class="btn">History</button>
        <a href="demo-wolfram.html" class="btn" style="text-decoration: none;">🧮 Wolfram Demo</a>
      </div>
      <div class="header-group" aria-label="Search and Filter">
        <div class="search-container">
          <label for="searchInput" class="sr-only">Search controls</label>
          <input type="text" id="searchInput" placeholder="Search controls..." class="search-input">
          <button id="clearSearchButton" class="btn btn-outline" title="Clear search">×</button>
          <div id="searchResults" class="search-results"></div>
        </div>
        <label for="groupFilter" class="sr-only">Filter by group</label>
        <select id="groupFilter" class="filter-select">
          <option value="">All Groups</option>
          <option value="Transport">Transport</option>
          <option value="Bus Levels">Bus Levels</option>
          <option value="Bass Synth">Bass Synth</option>
          <option value="Lead Synth">Lead Synth</option>
          <option value="Drums">Drums</option>
          <option value="FX">FX</option>
          <option value="LFO">LFO</option>
        </select>
        <label for="typeFilter" class="sr-only">Filter by type</label>
        <select id="typeFilter" class="filter-select">
          <option value="">All Types</option>
          <option value="range">Sliders</option>
          <option value="select">Dropdowns</option>
        </select>
      </div>
      <div class="header-group" aria-label="Integrations">
        <label class="toggle" for="midiLearnToggle">
          <input type="checkbox" id="midiLearnToggle">
          MIDI Learn
        </label>
        <button id="curveEditorButton" class="btn">Curve Editor</button>
<<<<<<< HEAD
        <button id="wolframButton" class="btn btn-primary">🧮 Wolfram</button>
=======
        <button id="harmonicAnalysisButton" class="btn">Harmonic Analysis</button>
>>>>>>> b4b65069
        <button id="triggerVariationButton" class="btn">Trigger Variation</button>
        <button id="morphToLiftButton" class="btn">Morph to Lift</button>
        <button id="morphToPeakButton" class="btn">Morph to Peak</button>
        <button id="morphToBreakButton" class="btn">Morph to Break</button>
        <button id="exportMixButton" class="btn">Export Mix</button>
        <button id="exportStemsButton" class="btn">Export Stems</button>
        <button id="exportChainButton" class="btn">Export Chain</button>
        <button id="importChainButton" class="btn">Import Chain</button>
      </div>
      <div class="header-group" aria-label="Pattern Variations">
        <button id="patternAButton" class="btn btn-primary">Pattern A</button>
        <button id="patternBButton" class="btn">Pattern B</button>
        <button id="patternCButton" class="btn">Pattern C</button>
        <button id="randomizePatternButton" class="btn">Randomize</button>
      </div>
    </header>
    <div class="app-layout">
      <aside class="sidebar">
        <h2>Sound Controls</h2>
        <div id="controls"></div>
        <div class="randomize-section">
          <h3>Pattern Variations</h3>
          <div class="randomize-buttons">
            <button id="randomizeDrums" class="btn btn-outline">🎵 Randomize Drums</button>
            <button id="randomizeBass" class="btn btn-outline">🎸 Randomize Bass</button>
            <button id="randomizeLead" class="btn btn-outline">🎹 Randomize Lead</button>
            <button id="randomizeFx" class="btn btn-outline">🎛️ Randomize FX</button>
            <button id="randomizeAll" class="btn btn-primary">🎲 Randomize All</button>
        
        <!-- Pattern Chaining Controls -->
        <div class="control-section">
          <h3>Pattern Chaining</h3>
          <div class="control-description">
            Chain multiple patterns together to create longer, evolving sequences. Perfect for extended music generation.
          </div>
          
          <div class="control-row">
            <label class="label">Enable Chaining</label>
            <div class="control-input">
              <label class="toggle">
                <input type="checkbox" id="patternChainingToggle">
                <span>Active</span>
              </label>
            </div>
            <div class="control-value" id="chainingStatus">Off</div>
          </div>
          
          <div class="control-row">
            <label class="label">Chain Length</label>
            <div class="control-input">
              <input type="range" id="chainLengthSlider" min="2" max="8" value="4" step="1">
            </div>
            <div class="control-value" id="chainLengthValue">4</div>
          </div>
          
          <div class="control-row">
            <label class="label">Variation Intensity</label>
            <div class="control-input">
              <input type="range" id="variationIntensitySlider" min="0" max="1" value="0.3" step="0.1">
            </div>
            <div class="control-value" id="variationIntensityValue">30%</div>
          </div>
          
          <div class="control-row">
            <label class="label">Transition Mode</label>
            <div class="control-input">
              <label for="transitionModeSelect" class="sr-only">Transition mode</label>
              <select id="transitionModeSelect">
                <option value="immediate">Immediate</option>
                <option value="fade">Fade</option>
                <option value="crossfade">Crossfade</option>
                <option value="stutter">Stutter</option>
              </select>
            </div>
            <div class="control-value" id="transitionModeValue">Immediate</div>
          </div>
          
          <div class="control-row">
            <label class="label">Chain Position</label>
            <div class="control-input">
              <input type="range" id="chainPositionSlider" min="0" max="3" value="0" step="1" disabled>
            </div>
            <div class="control-value" id="chainPositionValue">1/4</div>
          </div>
        </div>
      </aside>
      <main class="main-panel">
        <section class="timeline-card">
          <div class="timeline-header">
            <div id="sectionLabel">Section: Intro</div>
            <div class="timeline-controls">
              <div class="zoom-controls">
                <button id="zoomOut" class="btn btn-outline" title="Zoom Out">−</button>
                <span id="zoomLevel" class="zoom-level">100%</span>
                <button id="zoomIn" class="btn btn-outline" title="Zoom In">+</button>
                <button id="zoomFit" class="btn btn-outline" title="Fit to Window">Fit</button>
              </div>
              <div class="pan-controls">
                <button id="panLeft" class="btn btn-outline" title="Pan Left">←</button>
                <button id="panRight" class="btn btn-outline" title="Pan Right">→</button>
                <button id="goToStart" class="btn btn-outline" title="Go to Start">⏮</button>
                <button id="goToEnd" class="btn btn-outline" title="Go to End">⏭</button>
              </div>
              <div class="timeline-options">
                <label class="toggle" for="snapToGridToggle">
                  <input type="checkbox" id="snapToGridToggle" checked>
                  Snap
                </label>
                <label class="toggle" for="showRulerToggle">
                  <input type="checkbox" id="showRulerToggle" checked>
                  Ruler
                </label>
              </div>
            </div>
            <div id="status">Status: Idle</div>
            <div id="patternStatus">Pattern: A</div>
          </div>
          <div class="led-indicators">
            <div class="led-group">
              <div class="led-indicator drums" id="led-drums"></div>
              <div class="led-label">Drums</div>
            </div>
            <div class="led-group">
              <div class="led-indicator bass" id="led-bass"></div>
              <div class="led-label">Bass</div>
            </div>
            <div class="led-group">
              <div class="led-indicator lead" id="led-lead"></div>
              <div class="led-label">Lead</div>
            </div>
            <div class="led-group">
              <div class="led-indicator fx" id="led-fx"></div>
              <div class="led-label">FX</div>
            </div>
          </div>
          <div class="timeline-container">
            <canvas id="timeline" width="1200" height="240" aria-label="Arrangement timeline"></canvas>
            <canvas id="waveform" width="1200" height="80" aria-label="Audio waveform visualization"></canvas>
            <canvas id="eqDisplay" width="1200" height="120" aria-label="EQ frequency response visualization"></canvas>
            <div class="waveform-container">
              <div class="waveform-controls">
                <label for="waveformMode" class="sr-only">Waveform mode</label>
                <select id="waveformMode" class="waveform-control">
                  <option value="bars">Bars</option>
                  <option value="line">Line</option>
                  <option value="oscilloscope">Oscilloscope</option>
                  <option value="spectrum">Spectrum</option>
                </select>
                <label for="waveformColor" class="sr-only">Waveform color</label>
                <select id="waveformColor" class="waveform-control">
                  <option value="gradient">Gradient</option>
                  <option value="solid">Solid</option>
                  <option value="rainbow">Rainbow</option>
                </select>
                <label class="waveform-toggle">
                  <input type="checkbox" id="waveformGrid" checked>
                  Grid
                </label>
                <label class="waveform-toggle">
                  <input type="checkbox" id="waveformPeaks" checked>
                  Peaks
                </label>
              </div>
              <canvas id="waveform" width="1200" height="120" aria-label="Audio waveform visualization"></canvas>
            </div>
          </div>
        </section>
      </main>
    </div>
  </div>

  <!-- Community Presets Modal -->
  <div id="communityPresetsModal" class="modal" style="display: none;">
    <div class="modal-content">
      <div class="modal-header">
        <h2>Community Presets</h2>
        <button id="closeCommunityModal" class="btn-close">&times;</button>
      </div>
      <div class="modal-body">
        <div class="preset-search">
          <label for="presetSearch" class="sr-only">Search presets</label>
          <input type="text" id="presetSearch" placeholder="Search presets..." class="search-input">
          <label for="presetCategory" class="sr-only">Filter by category</label>
          <select id="presetCategory" class="category-select">
            <option value="">All Categories</option>
            <option value="techno">Techno</option>
            <option value="house">House</option>
            <option value="ambient">Ambient</option>
            <option value="experimental">Experimental</option>
          </select>
          <label for="presetSort" class="sr-only">Sort presets</label>
          <select id="presetSort" class="sort-select">
            <option value="newest">Newest</option>
            <option value="popular">Most Popular</option>
            <option value="rating">Highest Rated</option>
            <option value="name">Name A-Z</option>
          </select>
        </div>
        <div id="presetGallery" class="preset-gallery">
          <!-- Presets will be loaded here -->
        </div>
        <div class="preset-upload">
          <h3>Share Your Preset</h3>
          <div class="upload-form">
            <label for="presetFileInput" style="display: none;">Select Preset File</label>
            <input type="file" id="presetFileInput" accept=".json" style="display: none;">
            <button id="selectPresetFile" class="btn">Select Preset File</button>
            <label for="presetTitle" class="sr-only">Preset title</label>
            <input type="text" id="presetTitle" placeholder="Preset title..." class="preset-title-input">
            <label for="presetDescription" class="sr-only">Preset description</label>
            <textarea id="presetDescription" placeholder="Describe your preset..." class="preset-description-input"></textarea>
            <label for="presetCategorySelect" class="sr-only">Preset category</label>
            <select id="presetCategorySelect" class="preset-category-select">
              <option value="techno">Techno</option>
              <option value="house">House</option>
              <option value="ambient">Ambient</option>
              <option value="experimental">Experimental</option>
            </select>
            <button id="uploadPreset" class="btn btn-primary">Upload to Community</button>
          </div>
        </div>
      </div>
    </div>
  </div>

  <!-- Preset Share Modal -->
  <div id="sharePresetModal" class="modal" style="display: none;">
    <div class="modal-content">
      <div class="modal-header">
        <h2>Share Preset</h2>
        <button id="closeShareModal" class="btn-close">&times;</button>
      </div>
      <div class="modal-body">
        <div class="share-options">
          <div class="share-option">
            <h3>Download Preset</h3>
            <p>Download your current preset as a JSON file</p>
            <button id="downloadCurrentPreset" class="btn btn-primary">Download</button>
          </div>
          <div class="share-option">
            <h3>Generate Share Link</h3>
            <p>Create a shareable link for your preset</p>
            <button id="generateShareLink" class="btn">Generate Link</button>
            <div id="shareLinkContainer" style="display: none; margin-top: 1rem;">
              <label for="shareLink" class="sr-only">Share link</label>
              <input type="text" id="shareLink" readonly class="share-link-input">
              <button id="copyShareLink" class="btn">Copy</button>
            </div>
          </div>
          <div class="share-option">
            <h3>Upload to Community</h3>
            <p>Share your preset with the community</p>
            <button id="uploadToCommunity" class="btn">Upload</button>
          </div>
  <!-- Preset History Modal -->
  <div id="presetHistoryModal" class="modal" style="display: none;">
    <div class="modal-content">
      <div class="modal-header">
        <h3>Preset History</h3>
        <button id="closeHistoryModal" class="close-btn">&times;</button>
      </div>
      <div class="modal-body">
        <div id="presetHistoryList" class="history-list">
          <!-- History entries will be populated here -->
        </div>
        <div class="modal-actions">
          <button id="clearHistoryButton" class="btn btn-danger">Clear History</button>
        </div>
      </div>
    </div>
  </div>

  <script type="text/javascript">const preset = JSON.parse(atob("e30="));</script>
  <script type="module" src="app-modular.js"></script>
</body>
</html><|MERGE_RESOLUTION|>--- conflicted
+++ resolved
@@ -3438,11 +3438,8 @@
           MIDI Learn
         </label>
         <button id="curveEditorButton" class="btn">Curve Editor</button>
-<<<<<<< HEAD
         <button id="wolframButton" class="btn btn-primary">🧮 Wolfram</button>
-=======
         <button id="harmonicAnalysisButton" class="btn">Harmonic Analysis</button>
->>>>>>> b4b65069
         <button id="triggerVariationButton" class="btn">Trigger Variation</button>
         <button id="morphToLiftButton" class="btn">Morph to Lift</button>
         <button id="morphToPeakButton" class="btn">Morph to Peak</button>
