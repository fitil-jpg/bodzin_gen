// Константи та конфігурація
export const STEP_COUNT = 16;
export const STEP_DURATION = '1m';
export const LOOP_DURATION = Tone.Ticks(Tone.Time(STEP_DURATION).toTicks() * STEP_COUNT);

export const STORAGE_KEYS = {
  controlState: 'bodzin.controlState',
  preset: 'bodzin.preset',
  midi: 'bodzin.midiMappings'
};

export const SECTION_DEFINITIONS = [
  { name: 'Intro', color: 'rgba(73, 169, 255, 0.05)' },
  { name: 'Lift', color: 'rgba(255, 73, 175, 0.04)' },
  { name: 'Peak', color: 'rgba(148, 255, 73, 0.04)' },
  { name: 'Break', color: 'rgba(255, 180, 73, 0.05)' }
];

export const CURVE_TYPES = {
  LINEAR: 'linear',
  BEZIER: 'bezier',
  EXPONENTIAL: 'exponential',
  LOGARITHMIC: 'logarithmic',
  SINE: 'sine'
};

export const CURVE_TYPES = {
  LINEAR: 'linear',
  BEZIER: 'bezier',
  EXPONENTIAL: 'exponential',
  LOGARITHMIC: 'logarithmic',
  SINE: 'sine'
};

export const AUTOMATION_TRACK_DEFINITIONS = [
  {
    id: 'leadFilter',
    label: 'Lead Filter',
    color: '#49a9ff',
    curve: [
      0.1, 0.12, 0.18, 0.24, 0.32, 0.38, 0.46, 0.52,
      0.6, 0.68, 0.76, 0.84, 0.88, 0.92, 0.96, 1
    ]
  },
  {
    id: 'fxSend',
    label: 'FX Send',
    color: '#ff49af',
    curve: [
      0.05, 0.08, 0.1, 0.14, 0.18, 0.22, 0.28, 0.32,
      0.35, 0.4, 0.46, 0.52, 0.58, 0.62, 0.68, 0.74
    ]
  },
  {
    id: 'bassFilter',
    label: 'Bass Filter',
    color: '#94ff49',
    curve: [
      0.24, 0.25, 0.26, 0.28, 0.34, 0.4, 0.48, 0.54,
      0.52, 0.46, 0.4, 0.34, 0.3, 0.28, 0.26, 0.24
    ]
  },
  {
    id: 'reverbDecay',
    label: 'Reverb Decay',
    color: '#ff6b35',
    curve: [
      0.3, 0.35, 0.4, 0.45, 0.5, 0.55, 0.6, 0.65,
      0.7, 0.75, 0.8, 0.85, 0.9, 0.95, 1, 0.95
    ]
  },
  {
    id: 'delayFeedback',
    label: 'Delay Feedback',
    color: '#4ecdc4',
    curve: [
      0.1, 0.15, 0.2, 0.25, 0.3, 0.35, 0.4, 0.45,
      0.5, 0.45, 0.4, 0.35, 0.3, 0.25, 0.2, 0.15
    ]
  },
  {
    id: 'bassDrive',
    label: 'Bass Drive',
    color: '#f7b731',
    curve: [
      0.2, 0.25, 0.3, 0.35, 0.4, 0.45, 0.5, 0.55,
      0.6, 0.65, 0.7, 0.75, 0.8, 0.75, 0.7, 0.65
    ]
  },
  {
    id: 'leadResonance',
    label: 'Lead Resonance',
    color: '#a55eea',
    curve: [
      0.1, 0.2, 0.3, 0.4, 0.5, 0.6, 0.7, 0.8,
      0.9, 1, 0.9, 0.8, 0.7, 0.6, 0.5, 0.4
    ]
  },
  {
    id: 'masterVolume',
    label: 'Master Volume',
    color: '#26de81',
    curve: [
      0.6, 0.65, 0.7, 0.75, 0.8, 0.85, 0.9, 0.95,
      1, 0.95, 0.9, 0.85, 0.8, 0.75, 0.7, 0.65
    ]
  },
  {
    id: 'leadDistortion',
    label: 'Lead Distortion',
    color: '#ff4757',
    curve: [
      0.1, 0.15, 0.2, 0.25, 0.3, 0.35, 0.4, 0.45,
      0.5, 0.45, 0.4, 0.35, 0.3, 0.25, 0.2, 0.15
    ]
  },
  {
    id: 'leadOverdrive',
    label: 'Lead Overdrive',
    color: '#ff6b35',
    curve: [
      0.2, 0.25, 0.3, 0.35, 0.4, 0.45, 0.5, 0.55,
      0.6, 0.55, 0.5, 0.45, 0.4, 0.35, 0.3, 0.25
    ]
  },
  {
    id: 'drumDistortion',
    label: 'Drum Distortion',
    color: '#ffa502',
    curve: [
      0.1, 0.12, 0.15, 0.18, 0.2, 0.22, 0.25, 0.28,
      0.3, 0.28, 0.25, 0.22, 0.2, 0.18, 0.15, 0.12
    ]
  },
  {
    id: 'masterOverdrive',
    label: 'Master Overdrive',
    color: '#ff3838',
    curve: [
      0.05, 0.08, 0.1, 0.12, 0.15, 0.18, 0.2, 0.22,
      0.25, 0.22, 0.2, 0.18, 0.15, 0.12, 0.1, 0.08
    ]
  }
];

export const LFO_DEFINITIONS = [
  {
    id: 'lfo1',
    label: 'LFO 1',
    color: '#ff6b6b',
    rate: 0.5, // Hz
    depth: 0.3,
    waveform: 'sine',
    target: 'leadFilter',
    enabled: true
  },
  {
    id: 'lfo2',
    label: 'LFO 2',
    color: '#4ecdc4',
    rate: 0.25, // Hz
    depth: 0.2,
    waveform: 'triangle',
    target: 'fxSend',
    enabled: false
  },
  {
    id: 'lfo3',
    label: 'LFO 3',
    color: '#45b7d1',
    rate: 1.0, // Hz
    depth: 0.15,
    waveform: 'square',
    target: 'bassFilter',
    enabled: false
  },
  {
    id: 'lfo4',
    label: 'LFO 4',
    color: '#96ceb4',
    rate: 0.125, // Hz
    depth: 0.25,
    waveform: 'sawtooth',
    target: 'reverbDecay',
    enabled: false
  }
];

export const SECTION_SEQUENCE_ACTIVITY = {
  Intro: { drums: true, bass: false, lead: false, fx: false },
  Lift: { drums: true, bass: true, lead: false, fx: true },
  Peak: { drums: true, bass: true, lead: true, fx: true },
  Break: { drums: true, bass: false, lead: false, fx: true }
};

export const CONTROL_SCHEMA = [
  {
    group: 'Transport',
    description: 'Tempo and groove foundation.',
    controls: [
      {
        id: 'tempo',
        label: 'Tempo',
        type: 'range',
        min: 110,
        max: 136,
        step: 1,
        default: 124,
        format: value => `${Math.round(value)} BPM`,
        apply: (value) => Tone.Transport.bpm.rampTo(value, 0.1)
      },
      {
        id: 'swing',
        label: 'Swing Amount',
        type: 'range',
        min: 0,
        max: 0.45,
        step: 0.01,
        default: 0.08,
        format: value => `${Math.round(value * 100)}%`,
        apply: (value) => {
          Tone.Transport.swing = value;
          Tone.Transport.swingSubdivision = '8n';
        }
      }
    ]
  },
  {
<<<<<<< HEAD
    group: 'Bus Levels',
    description: 'Mix bus trims for the core stems.',
    controls: [
      {
        id: 'drumLevel',
        label: 'Drums Level',
        type: 'range',
        min: -24,
        max: 6,
        step: 0.5,
        default: -4,
        format: value => `${value.toFixed(1)} dB`,
        apply: (value, app) => {
          if (app.audio && app.audio.buses && app.audio.buses.drums) {
            app.audio.buses.drums.volume.value = value;
          }
        }
      },
      {
        id: 'bassLevel',
        label: 'Bass Level',
        type: 'range',
        min: -24,
        max: 6,
        step: 0.5,
        default: -6,
        format: value => `${value.toFixed(1)} dB`,
        apply: (value, app) => {
          if (app.audio && app.audio.buses && app.audio.buses.bass) {
            app.audio.buses.bass.volume.value = value;
          }
        }
      },
      {
        id: 'leadLevel',
        label: 'Lead Level',
        type: 'range',
        min: -24,
        max: 6,
        step: 0.5,
        default: -3,
        format: value => `${value.toFixed(1)} dB`,
        apply: (value, app) => {
          if (app.audio && app.audio.buses && app.audio.buses.lead) {
            app.audio.buses.lead.volume.value = value;
          }
        }
      },
      {
        id: 'fxLevel',
        label: 'FX Return',
        type: 'range',
        min: -24,
        max: 6,
        step: 0.5,
        default: -8,
        format: value => `${value.toFixed(1)} dB`,
        apply: (value, app) => {
          if (app.audio && app.audio.buses && app.audio.buses.fx) {
            app.audio.buses.fx.volume.value = value;
          }
        }
      }
    ]
  },
  {
    group: 'Bass Synth',
    description: 'Low-end sculpting.',
    controls: [
      {
        id: 'bassFilterBase',
        label: 'Filter Base',
        type: 'range',
        min: 80,
        max: 420,
        step: 1,
        default: 140,
        format: value => `${Math.round(value)} Hz`,
        affectsAutomation: true,
        apply: (value, app) => {
          if (app.audio && app.audio.nodes && app.audio.nodes.bassFilter) {
            app.audio.nodes.bassFilter.frequency.value = value;
          }
        }
      },
      {
        id: 'bassFilterMod',
        label: 'Filter Movement',
        type: 'range',
        min: 0,
        max: 520,
        step: 1,
        default: 260,
        format: value => `${Math.round(value)} Hz`,
        affectsAutomation: true,
        apply: () => {}
      },
      {
        id: 'bassResonance',
        label: 'Resonance',
        type: 'range',
        min: 0.3,
        max: 1.5,
        step: 0.01,
        default: 0.7,
        format: value => value.toFixed(2),
        apply: (value, app) => {
          if (app.audio && app.audio.nodes && app.audio.nodes.bassFilter) {
            app.audio.nodes.bassFilter.Q.value = value * 6;
          }
        }
      },
      {
        id: 'bassDrive',
        label: 'Drive',
        type: 'range',
        min: 0,
        max: 1,
        step: 0.01,
        default: 0.35,
        format: value => `${Math.round(value * 100)}%`,
        apply: (value, app) => {
          if (app.audio && app.audio.nodes && app.audio.nodes.bassDrive) {
            app.audio.nodes.bassDrive.wet.value = value;
          }
        }
      }
    ]
  },
  {
    group: 'Lead Synth',
    description: 'Top line motion and tone.',
    controls: [
      {
        id: 'leadWave',
        label: 'Waveform',
        type: 'select',
        options: [
          { value: 'sawtooth', label: 'Saw' },
          { value: 'square', label: 'Square' },
          { value: 'triangle', label: 'Triangle' }
        ],
        default: 'sawtooth',
        apply: (value, app) => {
          if (app.audio && app.audio.instruments && app.audio.instruments.lead) {
            app.audio.instruments.lead.set({ oscillator: { type: value } });
          }
        }
      },
      {
        id: 'leadFilterBase',
        label: 'Filter Base',
        type: 'range',
        min: 240,
        max: 2200,
        step: 1,
        default: 520,
        format: value => `${Math.round(value)} Hz`,
        affectsAutomation: true,
        apply: (value, app) => {
          if (app.audio && app.audio.nodes && app.audio.nodes.leadFilter) {
            app.audio.nodes.leadFilter.frequency.value = value;
          }
        }
      },
      {
        id: 'leadFilterMod',
        label: 'Filter Movement',
        type: 'range',
        min: 0,
        max: 5200,
        step: 1,
        default: 2600,
        format: value => `${Math.round(value)} Hz`,
        affectsAutomation: true,
        apply: () => {}
      },
      {
        id: 'leadDetune',
        label: 'Detune',
        type: 'range',
        min: -12,
        max: 12,
        step: 0.1,
        default: 3,
        format: value => `${value.toFixed(1)} cents`,
        apply: (value, app) => {
          if (app.audio && app.audio.instruments && app.audio.instruments.lead) {
            app.audio.instruments.lead.set({ detune: value });
          }
        }
      },
      {
        id: 'leadFxSend',
        label: 'FX Send',
        type: 'range',
        min: 0,
        max: 1,
        step: 0.01,
        default: 0.3,
        format: value => `${Math.round(value * 100)}%`,
        affectsAutomation: true,
        apply: (value, app) => {
          if (app.audio && app.audio.nodes && app.audio.nodes.leadFxSend) {
            app.audio.nodes.leadFxSend.gain.value = value;
          }
        }
      }
    ]
  },
  {
    group: 'Drums',
    description: 'Rhythmic foundation.',
    controls: [
      {
        id: 'kickLevel',
        label: 'Kick Level',
=======
    group: 'Pattern Morphing',
    description: 'Smooth transitions between sections.',
    controls: [
      {
        id: 'morphingEnabled',
        label: 'Enable Morphing',
        type: 'checkbox',
        default: false,
        apply: (value, app) => {
          if (app.patternMorphing) {
            if (value) {
              app.patternMorphing.startMorphing('Intro', 'Lift', 4, 'easeInOut');
            } else {
              app.patternMorphing.resetMorphing();
            }
          }
        }
      },
      {
        id: 'morphSource',
        label: 'Source Section',
        type: 'select',
        options: SECTION_DEFINITIONS.map(section => ({
          value: section.name,
          label: section.name
        })),
        default: 'Intro',
        apply: (value, app) => {
          if (app.patternMorphing && app.patternMorphing.morphingState.isActive) {
            app.patternMorphing.morphingState.sourceSection = value;
          }
        }
      },
      {
        id: 'morphTarget',
        label: 'Target Section',
        type: 'select',
        options: SECTION_DEFINITIONS.map(section => ({
          value: section.name,
          label: section.name
        })),
        default: 'Lift',
        apply: (value, app) => {
          if (app.patternMorphing && app.patternMorphing.morphingState.isActive) {
            app.patternMorphing.morphingState.targetSection = value;
          }
        }
      },
      {
        id: 'morphDuration',
        label: 'Morph Duration',
        type: 'range',
        min: 1,
        max: 8,
        step: 1,
        default: 4,
        format: value => `${value} steps`,
        apply: (value, app) => {
          if (app.patternMorphing) {
            app.patternMorphing.morphingState.morphDuration = value;
          }
        }
      },
      {
        id: 'morphType',
        label: 'Morph Type',
        type: 'select',
        options: [
          { value: 'linear', label: 'Linear' },
          { value: 'easeInOut', label: 'Ease In/Out' },
          { value: 'easeIn', label: 'Ease In' },
          { value: 'easeOut', label: 'Ease Out' },
          { value: 'bezier', label: 'Bezier' },
          { value: 'exponential', label: 'Exponential' },
          { value: 'logarithmic', label: 'Logarithmic' },
          { value: 'sine', label: 'Sine' }
        ],
        default: 'easeInOut',
        apply: (value, app) => {
          if (app.patternMorphing) {
            app.patternMorphing.morphingState.easingFunction = value;
          }
        }
      }
    ]
  },
  {
    group: 'Bus Levels',
    description: 'Mix bus trims for the core stems.',
    controls: [
      {
        id: 'drumLevel',
        label: 'Drums Level',
        type: 'range',
        min: -24,
        max: 6,
        step: 0.5,
        default: -4,
        format: value => `${value.toFixed(1)} dB`,
        apply: (value, app) => {
          if (app.audio && app.audio.buses && app.audio.buses.drums) {
            app.audio.buses.drums.gain.value = Tone.dbToGain(value);
          }
        }
      },
      {
        id: 'bassLevel',
        label: 'Bass Level',
>>>>>>> 5486bb20
        type: 'range',
        min: -24,
        max: 6,
        step: 0.5,
<<<<<<< HEAD
        default: -2,
        format: value => `${value.toFixed(1)} dB`,
        apply: (value, app) => {
          if (app.audio && app.audio.nodes && app.audio.nodes.kick) {
            app.audio.nodes.kick.volume.value = value;
          }
        }
      },
      {
        id: 'snareLevel',
        label: 'Snare Level',
=======
        default: -6,
        format: value => `${value.toFixed(1)} dB`,
        apply: (value, app) => {
          if (app.audio && app.audio.buses && app.audio.buses.bass) {
            app.audio.buses.bass.gain.value = Tone.dbToGain(value);
          }
        }
      },
      {
        id: 'leadLevel',
        label: 'Lead Level',
>>>>>>> 5486bb20
        type: 'range',
        min: -24,
        max: 6,
        step: 0.5,
<<<<<<< HEAD
        default: -4,
        format: value => `${value.toFixed(1)} dB`,
        apply: (value, app) => {
          if (app.audio && app.audio.nodes && app.audio.nodes.snare) {
            app.audio.nodes.snare.volume.value = value;
          }
        }
      },
      {
        id: 'hihatLevel',
        label: 'Hi-hat Level',
=======
        default: -3,
        format: value => `${value.toFixed(1)} dB`,
        apply: (value, app) => {
          if (app.audio && app.audio.buses && app.audio.buses.lead) {
            app.audio.buses.lead.gain.value = Tone.dbToGain(value);
          }
        }
      },
      {
        id: 'fxLevel',
        label: 'FX Return',
>>>>>>> 5486bb20
        type: 'range',
        min: -24,
        max: 6,
        step: 0.5,
        default: -8,
        format: value => `${value.toFixed(1)} dB`,
        apply: (value, app) => {
<<<<<<< HEAD
          if (app.audio && app.audio.nodes && app.audio.nodes.hihat) {
            app.audio.nodes.hihat.volume.value = value;
          }
        }
      }
    ]
  },
  {
    group: 'FX',
    description: 'Effects and processing.',
    controls: [
      {
        id: 'reverbDecay',
        label: 'Reverb Decay',
        type: 'range',
        min: 0.1,
        max: 3,
        step: 0.01,
        default: 1.2,
        format: value => `${value.toFixed(2)}s`,
        affectsAutomation: true,
        apply: (value, app) => {
          if (app.audio && app.audio.nodes && app.audio.nodes.reverb) {
            app.audio.nodes.reverb.decay = value;
          }
        }
      },
      {
        id: 'delayFeedback',
        label: 'Delay Feedback',
        type: 'range',
        min: 0,
        max: 0.9,
        step: 0.01,
        default: 0.3,
        format: value => `${Math.round(value * 100)}%`,
        affectsAutomation: true,
        apply: (value, app) => {
          if (app.audio && app.audio.nodes && app.audio.nodes.delay) {
            app.audio.nodes.delay.feedback.value = value;
          }
        }
      },
      {
        id: 'delayTime',
        label: 'Delay Time',
        type: 'range',
        min: 0.125,
        max: 1,
        step: 0.125,
        default: 0.5,
        format: value => `${value.toFixed(3)}s`,
        apply: (value, app) => {
          if (app.audio && app.audio.nodes && app.audio.nodes.delay) {
            app.audio.nodes.delay.delayTime.value = value;
          }
        }
      }
    ]
  },
  {
    group: 'LFO',
    description: 'Low frequency oscillators.',
    controls: [
      {
        id: 'lfo1Rate',
        label: 'LFO 1 Rate',
        type: 'range',
        min: 0.1,
        max: 10,
        step: 0.1,
        default: 0.5,
        format: value => `${value.toFixed(1)} Hz`,
        apply: (value, app) => {
          if (app.audio && app.audio.lfos && app.audio.lfos.lfo1) {
            app.audio.lfos.lfo1.frequency.value = value;
          }
        }
      },
      {
        id: 'lfo1Depth',
        label: 'LFO 1 Depth',
=======
          if (app.audio && app.audio.buses && app.audio.buses.fx) {
            app.audio.buses.fx.gain.value = Tone.dbToGain(value);
          }
        }
      }
    ]
  },
  {
    group: 'Pattern Variations',
    description: 'A/B pattern switching and variation controls.',
    controls: [
      {
        id: 'patternSelect',
        label: 'Pattern',
        type: 'select',
        default: 'A',
        options: [
          { value: 'A', label: 'Pattern A' },
          { value: 'B', label: 'Pattern B' },
          { value: 'C', label: 'Pattern C' }
        ],
        apply: (value, app) => {
          if (app.patternVariation) {
            app.patternVariation.switchPattern(value);
          }
        }
      },
      {
        id: 'variationIntensity',
        label: 'Variation Intensity',
        type: 'range',
        min: 0,
        max: 1,
        step: 0.01,
        default: 0.5,
        format: value => `${Math.round(value * 100)}%`,
        apply: (value, app) => {
          if (app.patternVariation) {
            app.patternVariation.setVariationIntensity(value);
          }
        }
      },
      {
        id: 'morphingEnabled',
        label: 'Pattern Morphing',
        type: 'select',
        default: 'off',
        options: [
          { value: 'off', label: 'Off' },
          { value: 'on', label: 'On' }
        ],
        apply: (value, app) => {
          if (app.patternVariation) {
            app.patternVariation.setMorphingEnabled(value === 'on');
          }
        }
      },
      {
        id: 'randomizationAmount',
        label: 'Randomization',
>>>>>>> 5486bb20
        type: 'range',
        min: 0,
        max: 1,
        step: 0.01,
<<<<<<< HEAD
        default: 0.3,
        format: value => `${Math.round(value * 100)}%`,
        apply: (value, app) => {
          if (app.audio && app.audio.lfos && app.audio.lfos.lfo1) {
            app.audio.lfos.lfo1.depth = value;
          }
        }
      },
      {
        id: 'lfo1Waveform',
        label: 'LFO 1 Wave',
        type: 'select',
        options: [
          { value: 'sine', label: 'Sine' },
          { value: 'triangle', label: 'Triangle' },
          { value: 'square', label: 'Square' },
          { value: 'sawtooth', label: 'Saw' }
        ],
        default: 'sine',
        apply: (value, app) => {
          if (app.audio && app.audio.lfos && app.audio.lfos.lfo1) {
            app.audio.lfos.lfo1.type = value;
=======
        default: 0.2,
        format: value => `${Math.round(value * 100)}%`,
        apply: (value, app) => {
          if (app.patternVariation) {
            app.patternVariation.setRandomizationAmount(value);
>>>>>>> 5486bb20
          }
        }
      }
    ]
  }
];<|MERGE_RESOLUTION|>--- conflicted
+++ resolved
@@ -226,7 +226,6 @@
     ]
   },
   {
-<<<<<<< HEAD
     group: 'Bus Levels',
     description: 'Mix bus trims for the core stems.',
     controls: [
@@ -444,7 +443,6 @@
       {
         id: 'kickLevel',
         label: 'Kick Level',
-=======
     group: 'Pattern Morphing',
     description: 'Smooth transitions between sections.',
     controls: [
@@ -553,12 +551,10 @@
       {
         id: 'bassLevel',
         label: 'Bass Level',
->>>>>>> 5486bb20
         type: 'range',
         min: -24,
         max: 6,
         step: 0.5,
-<<<<<<< HEAD
         default: -2,
         format: value => `${value.toFixed(1)} dB`,
         apply: (value, app) => {
@@ -570,7 +566,6 @@
       {
         id: 'snareLevel',
         label: 'Snare Level',
-=======
         default: -6,
         format: value => `${value.toFixed(1)} dB`,
         apply: (value, app) => {
@@ -582,12 +577,10 @@
       {
         id: 'leadLevel',
         label: 'Lead Level',
->>>>>>> 5486bb20
         type: 'range',
         min: -24,
         max: 6,
         step: 0.5,
-<<<<<<< HEAD
         default: -4,
         format: value => `${value.toFixed(1)} dB`,
         apply: (value, app) => {
@@ -599,7 +592,6 @@
       {
         id: 'hihatLevel',
         label: 'Hi-hat Level',
-=======
         default: -3,
         format: value => `${value.toFixed(1)} dB`,
         apply: (value, app) => {
@@ -611,7 +603,6 @@
       {
         id: 'fxLevel',
         label: 'FX Return',
->>>>>>> 5486bb20
         type: 'range',
         min: -24,
         max: 6,
@@ -619,7 +610,6 @@
         default: -8,
         format: value => `${value.toFixed(1)} dB`,
         apply: (value, app) => {
-<<<<<<< HEAD
           if (app.audio && app.audio.nodes && app.audio.nodes.hihat) {
             app.audio.nodes.hihat.volume.value = value;
           }
@@ -702,7 +692,6 @@
       {
         id: 'lfo1Depth',
         label: 'LFO 1 Depth',
-=======
           if (app.audio && app.audio.buses && app.audio.buses.fx) {
             app.audio.buses.fx.gain.value = Tone.dbToGain(value);
           }
@@ -763,12 +752,10 @@
       {
         id: 'randomizationAmount',
         label: 'Randomization',
->>>>>>> 5486bb20
         type: 'range',
         min: 0,
         max: 1,
         step: 0.01,
-<<<<<<< HEAD
         default: 0.3,
         format: value => `${Math.round(value * 100)}%`,
         apply: (value, app) => {
@@ -791,13 +778,11 @@
         apply: (value, app) => {
           if (app.audio && app.audio.lfos && app.audio.lfos.lfo1) {
             app.audio.lfos.lfo1.type = value;
-=======
         default: 0.2,
         format: value => `${Math.round(value * 100)}%`,
         apply: (value, app) => {
           if (app.patternVariation) {
             app.patternVariation.setRandomizationAmount(value);
->>>>>>> 5486bb20
           }
         }
       }
