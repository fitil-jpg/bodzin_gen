// Константи та конфігурація
import { setBusLevel } from './helpers.js';

export const STEP_COUNT = 16;
export const STEP_DURATION = '1m';
export const LOOP_DURATION = Tone.Ticks(Tone.Time(STEP_DURATION).toTicks() * STEP_COUNT);

export const STORAGE_KEYS = {
  controlState: 'bodzin.controlState',
  preset: 'bodzin.preset',
  midi: 'bodzin.midiMappings',
  presetHistory: 'bodzin.presetHistory'
};

// Preset versioning
export const PRESET_VERSION = '1.0.0';
export const PRESET_SCHEMA_VERSION = 1;

export const PRESET_VERSIONS = {
  '1.0.0': {
    schemaVersion: 1,
    description: 'Initial preset format with controls, automation, and MIDI mappings',
    migration: null // No migration needed for initial version
  }
};

export const SECTION_DEFINITIONS = [
  { name: 'Intro', color: 'rgba(73, 169, 255, 0.05)' },
  { name: 'Lift', color: 'rgba(255, 73, 175, 0.04)' },
  { name: 'Peak', color: 'rgba(148, 255, 73, 0.04)' },
  { name: 'Break', color: 'rgba(255, 180, 73, 0.05)' }
];

export const CURVE_TYPES = {
  LINEAR: 'linear',
  BEZIER: 'bezier',
  EXPONENTIAL: 'exponential',
  LOGARITHMIC: 'logarithmic',
  SINE: 'sine'
};

export const CURVE_TYPES = {
  LINEAR: 'linear',
  BEZIER: 'bezier',
  EXPONENTIAL: 'exponential',
  LOGARITHMIC: 'logarithmic',
  SINE: 'sine'
};

export const AUTOMATION_TRACK_DEFINITIONS = [
  {
    id: 'leadFilter',
    label: 'Lead Filter',
    color: '#49a9ff',
    curve: [
      0.1, 0.12, 0.18, 0.24, 0.32, 0.38, 0.46, 0.52,
      0.6, 0.68, 0.76, 0.84, 0.88, 0.92, 0.96, 1
    ]
  },
  {
    id: 'fxSend',
    label: 'FX Send',
    color: '#ff49af',
    curve: [
      0.05, 0.08, 0.1, 0.14, 0.18, 0.22, 0.28, 0.32,
      0.35, 0.4, 0.46, 0.52, 0.58, 0.62, 0.68, 0.74
    ]
  },
  {
    id: 'bassFilter',
    label: 'Bass Filter',
    color: '#94ff49',
    curve: [
      0.24, 0.25, 0.26, 0.28, 0.34, 0.4, 0.48, 0.54,
      0.52, 0.46, 0.4, 0.34, 0.3, 0.28, 0.26, 0.24
    ]
  },
  {
    id: 'reverbDecay',
    label: 'Reverb Decay',
    color: '#ff6b35',
    curve: [
      0.3, 0.35, 0.4, 0.45, 0.5, 0.55, 0.6, 0.65,
      0.7, 0.75, 0.8, 0.85, 0.9, 0.95, 1, 0.95
    ]
  },
  {
    id: 'delayFeedback',
    label: 'Delay Feedback',
    color: '#4ecdc4',
    curve: [
      0.1, 0.15, 0.2, 0.25, 0.3, 0.35, 0.4, 0.45,
      0.5, 0.45, 0.4, 0.35, 0.3, 0.25, 0.2, 0.15
    ]
  },
  {
    id: 'bassDrive',
    label: 'Bass Drive',
    color: '#f7b731',
    curve: [
      0.2, 0.25, 0.3, 0.35, 0.4, 0.45, 0.5, 0.55,
      0.6, 0.65, 0.7, 0.75, 0.8, 0.75, 0.7, 0.65
    ]
  },
  {
    id: 'leadResonance',
    label: 'Lead Resonance',
    color: '#a55eea',
    curve: [
      0.1, 0.2, 0.3, 0.4, 0.5, 0.6, 0.7, 0.8,
      0.9, 1, 0.9, 0.8, 0.7, 0.6, 0.5, 0.4
    ]
  },
  {
    id: 'masterVolume',
    label: 'Master Volume',
    color: '#26de81',
    curve: [
      0.6, 0.65, 0.7, 0.75, 0.8, 0.85, 0.9, 0.95,
      1, 0.95, 0.9, 0.85, 0.8, 0.75, 0.7, 0.65
    ]
  },
  {
    id: 'sidechainAmount',
    label: 'Sidechain Amount',
    color: '#ff4757',
    curve: [
      0.8, 0.6, 0.4, 0.2, 0.1, 0.3, 0.5, 0.7,
      0.9, 0.7, 0.5, 0.3, 0.1, 0.2, 0.4, 0.6
    ]
  },
  {
    id: 'sidechainThreshold',
    label: 'Sidechain Threshold',
    color: '#ff6b35',
    curve: [
      -24, -22, -20, -18, -16, -18, -20, -22,
      -24, -26, -28, -26, -24, -22, -20, -18
    id: 'leadDistortion',
    label: 'Lead Distortion',
    color: '#ff4757',
    curve: [
      0.1, 0.15, 0.2, 0.25, 0.3, 0.35, 0.4, 0.45,
      0.5, 0.45, 0.4, 0.35, 0.3, 0.25, 0.2, 0.15
    ]
  },
  {
    id: 'leadOverdrive',
    label: 'Lead Overdrive',
    color: '#ff6b35',
    curve: [
      0.2, 0.25, 0.3, 0.35, 0.4, 0.45, 0.5, 0.55,
      0.6, 0.55, 0.5, 0.45, 0.4, 0.35, 0.3, 0.25
    ]
  },
  {
    id: 'drumDistortion',
    label: 'Drum Distortion',
    color: '#ffa502',
    curve: [
      0.1, 0.12, 0.15, 0.18, 0.2, 0.22, 0.25, 0.28,
      0.3, 0.28, 0.25, 0.22, 0.2, 0.18, 0.15, 0.12
    ]
  },
  {
    id: 'masterOverdrive',
    label: 'Master Overdrive',
    color: '#ff3838',
    curve: [
      0.05, 0.08, 0.1, 0.12, 0.15, 0.18, 0.2, 0.22,
      0.25, 0.22, 0.2, 0.18, 0.15, 0.12, 0.1, 0.08
    ]
  }
];

export const LFO_DEFINITIONS = [
  {
    id: 'lfo1',
    label: 'LFO 1',
    color: '#ff6b6b',
    rate: 0.5, // Hz
    depth: 0.3,
    waveform: 'sine',
    target: 'leadFilter',
    enabled: true
  },
  {
    id: 'lfo2',
    label: 'LFO 2',
    color: '#4ecdc4',
    rate: 0.25, // Hz
    depth: 0.2,
    waveform: 'triangle',
    target: 'fxSend',
    enabled: false
  },
  {
    id: 'lfo3',
    label: 'LFO 3',
    color: '#45b7d1',
    rate: 1.0, // Hz
    depth: 0.15,
    waveform: 'square',
    target: 'bassFilter',
    enabled: false
  },
  {
    id: 'lfo4',
    label: 'LFO 4',
    color: '#96ceb4',
    rate: 0.125, // Hz
    depth: 0.25,
    waveform: 'sawtooth',
    target: 'reverbDecay',
    enabled: false
  }
];

export const SECTION_SEQUENCE_ACTIVITY = {
  Intro: { drums: true, bass: false, lead: false, fx: false },
  Lift: { drums: true, bass: true, lead: false, fx: true },
  Peak: { drums: true, bass: true, lead: true, fx: true },
  Break: { drums: true, bass: false, lead: false, fx: true }
};

export const CONTROL_SCHEMA = [
  {
    group: 'Transport',
    description: 'Tempo and groove foundation.',
    controls: [
      {
        id: 'tempo',
        label: 'Tempo',
        type: 'range',
        min: 110,
        max: 136,
        step: 1,
        default: 124,
        format: value => `${Math.round(value)} BPM`,
        apply: (value) => Tone.Transport.bpm.rampTo(value, 0.1)
      },
      {
        id: 'swing',
        label: 'Swing Amount',
        type: 'range',
        min: 0,
        max: 0.45,
        step: 0.01,
        default: 0.08,
        format: value => `${Math.round(value * 100)}%`,
        apply: (value) => {
          Tone.Transport.swing = value;
          Tone.Transport.swingSubdivision = '8n';
        }
      }
    ]
  },
  {
<<<<<<< HEAD
    group: 'Bus Levels',
    description: 'Mix bus trims for the core stems.',
    controls: [
      {
        id: 'drumLevel',
        label: 'Drums Level',
        type: 'range',
        min: -24,
        max: 6,
        step: 0.5,
        default: -4,
        format: value => `${value.toFixed(1)} dB`,
        apply: (value, app) => setBusLevel(app.audio.buses.drums, value)
      },
      {
        id: 'bassLevel',
        label: 'Bass Level',
        type: 'range',
        min: -24,
        max: 6,
        step: 0.5,
        default: -6,
        format: value => `${value.toFixed(1)} dB`,
        apply: (value, app) => setBusLevel(app.audio.buses.bass, value)
      },
      {
        id: 'leadLevel',
        label: 'Lead Level',
        type: 'range',
        min: -24,
        max: 6,
        step: 0.5,
        default: -3,
        format: value => `${value.toFixed(1)} dB`,
        apply: (value, app) => setBusLevel(app.audio.buses.lead, value)
      },
      {
        id: 'fxLevel',
        label: 'FX Return',
        type: 'range',
        min: -24,
        max: 6,
        step: 0.5,
        default: -8,
        format: value => `${value.toFixed(1)} dB`,
        apply: (value, app) => setBusLevel(app.audio.buses.fx, value)
      }
    ]
  },
  {
    group: 'Compressor/Limiter',
    description: 'Dynamic range control and limiting.',
    controls: [
      {
        id: 'compressorThreshold',
        label: 'Compressor Threshold',
        type: 'range',
        min: -40,
        max: 0,
        step: 0.5,
        default: -12,
        format: value => `${value.toFixed(1)} dB`,
        apply: (value, app) => {
          if (app.audio.compressor) {
            app.audio.compressor.threshold.value = value;
          }
        }
      },
      {
        id: 'compressorRatio',
        label: 'Compressor Ratio',
        type: 'range',
        min: 1,
        max: 20,
        step: 0.1,
        default: 4,
        format: value => `${value.toFixed(1)}:1`,
        apply: (value, app) => {
          if (app.audio.compressor) {
            app.audio.compressor.ratio.value = value;
          }
        }
      },
      {
        id: 'compressorAttack',
        label: 'Attack Time',
        type: 'range',
        min: 0.001,
        max: 1,
        step: 0.001,
        default: 0.003,
        format: value => `${(value * 1000).toFixed(1)} ms`,
        apply: (value, app) => {
          if (app.audio.compressor) {
            app.audio.compressor.attack.value = value;
          }
        }
      },
      {
        id: 'compressorRelease',
        label: 'Release Time',
        type: 'range',
        min: 0.01,
        max: 2,
        step: 0.01,
        default: 0.25,
        format: value => `${(value * 1000).toFixed(0)} ms`,
        apply: (value, app) => {
          if (app.audio.compressor) {
            app.audio.compressor.release.value = value;
          }
        }
      },
      {
        id: 'compressorKnee',
        label: 'Knee',
        type: 'range',
        min: 0,
        max: 40,
        step: 0.5,
        default: 30,
        format: value => `${value.toFixed(1)} dB`,
        apply: (value, app) => {
          if (app.audio.compressor) {
            app.audio.compressor.knee.value = value;
          }
        }
      },
      {
        id: 'limiterThreshold',
        label: 'Limiter Threshold',
        type: 'range',
        min: -6,
        max: 0,
        step: 0.1,
        default: -1,
        format: value => `${value.toFixed(1)} dB`,
        apply: (value, app) => {
          if (app.audio.limiter) {
            app.audio.limiter.threshold.value = value;
          }
        }
      },
      {
        id: 'compressorMakeup',
        label: 'Makeup Gain',
        type: 'range',
        min: 0,
        max: 12,
        step: 0.1,
        default: 0,
        format: value => `+${value.toFixed(1)} dB`,
        apply: (value, app) => {
          if (app.audio.compressorMakeup) {
            app.audio.compressorMakeup.gain.value = Tone.dbToGain(value);
          }
        }
      },
      {
        id: 'compressorSidechain',
        label: 'Sidechain Source',
        type: 'select',
        options: [
          { value: 'none', label: 'None' },
          { value: 'drums', label: 'Drums' },
          { value: 'bass', label: 'Bass' },
          { value: 'lead', label: 'Lead' }
        ],
        default: 'none',
        apply: (value, app) => {
          // Disconnect existing sidechain
          if (app.audio.sidechainGain) {
            app.audio.sidechainGain.disconnect();
          }
          
          if (value !== 'none' && app.audio.buses[value]) {
            // Create sidechain gain control
            app.audio.sidechainGain = new Tone.Gain(0.3);
            app.audio.buses[value].connect(app.audio.sidechainGain);
            app.audio.sidechainGain.connect(app.audio.compressor);
          }
        }
      },
      {
        id: 'compressorLookahead',
        label: 'Lookahead',
        type: 'range',
        min: 0,
        max: 50,
        step: 1,
        default: 0,
        format: value => `${value} ms`,
        apply: (value, app) => {
          if (app.audio.lookahead) {
            // Simple lookahead implementation using delay
            const delayTime = value / 1000; // Convert ms to seconds
            app.audio.lookahead.gain.value = delayTime > 0 ? 1 : 1;
          }
        }
      },
      {
        id: 'compressorBypass',
        label: 'Bypass',
        type: 'select',
        options: [
          { value: 'off', label: 'Off' },
          { value: 'on', label: 'On' }
        ],
        default: 'off',
        apply: (value, app) => {
          if (app.audio.compressor) {
            app.audio.compressor.wet.value = value === 'on' ? 1 : 0;
          }
        }
      },
      {
        id: 'compressorPreset',
        label: 'Preset',
        type: 'select',
        options: [
          { value: 'custom', label: 'Custom' },
          { value: 'gentle', label: 'Gentle' },
          { value: 'aggressive', label: 'Aggressive' },
          { value: 'mastering', label: 'Mastering' },
          { value: 'sidechain', label: 'Sidechain' }
        ],
        default: 'custom',
        apply: (value, app) => {
          if (app.audio && value !== 'custom') {
            app.audio.applyCompressorPreset(value);
          }
        }
      },
      {
        id: 'compressorAutoMakeup',
        label: 'Auto Makeup',
        type: 'select',
        options: [
          { value: 'off', label: 'Off' },
          { value: 'on', label: 'On' }
        ],
        default: 'off',
        apply: (value, app) => {
          if (app.audio && value === 'on') {
            const makeupGain = app.audio.applyAutoMakeup();
            // Update the makeup gain control value
            const makeupControl = app.uiControls.getControlDefinition('compressorMakeup');
            if (makeupControl) {
              app.uiControls.setControlValue(makeupControl, makeupGain, { silent: true });
            }
          }
        }
      },
      {
        id: 'compressorMode',
        label: 'Mode',
        type: 'select',
        options: [
          { value: 'standard', label: 'Standard' },
          { value: 'soft', label: 'Soft' },
          { value: 'hard', label: 'Hard' },
          { value: 'vintage', label: 'Vintage' }
        ],
        default: 'standard',
        apply: (value, app) => {
          if (app.audio && app.audio.compressor) {
            const modes = {
              'standard': { knee: 30, attack: 0.003, release: 0.25 },
              'soft': { knee: 50, attack: 0.01, release: 0.1 },
              'hard': { knee: 0, attack: 0.001, release: 0.5 },
              'vintage': { knee: 20, attack: 0.005, release: 0.3 }
            };
            
            const settings = modes[value];
            if (settings) {
              app.audio.compressor.knee.value = settings.knee;
              app.audio.compressor.attack.value = settings.attack;
              app.audio.compressor.release.value = settings.release;
            }
=======
    group: 'Probability Triggers',
    description: 'Dynamic trigger system with probability-based patterns.',
    controls: [
      {
        id: 'probabilityEnabled',
        label: 'Enable Probability Triggers',
        type: 'select',
        options: [
          { value: false, label: 'Fixed Patterns' },
          { value: true, label: 'Probability Based' }
        ],
        default: false,
        apply: (value, app) => {
          app.audio.setProbabilityTriggersEnabled(value);
        }
      },
      {
        id: 'probabilityEntropy',
        label: 'Randomness',
        type: 'range',
        min: 0,
        max: 1,
        step: 0.01,
        default: 0.5,
        format: value => `${Math.round(value * 100)}%`,
        apply: (value, app) => {
          app.audio.setEntropy(value);
        }
      },
      {
        id: 'kickProbability',
        label: 'Kick Probability',
        type: 'range',
        min: 0,
        max: 1,
        step: 0.01,
        default: 0.8,
        format: value => `${Math.round(value * 100)}%`,
        apply: (value, app) => {
          app.audio.setBaseProbability('kick', value);
        }
      },
      {
        id: 'snareProbability',
        label: 'Snare Probability',
        type: 'range',
        min: 0,
        max: 1,
        step: 0.01,
        default: 0.6,
        format: value => `${Math.round(value * 100)}%`,
        apply: (value, app) => {
          app.audio.setBaseProbability('snare', value);
        }
      },
      {
        id: 'hatsProbability',
        label: 'Hats Probability',
        type: 'range',
        min: 0,
        max: 1,
        step: 0.01,
        default: 0.7,
        format: value => `${Math.round(value * 100)}%`,
        apply: (value, app) => {
          app.audio.setBaseProbability('hats', value);
        }
      },
      {
        id: 'bassProbability',
        label: 'Bass Probability',
    group: 'Bus Levels',
    description: 'Mix bus trims for the core stems.',
    controls: [
      {
        id: 'drumLevel',
        label: 'Drums Level',
        type: 'range',
        min: -24,
        max: 6,
        step: 0.5,
        default: -4,
        format: value => `${value.toFixed(1)} dB`,
        apply: (value, app) => {
          if (app.audio && app.audio.buses && app.audio.buses.drums) {
            app.audio.buses.drums.volume.value = value;
          }
        }
      },
      {
        id: 'bassLevel',
        label: 'Bass Level',
        type: 'range',
        min: -24,
        max: 6,
        step: 0.5,
        default: -6,
        format: value => `${value.toFixed(1)} dB`,
        apply: (value, app) => {
          if (app.audio && app.audio.buses && app.audio.buses.bass) {
            app.audio.buses.bass.volume.value = value;
          }
        }
      },
      {
        id: 'leadLevel',
        label: 'Lead Level',
        type: 'range',
        min: -24,
        max: 6,
        step: 0.5,
        default: -3,
        format: value => `${value.toFixed(1)} dB`,
        apply: (value, app) => {
          if (app.audio && app.audio.buses && app.audio.buses.lead) {
            app.audio.buses.lead.volume.value = value;
          }
        }
      },
      {
        id: 'fxLevel',
        label: 'FX Return',
        type: 'range',
        min: -24,
        max: 6,
        step: 0.5,
        default: -8,
        format: value => `${value.toFixed(1)} dB`,
        apply: (value, app) => {
          if (app.audio && app.audio.buses && app.audio.buses.fx) {
            app.audio.buses.fx.volume.value = value;
>>>>>>> a6ac794f
          }
        }
      }
    ]
  },
  {
    group: 'Bass Synth',
    description: 'Low-end sculpting.',
    controls: [
      {
        id: 'bassFilterBase',
        label: 'Filter Base',
        type: 'range',
        min: 80,
        max: 420,
        step: 1,
        default: 140,
        format: value => `${Math.round(value)} Hz`,
        affectsAutomation: true,
        apply: (value, app) => {
<<<<<<< HEAD
          app.audio.nodes.bassFilter.frequency.value = value;
=======
          if (app.audio && app.audio.nodes && app.audio.nodes.bassFilter) {
            app.audio.nodes.bassFilter.frequency.value = value;
          }
>>>>>>> a6ac794f
        }
      },
      {
        id: 'bassFilterMod',
        label: 'Filter Movement',
        type: 'range',
        min: 0,
        max: 520,
        step: 1,
        default: 260,
        format: value => `${Math.round(value)} Hz`,
        affectsAutomation: true,
        apply: () => {}
      },
      {
        id: 'bassResonance',
        label: 'Resonance',
        type: 'range',
        min: 0.3,
        max: 1.5,
        step: 0.01,
        default: 0.7,
        format: value => value.toFixed(2),
        apply: (value, app) => {
<<<<<<< HEAD
          app.audio.nodes.bassFilter.Q.value = value * 6;
=======
          if (app.audio && app.audio.nodes && app.audio.nodes.bassFilter) {
            app.audio.nodes.bassFilter.Q.value = value * 6;
          }
>>>>>>> a6ac794f
        }
      },
      {
        id: 'bassDrive',
        label: 'Drive',
        type: 'range',
        min: 0,
        max: 1,
        step: 0.01,
<<<<<<< HEAD
        default: 0.35,
        format: value => `${Math.round(value * 100)}%`,
        apply: (value, app) => {
          app.audio.nodes.bassDrive.wet.value = value;
=======
        default: 0.6,
        format: value => `${Math.round(value * 100)}%`,
        apply: (value, app) => {
          app.audio.setBaseProbability('bass', value);
        }
      },
      {
        id: 'leadProbability',
        label: 'Lead Probability',
        type: 'range',
        min: 0,
        max: 1,
        step: 0.01,
        default: 0.5,
        format: value => `${Math.round(value * 100)}%`,
        apply: (value, app) => {
          app.audio.setBaseProbability('lead', value);
        }
      },
      {
        id: 'fxProbability',
        label: 'FX Probability',
        default: 0.35,
        format: value => `${Math.round(value * 100)}%`,
        apply: (value, app) => {
          if (app.audio && app.audio.nodes && app.audio.nodes.bassDrive) {
            app.audio.nodes.bassDrive.wet.value = value;
          }
>>>>>>> a6ac794f
        }
      }
    ]
  },
  {
    group: 'Lead Synth',
    description: 'Top line motion and tone.',
    controls: [
      {
        id: 'leadWave',
        label: 'Waveform',
        type: 'select',
        options: [
          { value: 'sawtooth', label: 'Saw' },
          { value: 'square', label: 'Square' },
          { value: 'triangle', label: 'Triangle' }
        ],
        default: 'sawtooth',
        apply: (value, app) => {
<<<<<<< HEAD
          app.audio.instruments.lead.set({ oscillator: { type: value } });
=======
          if (app.audio && app.audio.instruments && app.audio.instruments.lead) {
            app.audio.instruments.lead.set({ oscillator: { type: value } });
          }
>>>>>>> a6ac794f
        }
      },
      {
        id: 'leadFilterBase',
        label: 'Filter Base',
        type: 'range',
        min: 240,
        max: 2200,
        step: 1,
        default: 520,
        format: value => `${Math.round(value)} Hz`,
        affectsAutomation: true,
        apply: (value, app) => {
<<<<<<< HEAD
          app.audio.nodes.leadFilter.frequency.value = value;
=======
          if (app.audio && app.audio.nodes && app.audio.nodes.leadFilter) {
            app.audio.nodes.leadFilter.frequency.value = value;
          }
>>>>>>> a6ac794f
        }
      },
      {
        id: 'leadFilterMod',
        label: 'Filter Movement',
        type: 'range',
        min: 0,
        max: 5200,
        step: 1,
        default: 2600,
        format: value => `${Math.round(value)} Hz`,
        affectsAutomation: true,
        apply: () => {}
      },
      {
        id: 'leadDetune',
        label: 'Detune',
        type: 'range',
        min: -12,
        max: 12,
        step: 0.1,
        default: 3,
        format: value => `${value.toFixed(1)} cents`,
        apply: (value, app) => {
<<<<<<< HEAD
          app.audio.instruments.lead.set({ detune: value });
=======
          if (app.audio && app.audio.instruments && app.audio.instruments.lead) {
            app.audio.instruments.lead.set({ detune: value });
          }
>>>>>>> a6ac794f
        }
      },
      {
        id: 'leadFxSend',
        label: 'FX Send',
        type: 'range',
        min: 0,
        max: 1,
        step: 0.01,
<<<<<<< HEAD
        default: 0.45,
        format: value => `${Math.round(value * 100)}%`,
        affectsAutomation: true,
        apply: (value, app) => {
          app.audio.nodes.leadFxSend.gain.value = value;
        }
      }
    ]
  },
  {
    group: 'Effects',
    description: 'Spatial and time-based effects.',
    controls: [
      {
        id: 'delayTime',
        label: 'Delay Time',
        type: 'select',
        options: [
          { value: '4n', label: '1/4' },
          { value: '8n', label: '1/8' },
          { value: '8t', label: '1/8T' },
          { value: '16n', label: '1/16' }
        ],
        default: '8n',
        apply: (value, app) => {
          app.audio.nodes.delay.delayTime.value = Tone.Time(value).toSeconds();
=======
        default: 0.3,
        format: value => `${Math.round(value * 100)}%`,
        apply: (value, app) => {
          app.audio.setBaseProbability('fx', value);
        affectsAutomation: true,
        apply: (value, app) => {
          if (app.audio && app.audio.nodes && app.audio.nodes.leadFxSend) {
            app.audio.nodes.leadFxSend.gain.value = value;
          }
        }
      }
    ]
  },
  {
    group: 'Drums',
    description: 'Rhythmic foundation.',
    controls: [
      {
        id: 'kickLevel',
        label: 'Kick Level',
    group: 'Pattern Morphing',
    description: 'Smooth transitions between sections.',
    controls: [
      {
        id: 'morphingEnabled',
        label: 'Enable Morphing',
        type: 'checkbox',
        default: false,
        apply: (value, app) => {
          if (app.patternMorphing) {
            if (value) {
              app.patternMorphing.startMorphing('Intro', 'Lift', 4, 'easeInOut');
            } else {
              app.patternMorphing.resetMorphing();
            }
          }
        }
      },
      {
        id: 'morphSource',
        label: 'Source Section',
        type: 'select',
        options: SECTION_DEFINITIONS.map(section => ({
          value: section.name,
          label: section.name
        })),
        default: 'Intro',
        apply: (value, app) => {
          if (app.patternMorphing && app.patternMorphing.morphingState.isActive) {
            app.patternMorphing.morphingState.sourceSection = value;
          }
        }
      },
      {
        id: 'morphTarget',
        label: 'Target Section',
        type: 'select',
        options: SECTION_DEFINITIONS.map(section => ({
          value: section.name,
          label: section.name
        })),
        default: 'Lift',
        apply: (value, app) => {
          if (app.patternMorphing && app.patternMorphing.morphingState.isActive) {
            app.patternMorphing.morphingState.targetSection = value;
          }
        }
      },
      {
        id: 'morphDuration',
        label: 'Morph Duration',
        type: 'range',
        min: 1,
        max: 8,
        step: 1,
        default: 4,
        format: value => `${value} steps`,
        apply: (value, app) => {
          if (app.patternMorphing) {
            app.patternMorphing.morphingState.morphDuration = value;
          }
        }
      },
      {
        id: 'morphType',
        label: 'Morph Type',
        type: 'select',
        options: [
          { value: 'linear', label: 'Linear' },
          { value: 'easeInOut', label: 'Ease In/Out' },
          { value: 'easeIn', label: 'Ease In' },
          { value: 'easeOut', label: 'Ease Out' },
          { value: 'bezier', label: 'Bezier' },
          { value: 'exponential', label: 'Exponential' },
          { value: 'logarithmic', label: 'Logarithmic' },
          { value: 'sine', label: 'Sine' }
        ],
        default: 'easeInOut',
        apply: (value, app) => {
          if (app.patternMorphing) {
            app.patternMorphing.morphingState.easingFunction = value;
          }
        }
      }
    ]
  },
  {
    group: 'Bus Levels',
    description: 'Mix bus trims for the core stems.',
    controls: [
      {
        id: 'drumLevel',
        label: 'Drums Level',
        type: 'range',
        min: -24,
        max: 6,
        step: 0.5,
        default: -4,
        format: value => `${value.toFixed(1)} dB`,
        apply: (value, app) => {
          if (app.audio && app.audio.buses && app.audio.buses.drums) {
            app.audio.buses.drums.gain.value = Tone.dbToGain(value);
          }
        }
      },
      {
        id: 'bassLevel',
        label: 'Bass Level',
        type: 'range',
        min: -24,
        max: 6,
        step: 0.5,
        default: -6,
        format: value => `${Math.round(value)} dB`,
        apply: (value, app) => {
          const db = 20 * Math.log10(Math.max(0.001, Math.pow(10, value / 20)));
          app.audio.buses.bass.gain.value = db;
        default: -2,
        format: value => `${value.toFixed(1)} dB`,
        apply: (value, app) => {
          if (app.audio && app.audio.nodes && app.audio.nodes.kick) {
            app.audio.nodes.kick.volume.value = value;
          }
        }
      },
      {
        id: 'snareLevel',
        label: 'Snare Level',
        default: -6,
        format: value => `${value.toFixed(1)} dB`,
        apply: (value, app) => {
          if (app.audio && app.audio.buses && app.audio.buses.bass) {
            app.audio.buses.bass.gain.value = Tone.dbToGain(value);
          }
        }
      },
      {
        id: 'leadLevel',
        label: 'Lead Level',
        type: 'range',
        min: -24,
        max: 6,
        step: 0.5,
        default: -4,
        format: value => `${value.toFixed(1)} dB`,
        apply: (value, app) => {
          if (app.audio && app.audio.nodes && app.audio.nodes.snare) {
            app.audio.nodes.snare.volume.value = value;
          }
        }
      },
      {
        id: 'hihatLevel',
        label: 'Hi-hat Level',
        default: -3,
        format: value => `${value.toFixed(1)} dB`,
        apply: (value, app) => {
          if (app.audio && app.audio.buses && app.audio.buses.lead) {
            app.audio.buses.lead.gain.value = Tone.dbToGain(value);
          }
        }
      },
      {
        id: 'fxLevel',
        label: 'FX Return',
        type: 'range',
        min: -24,
        max: 6,
        step: 0.5,
        default: -8,
        format: value => `${value.toFixed(1)} dB`,
        apply: (value, app) => {
          if (app.audio && app.audio.nodes && app.audio.nodes.hihat) {
            app.audio.nodes.hihat.volume.value = value;
          }
        }
      }
    ]
  },
  {
    group: 'FX',
    description: 'Effects and processing.',
    controls: [
      {
        id: 'reverbDecay',
        label: 'Reverb Decay',
        type: 'range',
        min: 0.1,
        max: 3,
        step: 0.01,
        default: 1.2,
        format: value => `${value.toFixed(2)}s`,
        affectsAutomation: true,
        apply: (value, app) => {
          if (app.audio && app.audio.nodes && app.audio.nodes.reverb) {
            app.audio.nodes.reverb.decay = value;
          }
>>>>>>> a6ac794f
        }
      },
      {
        id: 'delayFeedback',
        label: 'Delay Feedback',
        type: 'range',
        min: 0,
<<<<<<< HEAD
        max: 0.95,
        step: 0.01,
        default: 0.38,
        format: value => `${Math.round(value * 100)}%`,
        affectsAutomation: true,
        apply: (value, app) => {
          app.audio.nodes.delay.feedback.value = value;
        }
      },
      {
        id: 'reverbDecay',
        label: 'Reverb Decay',
        type: 'range',
        min: 0.5,
        max: 20,
        step: 0.1,
        default: 6,
        format: value => `${value.toFixed(1)}s`,
        affectsAutomation: true,
        apply: (value, app) => {
          app.audio.nodes.reverb.decay = value;
        }
      },
      {
        id: 'reverbWet',
        label: 'Reverb Amount',
=======
        max: 0.9,
        step: 0.01,
        default: 0.3,
        format: value => `${Math.round(value * 100)}%`,
        affectsAutomation: true,
        apply: (value, app) => {
          if (app.audio && app.audio.nodes && app.audio.nodes.delay) {
            app.audio.nodes.delay.feedback.value = value;
          }
        }
      },
      {
        id: 'delayTime',
        label: 'Delay Time',
        type: 'range',
        min: 0.125,
        max: 1,
        step: 0.125,
        default: 0.5,
        format: value => `${value.toFixed(3)}s`,
        apply: (value, app) => {
          if (app.audio && app.audio.nodes && app.audio.nodes.delay) {
            app.audio.nodes.delay.delayTime.value = value;
          }
        }
      }
    ]
  },
  {
    group: 'LFO',
    description: 'Low frequency oscillators.',
    controls: [
      {
        id: 'lfo1Rate',
        label: 'LFO 1 Rate',
        type: 'range',
        min: 0.1,
        max: 10,
        step: 0.1,
        default: 0.5,
        format: value => `${value.toFixed(1)} Hz`,
        apply: (value, app) => {
          if (app.audio && app.audio.lfos && app.audio.lfos.lfo1) {
            app.audio.lfos.lfo1.frequency.value = value;
          }
        }
      },
      {
        id: 'lfo1Depth',
        label: 'LFO 1 Depth',
          if (app.audio && app.audio.buses && app.audio.buses.fx) {
            app.audio.buses.fx.gain.value = Tone.dbToGain(value);
          }
        }
      }
    ]
  },
  {
    group: 'Pattern Variations',
    description: 'A/B pattern switching and variation controls.',
    controls: [
      {
        id: 'patternSelect',
        label: 'Pattern',
        type: 'select',
        default: 'A',
        options: [
          { value: 'A', label: 'Pattern A' },
          { value: 'B', label: 'Pattern B' },
          { value: 'C', label: 'Pattern C' }
        ],
        apply: (value, app) => {
          if (app.patternVariation) {
            app.patternVariation.switchPattern(value);
          }
        }
      },
      {
        id: 'variationIntensity',
        label: 'Variation Intensity',
>>>>>>> a6ac794f
        type: 'range',
        min: 0,
        max: 1,
        step: 0.01,
<<<<<<< HEAD
        default: 0.28,
        format: value => `${Math.round(value * 100)}%`,
        apply: (value, app) => {
          app.audio.nodes.reverb.wet.value = value;
=======
        default: 0.5,
        format: value => `${Math.round(value * 100)}%`,
        apply: (value, app) => {
          if (app.patternVariation) {
            app.patternVariation.setVariationIntensity(value);
          }
        }
      },
      {
        id: 'morphingEnabled',
        label: 'Pattern Morphing',
        type: 'select',
        default: 'off',
        options: [
          { value: 'off', label: 'Off' },
          { value: 'on', label: 'On' }
        ],
        apply: (value, app) => {
          if (app.patternVariation) {
            app.patternVariation.setMorphingEnabled(value === 'on');
          }
        }
      },
      {
        id: 'randomizationAmount',
        label: 'Randomization',
        type: 'range',
        min: 0,
        max: 1,
        step: 0.01,
        default: 0.3,
        format: value => `${Math.round(value * 100)}%`,
        apply: (value, app) => {
          if (app.audio && app.audio.lfos && app.audio.lfos.lfo1) {
            app.audio.lfos.lfo1.depth = value;
          }
        }
      },
      {
        id: 'lfo1Waveform',
        label: 'LFO 1 Wave',
        type: 'select',
        options: [
          { value: 'sine', label: 'Sine' },
          { value: 'triangle', label: 'Triangle' },
          { value: 'square', label: 'Square' },
          { value: 'sawtooth', label: 'Saw' }
        ],
        default: 'sine',
        apply: (value, app) => {
          if (app.audio && app.audio.lfos && app.audio.lfos.lfo1) {
            app.audio.lfos.lfo1.type = value;
        default: 0.2,
        format: value => `${Math.round(value * 100)}%`,
        apply: (value, app) => {
          if (app.patternVariation) {
            app.patternVariation.setRandomizationAmount(value);
          }
>>>>>>> a6ac794f
        }
      }
    ]
  }
];<|MERGE_RESOLUTION|>--- conflicted
+++ resolved
@@ -256,7 +256,6 @@
     ]
   },
   {
-<<<<<<< HEAD
     group: 'Bus Levels',
     description: 'Mix bus trims for the core stems.',
     controls: [
@@ -536,7 +535,6 @@
               app.audio.compressor.attack.value = settings.attack;
               app.audio.compressor.release.value = settings.release;
             }
-=======
     group: 'Probability Triggers',
     description: 'Dynamic trigger system with probability-based patterns.',
     controls: [
@@ -668,7 +666,6 @@
         apply: (value, app) => {
           if (app.audio && app.audio.buses && app.audio.buses.fx) {
             app.audio.buses.fx.volume.value = value;
->>>>>>> a6ac794f
           }
         }
       }
@@ -689,13 +686,9 @@
         format: value => `${Math.round(value)} Hz`,
         affectsAutomation: true,
         apply: (value, app) => {
-<<<<<<< HEAD
-          app.audio.nodes.bassFilter.frequency.value = value;
-=======
           if (app.audio && app.audio.nodes && app.audio.nodes.bassFilter) {
             app.audio.nodes.bassFilter.frequency.value = value;
           }
->>>>>>> a6ac794f
         }
       },
       {
@@ -720,13 +713,9 @@
         default: 0.7,
         format: value => value.toFixed(2),
         apply: (value, app) => {
-<<<<<<< HEAD
-          app.audio.nodes.bassFilter.Q.value = value * 6;
-=======
           if (app.audio && app.audio.nodes && app.audio.nodes.bassFilter) {
             app.audio.nodes.bassFilter.Q.value = value * 6;
           }
->>>>>>> a6ac794f
         }
       },
       {
@@ -736,12 +725,6 @@
         min: 0,
         max: 1,
         step: 0.01,
-<<<<<<< HEAD
-        default: 0.35,
-        format: value => `${Math.round(value * 100)}%`,
-        apply: (value, app) => {
-          app.audio.nodes.bassDrive.wet.value = value;
-=======
         default: 0.6,
         format: value => `${Math.round(value * 100)}%`,
         apply: (value, app) => {
@@ -770,7 +753,6 @@
           if (app.audio && app.audio.nodes && app.audio.nodes.bassDrive) {
             app.audio.nodes.bassDrive.wet.value = value;
           }
->>>>>>> a6ac794f
         }
       }
     ]
@@ -790,13 +772,9 @@
         ],
         default: 'sawtooth',
         apply: (value, app) => {
-<<<<<<< HEAD
-          app.audio.instruments.lead.set({ oscillator: { type: value } });
-=======
           if (app.audio && app.audio.instruments && app.audio.instruments.lead) {
             app.audio.instruments.lead.set({ oscillator: { type: value } });
           }
->>>>>>> a6ac794f
         }
       },
       {
@@ -810,13 +788,9 @@
         format: value => `${Math.round(value)} Hz`,
         affectsAutomation: true,
         apply: (value, app) => {
-<<<<<<< HEAD
-          app.audio.nodes.leadFilter.frequency.value = value;
-=======
           if (app.audio && app.audio.nodes && app.audio.nodes.leadFilter) {
             app.audio.nodes.leadFilter.frequency.value = value;
           }
->>>>>>> a6ac794f
         }
       },
       {
@@ -841,13 +815,9 @@
         default: 3,
         format: value => `${value.toFixed(1)} cents`,
         apply: (value, app) => {
-<<<<<<< HEAD
-          app.audio.instruments.lead.set({ detune: value });
-=======
           if (app.audio && app.audio.instruments && app.audio.instruments.lead) {
             app.audio.instruments.lead.set({ detune: value });
           }
->>>>>>> a6ac794f
         }
       },
       {
@@ -857,34 +827,6 @@
         min: 0,
         max: 1,
         step: 0.01,
-<<<<<<< HEAD
-        default: 0.45,
-        format: value => `${Math.round(value * 100)}%`,
-        affectsAutomation: true,
-        apply: (value, app) => {
-          app.audio.nodes.leadFxSend.gain.value = value;
-        }
-      }
-    ]
-  },
-  {
-    group: 'Effects',
-    description: 'Spatial and time-based effects.',
-    controls: [
-      {
-        id: 'delayTime',
-        label: 'Delay Time',
-        type: 'select',
-        options: [
-          { value: '4n', label: '1/4' },
-          { value: '8n', label: '1/8' },
-          { value: '8t', label: '1/8T' },
-          { value: '16n', label: '1/16' }
-        ],
-        default: '8n',
-        apply: (value, app) => {
-          app.audio.nodes.delay.delayTime.value = Tone.Time(value).toSeconds();
-=======
         default: 0.3,
         format: value => `${Math.round(value * 100)}%`,
         apply: (value, app) => {
@@ -1102,7 +1044,6 @@
           if (app.audio && app.audio.nodes && app.audio.nodes.reverb) {
             app.audio.nodes.reverb.decay = value;
           }
->>>>>>> a6ac794f
         }
       },
       {
@@ -1110,7 +1051,6 @@
         label: 'Delay Feedback',
         type: 'range',
         min: 0,
-<<<<<<< HEAD
         max: 0.95,
         step: 0.01,
         default: 0.38,
@@ -1137,7 +1077,6 @@
       {
         id: 'reverbWet',
         label: 'Reverb Amount',
-=======
         max: 0.9,
         step: 0.01,
         default: 0.3,
@@ -1218,17 +1157,14 @@
       {
         id: 'variationIntensity',
         label: 'Variation Intensity',
->>>>>>> a6ac794f
         type: 'range',
         min: 0,
         max: 1,
         step: 0.01,
-<<<<<<< HEAD
         default: 0.28,
         format: value => `${Math.round(value * 100)}%`,
         apply: (value, app) => {
           app.audio.nodes.reverb.wet.value = value;
-=======
         default: 0.5,
         format: value => `${Math.round(value * 100)}%`,
         apply: (value, app) => {
@@ -1287,7 +1223,6 @@
           if (app.patternVariation) {
             app.patternVariation.setRandomizationAmount(value);
           }
->>>>>>> a6ac794f
         }
       }
     ]
