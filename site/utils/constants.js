--- conflicted
+++ resolved
@@ -474,63 +474,6 @@
 
 export const CONTROL_SCHEMA = [
   {
-<<<<<<< HEAD
-    group: 'Scale & Key',
-    description: 'Select musical key, scale, and quantization.',
-    controls: [
-      {
-        id: 'keyRoot',
-        label: 'Key',
-        type: 'select',
-        options: [
-          { value: 'C', label: 'C' },
-          { value: 'C#', label: 'C# / Db' },
-          { value: 'D', label: 'D' },
-          { value: 'D#', label: 'D# / Eb' },
-          { value: 'E', label: 'E' },
-          { value: 'F', label: 'F' },
-          { value: 'F#', label: 'F# / Gb' },
-          { value: 'G', label: 'G' },
-          { value: 'G#', label: 'G# / Ab' },
-          { value: 'A', label: 'A' },
-          { value: 'A#', label: 'A# / Bb' },
-          { value: 'B', label: 'B' }
-        ],
-        default: 'C',
-        apply: (value, app) => {
-          if (app.scaleManager) app.scaleManager.setKey(value);
-        }
-      },
-      {
-        id: 'scaleType',
-        label: 'Scale',
-        type: 'select',
-        options: [
-          { value: 'major', label: 'Major' },
-          { value: 'natural_minor', label: 'Natural Minor' },
-          { value: 'harmonic_minor', label: 'Harmonic Minor' },
-          { value: 'melodic_minor', label: 'Melodic Minor' },
-          { value: 'dorian', label: 'Dorian' },
-          { value: 'phrygian', label: 'Phrygian' },
-          { value: 'lydian', label: 'Lydian' },
-          { value: 'mixolydian', label: 'Mixolydian' },
-          { value: 'pentatonic_major', label: 'Pentatonic Major' },
-          { value: 'pentatonic_minor', label: 'Pentatonic Minor' },
-          { value: 'blues', label: 'Blues' }
-        ],
-        default: 'major',
-        apply: (value, app) => {
-          if (app.scaleManager) app.scaleManager.setScale(value);
-        }
-      },
-      {
-        id: 'scaleQuantize',
-        label: 'Quantize to Scale',
-        type: 'checkbox',
-        default: true,
-        apply: (value, app) => {
-          if (app.scaleManager) app.scaleManager.setQuantizeEnabled(value);
-=======
     group: 'Scale & Key Management',
     description: 'Musical scale and key management for chord progressions.',
     controls: [
@@ -774,7 +717,6 @@
             const exported = app.chordProgressionManager.exportProgression();
             console.log('Exported Progression:', exported);
           }
->>>>>>> 124c5006
         }
       }
     ]
