// Константи та конфігурація
import { setBusLevel } from './helpers.js';

export const STEP_COUNT = 16;
export const STEP_DURATION = '1m';
export const LOOP_DURATION = Tone.Ticks(Tone.Time(STEP_DURATION).toTicks() * STEP_COUNT);

export const STORAGE_KEYS = {
  controlState: 'bodzin.controlState',
  preset: 'bodzin.preset',
  midi: 'bodzin.midiMappings',
  presetHistory: 'bodzin.presetHistory'
};

// Preset versioning
export const PRESET_VERSION = '1.0.0';
export const PRESET_SCHEMA_VERSION = 1;

export const PRESET_VERSIONS = {
  '1.0.0': {
    schemaVersion: 1,
    description: 'Initial preset format with controls, automation, and MIDI mappings',
    migration: null // No migration needed for initial version
  }
};

// Key Signature and Scale Management
export const MUSICAL_KEYS = {
  'C': { name: 'C Major', root: 'C', type: 'major', accidentals: 0 },
  'G': { name: 'G Major', root: 'G', type: 'major', accidentals: 1 },
  'D': { name: 'D Major', root: 'D', type: 'major', accidentals: 2 },
  'A': { name: 'A Major', root: 'A', type: 'major', accidentals: 3 },
  'E': { name: 'E Major', root: 'E', type: 'major', accidentals: 4 },
  'B': { name: 'B Major', root: 'B', type: 'major', accidentals: 5 },
  'F#': { name: 'F# Major', root: 'F#', type: 'major', accidentals: 6 },
  'C#': { name: 'C# Major', root: 'C#', type: 'major', accidentals: 7 },
  'F': { name: 'F Major', root: 'F', type: 'major', accidentals: -1 },
  'Bb': { name: 'Bb Major', root: 'Bb', type: 'major', accidentals: -2 },
  'Eb': { name: 'Eb Major', root: 'Eb', type: 'major', accidentals: -3 },
  'Ab': { name: 'Ab Major', root: 'Ab', type: 'major', accidentals: -4 },
  'Db': { name: 'Db Major', root: 'Db', type: 'major', accidentals: -5 },
  'Gb': { name: 'Gb Major', root: 'Gb', type: 'major', accidentals: -6 },
  'Cb': { name: 'Cb Major', root: 'Cb', type: 'major', accidentals: -7 },
  'Am': { name: 'A Minor', root: 'A', type: 'minor', accidentals: 0 },
  'Em': { name: 'E Minor', root: 'E', type: 'minor', accidentals: 1 },
  'Bm': { name: 'B Minor', root: 'B', type: 'minor', accidentals: 2 },
  'F#m': { name: 'F# Minor', root: 'F#', type: 'minor', accidentals: 3 },
  'C#m': { name: 'C# Minor', root: 'C#', type: 'minor', accidentals: 4 },
  'G#m': { name: 'G# Minor', root: 'G#', type: 'minor', accidentals: 5 },
  'D#m': { name: 'D# Minor', root: 'D#', type: 'minor', accidentals: 6 },
  'A#m': { name: 'A# Minor', root: 'A#', type: 'minor', accidentals: 7 },
  'Dm': { name: 'D Minor', root: 'D', type: 'minor', accidentals: -1 },
  'Gm': { name: 'G Minor', root: 'G', type: 'minor', accidentals: -2 },
  'Cm': { name: 'C Minor', root: 'C', type: 'minor', accidentals: -3 },
  'Fm': { name: 'F Minor', root: 'F', type: 'minor', accidentals: -4 },
  'Bbm': { name: 'Bb Minor', root: 'Bb', type: 'minor', accidentals: -5 },
  'Ebm': { name: 'Eb Minor', root: 'Eb', type: 'minor', accidentals: -6 },
  'Abm': { name: 'Ab Minor', root: 'Ab', type: 'minor', accidentals: -7 }
};

export const SCALE_PATTERNS = {
  major: [0, 2, 4, 5, 7, 9, 11], // W-W-H-W-W-W-H
  minor: [0, 2, 3, 5, 7, 8, 10], // W-H-W-W-H-W-W
  harmonicMinor: [0, 2, 3, 5, 7, 8, 11], // W-H-W-W-H-A2-H
  melodicMinor: [0, 2, 3, 5, 7, 9, 11], // W-H-W-W-W-W-H (ascending)
  dorian: [0, 2, 3, 5, 7, 9, 10], // W-H-W-W-W-H-W
  phrygian: [0, 1, 3, 5, 7, 8, 10], // H-W-W-W-H-W-W
  lydian: [0, 2, 4, 6, 7, 9, 11], // W-W-W-H-W-W-H
  mixolydian: [0, 2, 4, 5, 7, 9, 10], // W-W-H-W-W-H-W
  locrian: [0, 1, 3, 5, 6, 8, 10], // H-W-W-H-W-W-W
  pentatonicMajor: [0, 2, 4, 7, 9], // W-W-W+H-W
  pentatonicMinor: [0, 3, 5, 7, 10], // W+H-W-W-W+H
  blues: [0, 3, 5, 6, 7, 10], // W+H-W-H-H-W+H
  chromatic: [0, 1, 2, 3, 4, 5, 6, 7, 8, 9, 10, 11] // All semitones
};

export const CHORD_PROGRESSIONS = {
  // Common progressions in major keys
  major: {
    'I-V-vi-IV': ['I', 'V', 'vi', 'IV'], // C-G-Am-F
    'vi-IV-I-V': ['vi', 'IV', 'I', 'V'], // Am-F-C-G
    'I-vi-IV-V': ['I', 'vi', 'IV', 'V'], // C-Am-F-G
    'ii-V-I': ['ii', 'V', 'I'], // Dm-G-C
    'I-IV-V': ['I', 'IV', 'V'], // C-F-G
    'I-vi-ii-V': ['I', 'vi', 'ii', 'V'], // C-Am-Dm-G
    'vi-V-IV-V': ['vi', 'V', 'IV', 'V'], // Am-G-F-G
    'I-V-vi-iii-IV': ['I', 'V', 'vi', 'iii', 'IV'] // C-G-Am-Em-F
  },
  // Common progressions in minor keys
  minor: {
    'i-iv-V': ['i', 'iv', 'V'], // Am-Dm-E
    'i-VI-VII-i': ['i', 'VI', 'VII', 'i'], // Am-F-G-Am
    'i-iv-VII': ['i', 'iv', 'VII'], // Am-Dm-G
    'i-V-iv-i': ['i', 'V', 'iv', 'i'], // Am-E-Dm-Am
    'i-VI-III-VII': ['i', 'VI', 'III', 'VII'], // Am-F-C-G
    'i-iv-i-V': ['i', 'iv', 'i', 'V'], // Am-Dm-Am-E
    'i-VII-VI-V': ['i', 'VII', 'VI', 'V'], // Am-G-F-E
    'i-iv-V-i': ['i', 'iv', 'V', 'i'] // Am-Dm-E-Am
  }
};

export const CHORD_TYPES = {
  major: [0, 4, 7], // Root, Major 3rd, Perfect 5th
  minor: [0, 3, 7], // Root, Minor 3rd, Perfect 5th
  diminished: [0, 3, 6], // Root, Minor 3rd, Diminished 5th
  augmented: [0, 4, 8], // Root, Major 3rd, Augmented 5th
  sus2: [0, 2, 7], // Root, Major 2nd, Perfect 5th
  sus4: [0, 5, 7], // Root, Perfect 4th, Perfect 5th
  major7: [0, 4, 7, 11], // Root, Major 3rd, Perfect 5th, Major 7th
  minor7: [0, 3, 7, 10], // Root, Minor 3rd, Perfect 5th, Minor 7th
  dominant7: [0, 4, 7, 10], // Root, Major 3rd, Perfect 5th, Minor 7th
  diminished7: [0, 3, 6, 9], // Root, Minor 3rd, Diminished 5th, Diminished 7th
  halfDiminished7: [0, 3, 6, 10], // Root, Minor 3rd, Diminished 5th, Minor 7th
  augmented7: [0, 4, 8, 10], // Root, Major 3rd, Augmented 5th, Minor 7th
  major9: [0, 4, 7, 11, 2], // Root, Major 3rd, Perfect 5th, Major 7th, Major 9th
  minor9: [0, 3, 7, 10, 2], // Root, Minor 3rd, Perfect 5th, Minor 7th, Major 9th
  dominant9: [0, 4, 7, 10, 2], // Root, Major 3rd, Perfect 5th, Minor 7th, Major 9th
  add9: [0, 4, 7, 2], // Root, Major 3rd, Perfect 5th, Major 9th
  minorAdd9: [0, 3, 7, 2], // Root, Minor 3rd, Perfect 5th, Major 9th
  power: [0, 7] // Root, Perfect 5th (power chord)
};

export const NOTE_NAMES = ['C', 'C#', 'D', 'D#', 'E', 'F', 'F#', 'G', 'G#', 'A', 'A#', 'B'];
export const NOTE_NAMES_FLAT = ['C', 'Db', 'D', 'Eb', 'E', 'F', 'Gb', 'G', 'Ab', 'A', 'Bb', 'B'];

// MIDI note numbers for different octaves
export const MIDI_NOTES = {
  C0: 12, C1: 24, C2: 36, C3: 48, C4: 60, C5: 72, C6: 84, C7: 96, C8: 108,
  D0: 14, D1: 26, D2: 38, D3: 50, D4: 62, D5: 74, D6: 86, D7: 98, D8: 110,
  E0: 16, E1: 28, E2: 40, E3: 52, E4: 64, E5: 76, E6: 88, E7: 100, E8: 112,
  F0: 17, F1: 29, F2: 41, F3: 53, F4: 65, F5: 77, F6: 89, F7: 101, F8: 113,
  G0: 19, G1: 31, G2: 43, G3: 55, G4: 67, G5: 79, G6: 91, G7: 103, G8: 115,
  A0: 21, A1: 33, A2: 45, A3: 57, A4: 69, A5: 81, A6: 93, A7: 105, A8: 117,
  B0: 23, B1: 35, B2: 47, B3: 59, B4: 71, B5: 83, B6: 95, B7: 107, B8: 119
};

// Default key signature settings
export const DEFAULT_KEY_SIGNATURE = {
  key: 'C',
  scale: 'major',
  chordProgression: 'I-V-vi-IV',
  octave: 4,
  rootNote: 'C4',
  enabled: true
};

export const SECTION_DEFINITIONS = [
  { name: 'Intro', color: 'rgba(73, 169, 255, 0.05)' },
  { name: 'Lift', color: 'rgba(255, 73, 175, 0.04)' },
  { name: 'Peak', color: 'rgba(148, 255, 73, 0.04)' },
  { name: 'Break', color: 'rgba(255, 180, 73, 0.05)' }
];

export const CURVE_TYPES = {
  LINEAR: 'linear',
  BEZIER: 'bezier',
  EXPONENTIAL: 'exponential',
  LOGARITHMIC: 'logarithmic',
  SINE: 'sine'
};

export const AUTOMATION_TRACK_DEFINITIONS = [
  {
    id: 'leadFilter',
    label: 'Lead Filter',
    color: '#49a9ff',
    curve: [
      0.1, 0.12, 0.18, 0.24, 0.32, 0.38, 0.46, 0.52,
      0.6, 0.68, 0.76, 0.84, 0.88, 0.92, 0.96, 1
    ]
  },
  {
    id: 'fxSend',
    label: 'FX Send',
    color: '#ff49af',
    curve: [
      0.05, 0.08, 0.1, 0.14, 0.18, 0.22, 0.28, 0.32,
      0.35, 0.4, 0.46, 0.52, 0.58, 0.62, 0.68, 0.74
    ]
  },
  {
    id: 'bassFilter',
    label: 'Bass Filter',
    color: '#94ff49',
    curve: [
      0.24, 0.25, 0.26, 0.28, 0.34, 0.4, 0.48, 0.54,
      0.52, 0.46, 0.4, 0.34, 0.3, 0.28, 0.26, 0.24
    ]
  },
  {
    id: 'reverbDecay',
    label: 'Reverb Decay',
    color: '#ff6b35',
    curve: [
      0.3, 0.35, 0.4, 0.45, 0.5, 0.55, 0.6, 0.65,
      0.7, 0.75, 0.8, 0.85, 0.9, 0.95, 1, 0.95
    ]
  },
  {
    id: 'delayFeedback',
    label: 'Delay Feedback',
    color: '#4ecdc4',
    curve: [
      0.1, 0.15, 0.2, 0.25, 0.3, 0.35, 0.4, 0.45,
      0.5, 0.45, 0.4, 0.35, 0.3, 0.25, 0.2, 0.15
    ]
  },
  {
    id: 'bassDrive',
    label: 'Bass Drive',
    color: '#f7b731',
    curve: [
      0.2, 0.25, 0.3, 0.35, 0.4, 0.45, 0.5, 0.55,
      0.6, 0.65, 0.7, 0.75, 0.8, 0.75, 0.7, 0.65
    ]
  },
  {
    id: 'leadResonance',
    label: 'Lead Resonance',
    color: '#a55eea',
    curve: [
      0.1, 0.2, 0.3, 0.4, 0.5, 0.6, 0.7, 0.8,
      0.9, 1, 0.9, 0.8, 0.7, 0.6, 0.5, 0.4
    ]
  },
  {
    id: 'masterVolume',
    label: 'Master Volume',
    color: '#26de81',
    curve: [
      0.6, 0.65, 0.7, 0.75, 0.8, 0.85, 0.9, 0.95,
      1, 0.95, 0.9, 0.85, 0.8, 0.75, 0.7, 0.65
    ]
  },
  // Reverb automation tracks
  {
    id: 'reverbMix',
    label: 'Reverb Mix',
    color: '#ff8c42',
    curve: [
      0.1, 0.15, 0.2, 0.25, 0.3, 0.35, 0.4, 0.45,
      0.5, 0.45, 0.4, 0.35, 0.3, 0.25, 0.2, 0.15
    ]
  },
  {
    id: 'reverbPreDelay',
    label: 'Reverb PreDelay',
    color: '#ff6b6b',
    curve: [
      0.01, 0.015, 0.02, 0.025, 0.03, 0.035, 0.04, 0.045,
      0.05, 0.045, 0.04, 0.035, 0.03, 0.025, 0.02, 0.015
    ]
  },
  {
    id: 'reverbRoomSize',
    label: 'Reverb Room Size',
    color: '#ff9ff3',
    curve: [
      0.3, 0.4, 0.5, 0.6, 0.7, 0.8, 0.9, 1,
      0.9, 0.8, 0.7, 0.6, 0.5, 0.4, 0.3, 0.2
    ]
  },
  // Delay automation tracks
  {
    id: 'delayTime',
    label: 'Delay Time',
    color: '#54a0ff',
    curve: [
      0.125, 0.25, 0.375, 0.5, 0.625, 0.75, 0.875, 1,
      0.875, 0.75, 0.625, 0.5, 0.375, 0.25, 0.125, 0.1
    ]
  },
  {
    id: 'delayMix',
    label: 'Delay Mix',
    color: '#5f27cd',
    curve: [
      0.1, 0.2, 0.3, 0.4, 0.5, 0.4, 0.3, 0.2,
      0.1, 0.15, 0.2, 0.25, 0.3, 0.25, 0.2, 0.15
    ]
  },
  {
    id: 'delayFilter',
    label: 'Delay Filter',
    color: '#00d2d3',
    curve: [
      0.2, 0.3, 0.4, 0.5, 0.6, 0.7, 0.8, 0.9,
      1, 0.9, 0.8, 0.7, 0.6, 0.5, 0.4, 0.3
    ]
  },
  // Distortion automation tracks
  {
    id: 'distortionAmount',
    label: 'Distortion Amount',
    color: '#ff3838',
    curve: [
      0.1, 0.2, 0.3, 0.4, 0.5, 0.6, 0.7, 0.8,
      0.9, 0.8, 0.7, 0.6, 0.5, 0.4, 0.3, 0.2
    ]
  },
  {
    id: 'distortionTone',
    label: 'Distortion Tone',
    color: '#ff9f43',
    curve: [
      0.2, 0.3, 0.4, 0.5, 0.6, 0.7, 0.8, 0.9,
      1, 0.9, 0.8, 0.7, 0.6, 0.5, 0.4, 0.3
    ]
  },
  {
    id: 'distortionMix',
    label: 'Distortion Mix',
    color: '#ee5a24',
    curve: [
      0.1, 0.15, 0.2, 0.25, 0.3, 0.35, 0.4, 0.45,
      0.5, 0.45, 0.4, 0.35, 0.3, 0.25, 0.2, 0.15
  {
    id: 'sidechainAmount',
    label: 'Sidechain Amount',
    color: '#ff4757',
    curve: [
      0.8, 0.6, 0.4, 0.2, 0.1, 0.3, 0.5, 0.7,
      0.9, 0.7, 0.5, 0.3, 0.1, 0.2, 0.4, 0.6
    ]
  },
  {
    id: 'sidechainThreshold',
    label: 'Sidechain Threshold',
    color: '#ff6b35',
    curve: [
      -24, -22, -20, -18, -16, -18, -20, -22,
      -24, -26, -28, -26, -24, -22, -20, -18
    id: 'leadDistortion',
    label: 'Lead Distortion',
    color: '#ff4757',
    curve: [
      0.1, 0.15, 0.2, 0.25, 0.3, 0.35, 0.4, 0.45,
      0.5, 0.45, 0.4, 0.35, 0.3, 0.25, 0.2, 0.15
    ]
  },
  {
    id: 'leadOverdrive',
    label: 'Lead Overdrive',
    color: '#ff6b35',
    curve: [
      0.2, 0.25, 0.3, 0.35, 0.4, 0.45, 0.5, 0.55,
      0.6, 0.55, 0.5, 0.45, 0.4, 0.35, 0.3, 0.25
    ]
  },
  {
    id: 'drumDistortion',
    label: 'Drum Distortion',
    color: '#ffa502',
    curve: [
      0.1, 0.12, 0.15, 0.18, 0.2, 0.22, 0.25, 0.28,
      0.3, 0.28, 0.25, 0.22, 0.2, 0.18, 0.15, 0.12
    ]
  },
  {
    id: 'masterOverdrive',
    label: 'Master Overdrive',
    color: '#ff3838',
    curve: [
      0.05, 0.08, 0.1, 0.12, 0.15, 0.18, 0.2, 0.22,
      0.25, 0.22, 0.2, 0.18, 0.15, 0.12, 0.1, 0.08
    ]
  }
];

export const LFO_DEFINITIONS = [
  {
    id: 'lfo1',
    label: 'LFO 1',
    color: '#ff6b6b',
    rate: 0.5, // Hz
    depth: 0.3,
    waveform: 'sine',
    target: 'leadFilter',
    enabled: true
  },
  {
    id: 'lfo2',
    label: 'LFO 2',
    color: '#4ecdc4',
    rate: 0.25, // Hz
    depth: 0.2,
    waveform: 'triangle',
    target: 'fxSend',
    enabled: false
  },
  {
    id: 'lfo3',
    label: 'LFO 3',
    color: '#45b7d1',
    rate: 1.0, // Hz
    depth: 0.15,
    waveform: 'square',
    target: 'bassFilter',
    enabled: false
  },
  {
    id: 'lfo4',
    label: 'LFO 4',
    color: '#96ceb4',
    rate: 0.125, // Hz
    depth: 0.25,
    waveform: 'sawtooth',
    target: 'reverbDecay',
    enabled: false
  }
];

export const ENVELOPE_FOLLOWER_DEFINITIONS = [
  {
    id: 'envFollower1',
    label: 'Envelope Follower 1',
    color: '#ff9f43',
    source: 'lead', // Audio source to follow
    target: 'leadFilter', // Parameter to modulate
    attackTime: 0.01, // 10ms
    releaseTime: 0.1, // 100ms
    sensitivity: 1.0,
    threshold: 0.0,
    gate: false,
    enabled: false
  },
  {
    id: 'envFollower2',
    label: 'Envelope Follower 2',
    color: '#ff6348',
    source: 'bass',
    target: 'bassFilter',
    attackTime: 0.005, // 5ms
    releaseTime: 0.05, // 50ms
    sensitivity: 1.2,
    threshold: 0.1,
    gate: true,
    enabled: false
  },
  {
    id: 'envFollower3',
    label: 'Envelope Follower 3',
    color: '#ff7675',
    source: 'drums',
    target: 'fxSend',
    attackTime: 0.02, // 20ms
    releaseTime: 0.2, // 200ms
    sensitivity: 0.8,
    threshold: 0.05,
    gate: false,
    enabled: false
  },
  {
    id: 'envFollower4',
    label: 'Envelope Follower 4',
    color: '#fd79a8',
    source: 'lead',
    target: 'reverbDecay',
    attackTime: 0.05, // 50ms
    releaseTime: 0.5, // 500ms
    sensitivity: 0.6,
    threshold: 0.15,
    gate: true,
    enabled: false
  }
];

export const SECTION_SEQUENCE_ACTIVITY = {
  Intro: { drums: true, bass: false, lead: false, fx: false },
  Lift: { drums: true, bass: true, lead: false, fx: true },
  Peak: { drums: true, bass: true, lead: true, fx: true },
  Break: { drums: true, bass: false, lead: false, fx: true }
};

export const CONTROL_SCHEMA = [
  {
<<<<<<< HEAD
    group: 'Musical Key & Scale',
    description: 'Set the global key and scale for note generation.',
    controls: [
      {
        id: 'musicalKey',
        label: 'Key',
        type: 'select',
        options: [
          { value: 'C', label: 'C' }, { value: 'C#', label: 'C#' }, { value: 'D', label: 'D' },
          { value: 'D#', label: 'D#' }, { value: 'E', label: 'E' }, { value: 'F', label: 'F' },
          { value: 'F#', label: 'F#' }, { value: 'G', label: 'G' }, { value: 'G#', label: 'G#' },
          { value: 'A', label: 'A' }, { value: 'A#', label: 'A#' }, { value: 'B', label: 'B' }
        ],
        default: 'C',
        apply: (value, app) => {
          if (app.audio) app.audio.setMusicalKey(value);
        }
      },
      {
        id: 'scaleType',
        label: 'Scale',
        type: 'select',
        options: [
          { value: 'major', label: 'Major' },
          { value: 'natural_minor', label: 'Natural Minor' },
          { value: 'dorian', label: 'Dorian' },
          { value: 'mixolydian', label: 'Mixolydian' },
          { value: 'harmonic_minor', label: 'Harmonic Minor' },
          { value: 'melodic_minor', label: 'Melodic Minor' },
          { value: 'major_pentatonic', label: 'Major Pentatonic' },
          { value: 'minor_pentatonic', label: 'Minor Pentatonic' }
        ],
        default: 'major',
        apply: (value, app) => {
          if (app.audio) app.audio.setScaleType(value);
=======
    group: 'Scale & Key Management',
    description: 'Musical scale and key management for chord progressions.',
    controls: [
      {
        id: 'scaleType',
        label: 'Scale Type',
        type: 'select',
        options: [
          { value: 'major', label: 'Major' },
          { value: 'natural_minor', label: 'Natural Minor' },
          { value: 'harmonic_minor', label: 'Harmonic Minor' },
          { value: 'melodic_minor', label: 'Melodic Minor' },
          { value: 'dorian', label: 'Dorian' },
          { value: 'phrygian', label: 'Phrygian' },
          { value: 'lydian', label: 'Lydian' },
          { value: 'mixolydian', label: 'Mixolydian' },
          { value: 'locrian', label: 'Locrian' },
          { value: 'major_pentatonic', label: 'Major Pentatonic' },
          { value: 'minor_pentatonic', label: 'Minor Pentatonic' },
          { value: 'blues', label: 'Blues' },
          { value: 'major_blues', label: 'Major Blues' },
          { value: 'whole_tone', label: 'Whole Tone' },
          { value: 'diminished', label: 'Diminished' },
          { value: 'augmented', label: 'Augmented' },
          { value: 'chromatic', label: 'Chromatic' },
          { value: 'phrygian_dominant', label: 'Phrygian Dominant' },
          { value: 'double_harmonic', label: 'Double Harmonic' },
          { value: 'hungarian_minor', label: 'Hungarian Minor' }
        ],
        default: 'major',
        apply: (value, app) => {
          if (app.scaleManager) {
            app.scaleManager.setScaleType(value);
          }
        }
      },
      {
        id: 'keySignature',
        label: 'Key Signature',
        type: 'select',
        options: [
          { value: 'C', label: 'C' },
          { value: 'G', label: 'G' },
          { value: 'D', label: 'D' },
          { value: 'A', label: 'A' },
          { value: 'E', label: 'E' },
          { value: 'B', label: 'B' },
          { value: 'F#', label: 'F#' },
          { value: 'C#', label: 'C#' },
          { value: 'F', label: 'F' },
          { value: 'Bb', label: 'Bb' },
          { value: 'Eb', label: 'Eb' },
          { value: 'Ab', label: 'Ab' },
          { value: 'Db', label: 'Db' },
          { value: 'Gb', label: 'Gb' },
          { value: 'Cb', label: 'Cb' }
        ],
        default: 'C',
        apply: (value, app) => {
          if (app.keyManager) {
            app.keyManager.setKey(value);
          }
          if (app.scaleManager) {
            app.scaleManager.setKey(value);
          }
        }
      },
      {
        id: 'keyMode',
        label: 'Key Mode',
        type: 'select',
        options: [
          { value: 'major', label: 'Major' },
          { value: 'minor', label: 'Minor' }
        ],
        default: 'major',
        apply: (value, app) => {
          if (app.keyManager) {
            app.keyManager.setMode(value);
          }
        }
      },
      {
        id: 'scaleOctave',
        label: 'Scale Octave',
        type: 'range',
        min: 2,
        max: 6,
        step: 1,
        default: 4,
        format: value => `Octave ${value}`,
        apply: (value, app) => {
          if (app.scaleManager) {
            app.scaleManager.setOctave(value);
          }
        }
      },
      {
        id: 'transposeKey',
        label: 'Transpose Key',
        type: 'range',
        min: -12,
        max: 12,
        step: 1,
        default: 0,
        format: value => value === 0 ? 'No Transpose' : `${value > 0 ? '+' : ''}${value} semitones`,
        apply: (value, app) => {
          if (app.keyManager && value !== 0) {
            app.keyManager.transposeBySemitones(value);
          }
        }
      },
      {
        id: 'switchToRelative',
        label: 'Switch to Relative',
        type: 'button',
        apply: (value, app) => {
          if (app.keyManager) {
            app.keyManager.switchToRelativeKey();
          }
        }
      },
      {
        id: 'switchToParallel',
        label: 'Switch to Parallel',
        type: 'button',
        apply: (value, app) => {
          if (app.keyManager) {
            app.keyManager.switchToParallelKey();
          }
        }
      }
    ]
  },
  {
    group: 'Chord Progression Tools',
    description: 'Advanced chord progression generation and management.',
    controls: [
      {
        id: 'progressionType',
        label: 'Progression Type',
        type: 'select',
        options: [
          { value: 'major_2_5_1', label: 'II-V-I (Major)' },
          { value: 'major_1_6_4_5', label: 'I-vi-IV-V' },
          { value: 'major_1_5_6_4', label: 'I-V-vi-IV' },
          { value: 'major_1_4_5', label: 'I-IV-V' },
          { value: 'major_2_5_1_6', label: 'II-V-I-vi' },
          { value: 'minor_2_5_1', label: 'II-V-i (Minor)' },
          { value: 'minor_1_6_4_5', label: 'i-vi-IV-V' },
          { value: 'minor_1_4_5', label: 'i-iv-V' },
          { value: 'minor_1_5_6_4', label: 'i-V-vi-IV' },
          { value: 'electronic_1_5_6_4', label: 'I-V-vi-IV (Electronic)' },
          { value: 'electronic_minor_1_5_6_4', label: 'i-V-vi-IV (Minor Electronic)' },
          { value: 'electronic_1_4_1_5', label: 'I-IV-I-V' },
          { value: 'electronic_1_6_2_5', label: 'I-vi-ii-V' },
          { value: 'dorian_1_4_1_5', label: 'I-IV-I-V (Dorian)' },
          { value: 'phrygian_1_2_3_4', label: 'i-II-III-iv (Phrygian)' },
          { value: 'lydian_1_2_1_5', label: 'I-II-I-V (Lydian)' },
          { value: 'mixolydian_1_4_1_5', label: 'I-IV-I-v (Mixolydian)' }
        ],
        default: 'major_1_6_4_5',
        apply: (value, app) => {
          if (app.chordProgressionManager) {
            app.chordProgressionManager.generateProgression(value);
          }
        }
      },
      {
        id: 'progressionLength',
        label: 'Progression Length',
        type: 'range',
        min: 2,
        max: 8,
        step: 1,
        default: 4,
        format: value => `${value} chords`,
        apply: (value, app) => {
          if (app.chordProgressionManager) {
            app.chordProgressionManager.generateRandomProgression(value);
          }
        }
      },
      {
        id: 'generateRandomProgression',
        label: 'Generate Random',
        type: 'button',
        apply: (value, app) => {
          if (app.chordProgressionManager) {
            app.chordProgressionManager.generateRandomProgression();
          }
        }
      },
      {
        id: 'transposeProgression',
        label: 'Transpose Progression',
        type: 'range',
        min: -12,
        max: 12,
        step: 1,
        default: 0,
        format: value => value === 0 ? 'No Transpose' : `${value > 0 ? '+' : ''}${value} semitones`,
        apply: (value, app) => {
          if (app.chordProgressionManager && value !== 0) {
            app.chordProgressionManager.transposeProgression(value);
          }
        }
      },
      {
        id: 'progressionOctave',
        label: 'Progression Octave',
        type: 'range',
        min: 2,
        max: 6,
        step: 1,
        default: 4,
        format: value => `Octave ${value}`,
        apply: (value, app) => {
          if (app.chordProgressionManager) {
            app.chordProgressionManager.setOctave(value);
          }
        }
      },
      {
        id: 'analyzeProgression',
        label: 'Analyze Progression',
        type: 'button',
        apply: (value, app) => {
          if (app.chordProgressionManager) {
            const analysis = app.chordProgressionManager.analyzeProgression();
            console.log('Progression Analysis:', analysis);
          }
        }
      },
      {
        id: 'exportProgression',
        label: 'Export Progression',
        type: 'button',
        apply: (value, app) => {
          if (app.chordProgressionManager) {
            const exported = app.chordProgressionManager.exportProgression();
            console.log('Exported Progression:', exported);
          }
>>>>>>> c1c7bc41
        }
      }
    ]
  },
  {
    group: 'Transport',
    description: 'Tempo and groove foundation.',
    controls: [
      {
        id: 'tempo',
        label: 'Tempo',
        type: 'range',
        min: 110,
        max: 136,
        step: 1,
        default: 124,
        format: value => `${Math.round(value)} BPM`,
        apply: (value) => Tone.Transport.bpm.rampTo(value, 0.1)
      },
      {
        id: 'swing',
        label: 'Swing Amount',
        type: 'range',
        min: 0,
        max: 0.45,
        step: 0.01,
        default: 0.08,
        format: value => `${Math.round(value * 100)}%`,
        apply: (value) => {
          Tone.Transport.swing = value;
          Tone.Transport.swingSubdivision = '8n';
        }
      }
    ]
  },
  {
    group: 'Bus Levels',
    description: 'Mix bus trims for the core stems.',
    controls: [
      {
        id: 'drumLevel',
        label: 'Drums Level',
        type: 'range',
        min: -24,
        max: 6,
        step: 0.5,
        default: -4,
        format: value => `${value.toFixed(1)} dB`,
        apply: (value, app) => setBusLevel(app.audio.buses.drums, value)
      },
      {
        id: 'bassLevel',
        label: 'Bass Level',
        type: 'range',
        min: -24,
        max: 6,
        step: 0.5,
        default: -6,
        format: value => `${value.toFixed(1)} dB`,
        apply: (value, app) => setBusLevel(app.audio.buses.bass, value)
      },
      {
        id: 'leadLevel',
        label: 'Lead Level',
        type: 'range',
        min: -24,
        max: 6,
        step: 0.5,
        default: -3,
        format: value => `${value.toFixed(1)} dB`,
        apply: (value, app) => setBusLevel(app.audio.buses.lead, value)
      },
      {
        id: 'fxLevel',
        label: 'FX Return',
        type: 'range',
        min: -24,
        max: 6,
        step: 0.5,
        default: -8,
        format: value => `${value.toFixed(1)} dB`,
        apply: (value, app) => setBusLevel(app.audio.buses.fx, value)
      }
    ]
  },
  {
    group: 'Compressor/Limiter',
    description: 'Dynamic range control and limiting.',
    controls: [
      {
        id: 'compressorThreshold',
        label: 'Compressor Threshold',
        type: 'range',
        min: -40,
        max: 0,
        step: 0.5,
        default: -12,
        format: value => `${value.toFixed(1)} dB`,
        apply: (value, app) => {
          if (app.audio.compressor) {
            app.audio.compressor.threshold.value = value;
          }
        }
      },
      {
        id: 'compressorRatio',
        label: 'Compressor Ratio',
        type: 'range',
        min: 1,
        max: 20,
        step: 0.1,
        default: 4,
        format: value => `${value.toFixed(1)}:1`,
        apply: (value, app) => {
          if (app.audio.compressor) {
            app.audio.compressor.ratio.value = value;
          }
        }
      },
      {
        id: 'compressorAttack',
        label: 'Attack Time',
        type: 'range',
        min: 0.001,
        max: 1,
        step: 0.001,
        default: 0.003,
        format: value => `${(value * 1000).toFixed(1)} ms`,
        apply: (value, app) => {
          if (app.audio.compressor) {
            app.audio.compressor.attack.value = value;
          }
        }
      },
      {
        id: 'compressorRelease',
        label: 'Release Time',
        type: 'range',
        min: 0.01,
        max: 2,
        step: 0.01,
        default: 0.25,
        format: value => `${(value * 1000).toFixed(0)} ms`,
        apply: (value, app) => {
          if (app.audio.compressor) {
            app.audio.compressor.release.value = value;
          }
        }
      },
      {
        id: 'compressorKnee',
        label: 'Knee',
        type: 'range',
        min: 0,
        max: 40,
        step: 0.5,
        default: 30,
        format: value => `${value.toFixed(1)} dB`,
        apply: (value, app) => {
          if (app.audio.compressor) {
            app.audio.compressor.knee.value = value;
          }
        }
      },
      {
        id: 'limiterThreshold',
        label: 'Limiter Threshold',
        type: 'range',
        min: -6,
        max: 0,
        step: 0.1,
        default: -1,
        format: value => `${value.toFixed(1)} dB`,
        apply: (value, app) => {
          if (app.audio.limiter) {
            app.audio.limiter.threshold.value = value;
          }
        }
      },
      {
        id: 'compressorMakeup',
        label: 'Makeup Gain',
        type: 'range',
        min: 0,
        max: 12,
        step: 0.1,
        default: 0,
        format: value => `+${value.toFixed(1)} dB`,
        apply: (value, app) => {
          if (app.audio.compressorMakeup) {
            app.audio.compressorMakeup.gain.value = Tone.dbToGain(value);
          }
        }
      },
      {
        id: 'compressorSidechain',
        label: 'Sidechain Source',
        type: 'select',
        options: [
          { value: 'none', label: 'None' },
          { value: 'drums', label: 'Drums' },
          { value: 'bass', label: 'Bass' },
          { value: 'lead', label: 'Lead' }
        ],
        default: 'none',
        apply: (value, app) => {
          // Disconnect existing sidechain
          if (app.audio.sidechainGain) {
            app.audio.sidechainGain.disconnect();
          }
          
          if (value !== 'none' && app.audio.buses[value]) {
            // Create sidechain gain control
            app.audio.sidechainGain = new Tone.Gain(0.3);
            app.audio.buses[value].connect(app.audio.sidechainGain);
            app.audio.sidechainGain.connect(app.audio.compressor);
          }
        }
      },
      {
        id: 'compressorLookahead',
        label: 'Lookahead',
        type: 'range',
        min: 0,
        max: 50,
        step: 1,
        default: 0,
        format: value => `${value} ms`,
        apply: (value, app) => {
          if (app.audio.lookahead) {
            // Simple lookahead implementation using delay
            const delayTime = value / 1000; // Convert ms to seconds
            app.audio.lookahead.gain.value = delayTime > 0 ? 1 : 1;
          }
        }
      },
      {
        id: 'compressorBypass',
        label: 'Bypass',
        type: 'select',
        options: [
          { value: 'off', label: 'Off' },
          { value: 'on', label: 'On' }
        ],
        default: 'off',
        apply: (value, app) => {
          if (app.audio.compressor) {
            app.audio.compressor.wet.value = value === 'on' ? 1 : 0;
          }
        }
      },
      {
        id: 'compressorPreset',
        label: 'Preset',
        type: 'select',
        options: [
          { value: 'custom', label: 'Custom' },
          { value: 'gentle', label: 'Gentle' },
          { value: 'aggressive', label: 'Aggressive' },
          { value: 'mastering', label: 'Mastering' },
          { value: 'sidechain', label: 'Sidechain' }
        ],
        default: 'custom',
        apply: (value, app) => {
          if (app.audio && value !== 'custom') {
            app.audio.applyCompressorPreset(value);
          }
        }
      },
      {
        id: 'compressorAutoMakeup',
        label: 'Auto Makeup',
        type: 'select',
        options: [
          { value: 'off', label: 'Off' },
          { value: 'on', label: 'On' }
        ],
        default: 'off',
        apply: (value, app) => {
          if (app.audio && value === 'on') {
            const makeupGain = app.audio.applyAutoMakeup();
            // Update the makeup gain control value
            const makeupControl = app.uiControls.getControlDefinition('compressorMakeup');
            if (makeupControl) {
              app.uiControls.setControlValue(makeupControl, makeupGain, { silent: true });
            }
          }
        }
      },
      {
        id: 'compressorMode',
        label: 'Mode',
        type: 'select',
        options: [
          { value: 'standard', label: 'Standard' },
          { value: 'soft', label: 'Soft' },
          { value: 'hard', label: 'Hard' },
          { value: 'vintage', label: 'Vintage' }
        ],
        default: 'standard',
        apply: (value, app) => {
          if (app.audio && app.audio.compressor) {
            const modes = {
              'standard': { knee: 30, attack: 0.003, release: 0.25 },
              'soft': { knee: 50, attack: 0.01, release: 0.1 },
              'hard': { knee: 0, attack: 0.001, release: 0.5 },
              'vintage': { knee: 20, attack: 0.005, release: 0.3 }
            };
            
            const settings = modes[value];
            if (settings) {
              app.audio.compressor.knee.value = settings.knee;
              app.audio.compressor.attack.value = settings.attack;
              app.audio.compressor.release.value = settings.release;
            }
    group: 'Probability Triggers',
    description: 'Dynamic trigger system with probability-based patterns.',
    controls: [
      {
        id: 'probabilityEnabled',
        label: 'Enable Probability Triggers',
        type: 'select',
        options: [
          { value: false, label: 'Fixed Patterns' },
          { value: true, label: 'Probability Based' }
        ],
        default: false,
        apply: (value, app) => {
          app.audio.setProbabilityTriggersEnabled(value);
        }
      },
      {
        id: 'probabilityEntropy',
        label: 'Randomness',
        type: 'range',
        min: 0,
        max: 1,
        step: 0.01,
        default: 0.5,
        format: value => `${Math.round(value * 100)}%`,
        apply: (value, app) => {
          app.audio.setEntropy(value);
        }
      },
      {
        id: 'kickProbability',
        label: 'Kick Probability',
        type: 'range',
        min: 0,
        max: 1,
        step: 0.01,
        default: 0.8,
        format: value => `${Math.round(value * 100)}%`,
        apply: (value, app) => {
          app.audio.setBaseProbability('kick', value);
        }
      },
      {
        id: 'snareProbability',
        label: 'Snare Probability',
        type: 'range',
        min: 0,
        max: 1,
        step: 0.01,
        default: 0.6,
        format: value => `${Math.round(value * 100)}%`,
        apply: (value, app) => {
          app.audio.setBaseProbability('snare', value);
        }
      },
      {
        id: 'hatsProbability',
        label: 'Hats Probability',
        type: 'range',
        min: 0,
        max: 1,
        step: 0.01,
        default: 0.7,
        format: value => `${Math.round(value * 100)}%`,
        apply: (value, app) => {
          app.audio.setBaseProbability('hats', value);
        }
      },
      {
        id: 'bassProbability',
        label: 'Bass Probability',
    group: 'Bus Levels',
    description: 'Mix bus trims for the core stems.',
    controls: [
      {
        id: 'drumLevel',
        label: 'Drums Level',
        type: 'range',
        min: -24,
        max: 6,
        step: 0.5,
        default: -4,
        format: value => `${value.toFixed(1)} dB`,
        apply: (value, app) => {
          if (app.audio && app.audio.buses && app.audio.buses.drums) {
            app.audio.buses.drums.volume.value = value;
          }
        }
      },
      {
        id: 'bassLevel',
        label: 'Bass Level',
        type: 'range',
        min: -24,
        max: 6,
        step: 0.5,
        default: -6,
        format: value => `${value.toFixed(1)} dB`,
        apply: (value, app) => {
          if (app.audio && app.audio.buses && app.audio.buses.bass) {
            app.audio.buses.bass.volume.value = value;
          }
        }
      },
      {
        id: 'leadLevel',
        label: 'Lead Level',
        type: 'range',
        min: -24,
        max: 6,
        step: 0.5,
        default: -3,
        format: value => `${value.toFixed(1)} dB`,
        apply: (value, app) => {
          if (app.audio && app.audio.buses && app.audio.buses.lead) {
            app.audio.buses.lead.volume.value = value;
          }
        }
      },
      {
        id: 'fxLevel',
        label: 'FX Return',
        type: 'range',
        min: -24,
        max: 6,
        step: 0.5,
        default: -8,
        format: value => `${value.toFixed(1)} dB`,
        apply: (value, app) => {
          if (app.audio && app.audio.buses && app.audio.buses.fx) {
            app.audio.buses.fx.volume.value = value;
          }
        }
      }
    ]
  },
  {
    group: 'Bass Synth',
    description: 'Low-end sculpting.',
    controls: [
      {
        id: 'bassFilterBase',
        label: 'Filter Base',
        type: 'range',
        min: 80,
        max: 420,
        step: 1,
        default: 140,
        format: value => `${Math.round(value)} Hz`,
        affectsAutomation: true,
        apply: (value, app) => {
          if (app.audio && app.audio.nodes && app.audio.nodes.bassFilter) {
            app.audio.nodes.bassFilter.frequency.value = value;
          }
        }
      },
      {
        id: 'bassFilterMod',
        label: 'Filter Movement',
        type: 'range',
        min: 0,
        max: 520,
        step: 1,
        default: 260,
        format: value => `${Math.round(value)} Hz`,
        affectsAutomation: true,
        apply: () => {}
      },
      {
        id: 'bassResonance',
        label: 'Resonance',
        type: 'range',
        min: 0.3,
        max: 1.5,
        step: 0.01,
        default: 0.7,
        format: value => value.toFixed(2),
        apply: (value, app) => {
          if (app.audio && app.audio.nodes && app.audio.nodes.bassFilter) {
            app.audio.nodes.bassFilter.Q.value = value * 6;
          }
        }
      },
      {
        id: 'bassDrive',
        label: 'Drive',
        type: 'range',
        min: 0,
        max: 1,
        step: 0.01,
        default: 0.6,
        format: value => `${Math.round(value * 100)}%`,
        apply: (value, app) => {
          app.audio.setBaseProbability('bass', value);
        }
      },
      {
        id: 'leadProbability',
        label: 'Lead Probability',
        type: 'range',
        min: 0,
        max: 1,
        step: 0.01,
        default: 0.5,
        format: value => `${Math.round(value * 100)}%`,
        apply: (value, app) => {
          app.audio.setBaseProbability('lead', value);
        }
      },
      {
        id: 'fxProbability',
        label: 'FX Probability',
        default: 0.35,
        format: value => `${Math.round(value * 100)}%`,
        apply: (value, app) => {
          if (app.audio && app.audio.nodes && app.audio.nodes.bassDrive) {
            app.audio.nodes.bassDrive.wet.value = value;
          }
        }
      }
    ]
  },
  {
    group: 'Lead Synth',
    description: 'Top line motion and tone.',
    controls: [
      {
        id: 'leadWave',
        label: 'Waveform',
        type: 'select',
        options: [
          { value: 'sawtooth', label: 'Saw' },
          { value: 'square', label: 'Square' },
          { value: 'triangle', label: 'Triangle' }
        ],
        default: 'sawtooth',
        apply: (value, app) => {
          if (app.audio && app.audio.instruments && app.audio.instruments.lead) {
            app.audio.instruments.lead.set({ oscillator: { type: value } });
          }
        }
      },
      {
        id: 'leadFilterBase',
        label: 'Filter Base',
        type: 'range',
        min: 240,
        max: 2200,
        step: 1,
        default: 520,
        format: value => `${Math.round(value)} Hz`,
        affectsAutomation: true,
        apply: (value, app) => {
          if (app.audio && app.audio.nodes && app.audio.nodes.leadFilter) {
            app.audio.nodes.leadFilter.frequency.value = value;
          }
        }
      },
      {
        id: 'leadFilterMod',
        label: 'Filter Movement',
        type: 'range',
        min: 0,
        max: 5200,
        step: 1,
        default: 2600,
        format: value => `${Math.round(value)} Hz`,
        affectsAutomation: true,
        apply: () => {}
      },
      {
        id: 'leadDetune',
        label: 'Detune',
        type: 'range',
        min: -12,
        max: 12,
        step: 0.1,
        default: 3,
        format: value => `${value.toFixed(1)} cents`,
        apply: (value, app) => {
          if (app.audio && app.audio.instruments && app.audio.instruments.lead) {
            app.audio.instruments.lead.set({ detune: value });
          }
        }
      },
      {
        id: 'leadFxSend',
        label: 'FX Send',
        type: 'range',
        min: 0,
        max: 1,
        step: 0.01,
        default: 0.3,
        format: value => `${Math.round(value * 100)}%`,
        apply: (value, app) => {
          app.audio.setBaseProbability('fx', value);
        affectsAutomation: true,
        apply: (value, app) => {
          if (app.audio && app.audio.nodes && app.audio.nodes.leadFxSend) {
            app.audio.nodes.leadFxSend.gain.value = value;
          }
        }
      }
    ]
  },
  {
    group: 'Effects',
    description: 'Time-based and spatial effects.',
    controls: [
      {
        id: 'delayTime',
        label: 'Delay Time',
        type: 'select',
        options: [
          { value: '16n', label: '1/16' },
          { value: '8n', label: '1/8' },
          { value: '4n', label: '1/4' }
        ],
        default: '8n',
        apply: (value, app) => {
          if (app.audio?.nodes?.delay) {
            app.audio.nodes.delay.delayTime.value = value;
          }
        }
      },
      {
        id: 'delayFeedback',
        label: 'Delay Feedback',
        type: 'range',
        min: 0,
        max: 0.9,
        step: 0.01,
        default: 0.38,
        format: value => `${Math.round(value * 100)}%`,
        apply: (value, app) => {
          if (app.audio?.nodes?.delay) {
            app.audio.nodes.delay.feedback.value = value;
          }
        }
      },
      {
        id: 'delayWet',
        label: 'Delay Wet',
        type: 'range',
        min: 0,
        max: 1,
        step: 0.01,
        default: 0.3,
        format: value => `${Math.round(value * 100)}%`,
        apply: (value, app) => {
          if (app.audio?.nodes?.delay) {
            app.audio.nodes.delay.wet.value = value;
          }
        }
      },
      {
        id: 'reverbDecay',
        label: 'Reverb Decay',
        type: 'range',
        min: 1,
        max: 12,
        step: 0.1,
        default: 6,
        format: value => `${value.toFixed(1)} s`,
        apply: (value, app) => {
          if (app.audio?.nodes?.reverb) {
            app.audio.nodes.reverb.decay = value;
          }
        }
      },
      {
        id: 'reverbWet',
        label: 'Reverb Wet',
        type: 'range',
        min: 0,
        max: 1,
        step: 0.01,
        default: 0.28,
        format: value => `${Math.round(value * 100)}%`,
        apply: (value, app) => {
          if (app.audio?.nodes?.reverb) {
            app.audio.nodes.reverb.wet.value = value;
          }
        }
      }
    ]
  },
  {
    group: 'LFO Modulation',
    description: 'Low-frequency oscillators for dynamic parameter modulation.',
    controls: [
      {
        id: 'lfo1Rate',
        label: 'LFO 1 Rate',
        type: 'range',
        min: 0.1,
        max: 8.0,
        step: 0.1,
        default: 0.5,
        format: value => `${value.toFixed(1)} Hz`,
        apply: (value, app) => {
          if (app.lfo) {
            app.lfo.setLFORate('lfo1', value);
          }
        }
      },
      {
        id: 'lfo1Depth',
        label: 'LFO 1 Depth',
        type: 'range',
        min: 0,
        max: 1,
        step: 0.01,
        default: 0.3,
        format: value => `${Math.round(value * 100)}%`,
        apply: (value, app) => {
          if (app.lfo) {
            app.lfo.setLFODepth('lfo1', value);
          }
        }
      },
      {
        id: 'lfo1Waveform',
        label: 'LFO 1 Wave',
        type: 'select',
        options: [
          { value: 'sine', label: 'Sine' },
          { value: 'triangle', label: 'Triangle' },
          { value: 'square', label: 'Square' },
          { value: 'sawtooth', label: 'Sawtooth' }
        ],
        default: 'sine',
        apply: (value, app) => {
          if (app.lfo) {
            app.lfo.setLFOWaveform('lfo1', value);
          }
        }
      },
      {
        id: 'lfo1Target',
        label: 'LFO 1 Target',
        type: 'select',
        options: [
          { value: 'leadFilter', label: 'Lead Filter' },
          { value: 'fxSend', label: 'FX Send' },
          { value: 'bassFilter', label: 'Bass Filter' },
          { value: 'reverbDecay', label: 'Reverb Decay' },
          { value: 'delayFeedback', label: 'Delay Feedback' },
          { value: 'bassDrive', label: 'Bass Drive' },
          { value: 'leadResonance', label: 'Lead Resonance' },
          { value: 'masterVolume', label: 'Master Volume' }
        ],
        default: 'leadFilter',
        apply: (value, app) => {
          if (app.lfo) {
            app.lfo.setLFOTarget('lfo1', value);
          }
        }
      },
      {
        id: 'lfo1Enabled',
        label: 'LFO 1 On/Off',
        type: 'select',
        options: [
          { value: true, label: 'On' },
          { value: false, label: 'Off' }
        ],
        default: true,
        apply: (value, app) => {
          if (app.lfo) {
            app.lfo.setLFOEnabled('lfo1', value);
          }
        }
      },
      {
        id: 'lfo2Rate',
        label: 'LFO 2 Rate',
        type: 'range',
        min: 0.1,
        max: 8.0,
        step: 0.1,
        default: 0.25,
        format: value => `${value.toFixed(1)} Hz`,
        apply: (value, app) => {
          if (app.lfo) {
            app.lfo.setLFORate('lfo2', value);
          }
        }
      },
      {
        id: 'lfo2Depth',
        label: 'LFO 2 Depth',
        type: 'range',
        min: 0,
        max: 1,
        step: 0.01,
        default: 0.2,
        format: value => `${Math.round(value * 100)}%`,
        apply: (value, app) => {
          if (app.lfo) {
            app.lfo.setLFODepth('lfo2', value);
          }
        }
      },
      {
        id: 'lfo2Waveform',
        label: 'LFO 2 Wave',
        type: 'select',
        options: [
          { value: 'sine', label: 'Sine' },
          { value: 'triangle', label: 'Triangle' },
          { value: 'square', label: 'Square' },
          { value: 'sawtooth', label: 'Sawtooth' }
        ],
        default: 'triangle',
        apply: (value, app) => {
          if (app.lfo) {
            app.lfo.setLFOWaveform('lfo2', value);
          }
        }
      },
      {
        id: 'lfo2Target',
        label: 'LFO 2 Target',
        type: 'select',
        options: [
          { value: 'leadFilter', label: 'Lead Filter' },
          { value: 'fxSend', label: 'FX Send' },
          { value: 'bassFilter', label: 'Bass Filter' },
          { value: 'reverbDecay', label: 'Reverb Decay' },
          { value: 'delayFeedback', label: 'Delay Feedback' },
          { value: 'bassDrive', label: 'Bass Drive' },
          { value: 'leadResonance', label: 'Lead Resonance' },
          { value: 'masterVolume', label: 'Master Volume' }
        ],
        default: 'fxSend',
        apply: (value, app) => {
          if (app.lfo) {
            app.lfo.setLFOTarget('lfo2', value);
          }
        }
      },
      {
        id: 'lfo2Enabled',
        label: 'LFO 2 On/Off',
        type: 'select',
        options: [
          { value: true, label: 'On' },
          { value: false, label: 'Off' }
        ],
        default: false,
        apply: (value, app) => {
          if (app.lfo) {
            app.lfo.setLFOEnabled('lfo2', value);
          }
        }
      },
      {
        id: 'lfo3Rate',
        label: 'LFO 3 Rate',
        type: 'range',
        min: 0.1,
        max: 8.0,
        step: 0.1,
        default: 1.0,
        format: value => `${value.toFixed(1)} Hz`,
        apply: (value, app) => {
          if (app.lfo) {
            app.lfo.setLFORate('lfo3', value);
          }
        }
      },
      {
        id: 'lfo3Depth',
        label: 'LFO 3 Depth',
        type: 'range',
        min: 0,
        max: 1,
        step: 0.01,
        default: 0.15,
        format: value => `${Math.round(value * 100)}%`,
        apply: (value, app) => {
          if (app.lfo) {
            app.lfo.setLFODepth('lfo3', value);
          }
        }
      },
      {
        id: 'lfo3Waveform',
        label: 'LFO 3 Wave',
        type: 'select',
        options: [
          { value: 'sine', label: 'Sine' },
          { value: 'triangle', label: 'Triangle' },
          { value: 'square', label: 'Square' },
          { value: 'sawtooth', label: 'Sawtooth' }
        ],
        default: 'square',
        apply: (value, app) => {
          if (app.lfo) {
            app.lfo.setLFOWaveform('lfo3', value);
          }
        }
      },
      {
        id: 'lfo3Target',
        label: 'LFO 3 Target',
        type: 'select',
        options: [
          { value: 'leadFilter', label: 'Lead Filter' },
          { value: 'fxSend', label: 'FX Send' },
          { value: 'bassFilter', label: 'Bass Filter' },
          { value: 'reverbDecay', label: 'Reverb Decay' },
          { value: 'delayFeedback', label: 'Delay Feedback' },
          { value: 'bassDrive', label: 'Bass Drive' },
          { value: 'leadResonance', label: 'Lead Resonance' },
          { value: 'masterVolume', label: 'Master Volume' }
        ],
        default: 'bassFilter',
        apply: (value, app) => {
          if (app.lfo) {
            app.lfo.setLFOTarget('lfo3', value);
          }
        }
      },
      {
        id: 'lfo3Enabled',
        label: 'LFO 3 On/Off',
        type: 'select',
        options: [
          { value: true, label: 'On' },
          { value: false, label: 'Off' }
        ],
        default: false,
        apply: (value, app) => {
          if (app.lfo) {
            app.lfo.setLFOEnabled('lfo3', value);
          }
        }
      },
      {
        id: 'lfo4Rate',
        label: 'LFO 4 Rate',
        type: 'range',
        min: 0.1,
        max: 8.0,
        step: 0.1,
        default: 0.125,
        format: value => `${value.toFixed(1)} Hz`,
        apply: (value, app) => {
          if (app.lfo) {
            app.lfo.setLFORate('lfo4', value);
          }
        }
      },
      {
        id: 'lfo4Depth',
        label: 'LFO 4 Depth',
    group: 'Drums',
    description: 'Rhythmic foundation.',
    controls: [
      {
        id: 'kickLevel',
        label: 'Kick Level',
    group: 'Pattern Morphing',
    description: 'Smooth transitions between sections.',
    controls: [
      {
        id: 'morphingEnabled',
        label: 'Enable Morphing',
        type: 'checkbox',
        default: false,
        apply: (value, app) => {
          if (app.patternMorphing) {
            if (value) {
              app.patternMorphing.startMorphing('Intro', 'Lift', 4, 'easeInOut');
            } else {
              app.patternMorphing.resetMorphing();
            }
          }
        }
      },
      {
        id: 'morphSource',
        label: 'Source Section',
        type: 'select',
        options: SECTION_DEFINITIONS.map(section => ({
          value: section.name,
          label: section.name
        })),
        default: 'Intro',
        apply: (value, app) => {
          if (app.patternMorphing && app.patternMorphing.morphingState.isActive) {
            app.patternMorphing.morphingState.sourceSection = value;
          }
        }
      },
      {
        id: 'morphTarget',
        label: 'Target Section',
        type: 'select',
        options: SECTION_DEFINITIONS.map(section => ({
          value: section.name,
          label: section.name
        })),
        default: 'Lift',
        apply: (value, app) => {
          if (app.patternMorphing && app.patternMorphing.morphingState.isActive) {
            app.patternMorphing.morphingState.targetSection = value;
          }
        }
      },
      {
        id: 'morphDuration',
        label: 'Morph Duration',
        type: 'range',
        min: 1,
        max: 8,
        step: 1,
        default: 4,
        format: value => `${value} steps`,
        apply: (value, app) => {
          if (app.patternMorphing) {
            app.patternMorphing.morphingState.morphDuration = value;
          }
        }
      },
      {
        id: 'morphType',
        label: 'Morph Type',
        type: 'select',
        options: [
          { value: 'linear', label: 'Linear' },
          { value: 'easeInOut', label: 'Ease In/Out' },
          { value: 'easeIn', label: 'Ease In' },
          { value: 'easeOut', label: 'Ease Out' },
          { value: 'bezier', label: 'Bezier' },
          { value: 'exponential', label: 'Exponential' },
          { value: 'logarithmic', label: 'Logarithmic' },
          { value: 'sine', label: 'Sine' }
        ],
        default: 'easeInOut',
        apply: (value, app) => {
          if (app.patternMorphing) {
            app.patternMorphing.morphingState.easingFunction = value;
          }
        }
      }
    ]
  },
  {
    group: 'Bus Levels',
    description: 'Mix bus trims for the core stems.',
    controls: [
      {
        id: 'drumLevel',
        label: 'Drums Level',
        type: 'range',
        min: -24,
        max: 6,
        step: 0.5,
        default: -4,
        format: value => `${value.toFixed(1)} dB`,
        apply: (value, app) => {
          if (app.audio && app.audio.buses && app.audio.buses.drums) {
            app.audio.buses.drums.gain.value = Tone.dbToGain(value);
          }
        }
      },
      {
        id: 'bassLevel',
        label: 'Bass Level',
        type: 'range',
        min: -24,
        max: 6,
        step: 0.5,
        default: -6,
        format: value => `${Math.round(value)} dB`,
        apply: (value, app) => {
          const db = 20 * Math.log10(Math.max(0.001, Math.pow(10, value / 20)));
          app.audio.buses.bass.gain.value = db;
        default: -2,
        format: value => `${value.toFixed(1)} dB`,
        apply: (value, app) => {
          if (app.audio && app.audio.nodes && app.audio.nodes.kick) {
            app.audio.nodes.kick.volume.value = value;
          }
        }
      },
      {
        id: 'snareLevel',
        label: 'Snare Level',
        default: -6,
        format: value => `${value.toFixed(1)} dB`,
        apply: (value, app) => {
          if (app.audio && app.audio.buses && app.audio.buses.bass) {
            app.audio.buses.bass.gain.value = Tone.dbToGain(value);
          }
        }
      },
      {
        id: 'leadLevel',
        label: 'Lead Level',
        type: 'range',
        min: -24,
        max: 6,
        step: 0.5,
        default: -4,
        format: value => `${value.toFixed(1)} dB`,
        apply: (value, app) => {
          if (app.audio && app.audio.nodes && app.audio.nodes.snare) {
            app.audio.nodes.snare.volume.value = value;
          }
        }
      },
      {
        id: 'hihatLevel',
        label: 'Hi-hat Level',
        default: -3,
        format: value => `${value.toFixed(1)} dB`,
        apply: (value, app) => {
          if (app.audio && app.audio.buses && app.audio.buses.lead) {
            app.audio.buses.lead.gain.value = Tone.dbToGain(value);
          }
        }
      },
      {
        id: 'fxLevel',
        label: 'FX Return',
        type: 'range',
        min: -24,
        max: 6,
        step: 0.5,
        default: -8,
        format: value => `${value.toFixed(1)} dB`,
        apply: (value, app) => {
          if (app.audio && app.audio.nodes && app.audio.nodes.hihat) {
            app.audio.nodes.hihat.volume.value = value;
          }
        }
      }
    ]
  },
  {
    group: 'FX',
    description: 'Effects and processing.',
    controls: [
      {
        id: 'reverbDecay',
        label: 'Reverb Decay',
        type: 'range',
        min: 0.1,
        max: 3,
        step: 0.01,
        default: 1.2,
        format: value => `${value.toFixed(2)}s`,
        affectsAutomation: true,
        apply: (value, app) => {
          if (app.audio && app.audio.nodes && app.audio.nodes.reverb) {
            app.audio.nodes.reverb.decay = value;
          }
        }
      },
      {
        id: 'delayFeedback',
        label: 'Delay Feedback',
        type: 'range',
        min: 0,
        max: 0.95,
        step: 0.01,
        default: 0.38,
        format: value => `${Math.round(value * 100)}%`,
        affectsAutomation: true,
        apply: (value, app) => {
          app.audio.nodes.delay.feedback.value = value;
        }
      },
      {
        id: 'reverbDecay',
        label: 'Reverb Decay',
        type: 'range',
        min: 0.5,
        max: 20,
        step: 0.1,
        default: 6,
        format: value => `${value.toFixed(1)}s`,
        affectsAutomation: true,
        apply: (value, app) => {
          app.audio.nodes.reverb.decay = value;
        }
      },
      {
        id: 'reverbWet',
        label: 'Reverb Amount',
        max: 0.9,
        step: 0.01,
        default: 0.3,
        format: value => `${Math.round(value * 100)}%`,
        affectsAutomation: true,
        apply: (value, app) => {
          if (app.audio && app.audio.nodes && app.audio.nodes.delay) {
            app.audio.nodes.delay.feedback.value = value;
          }
        }
      },
      {
        id: 'delayTime',
        label: 'Delay Time',
        type: 'range',
        min: 0.125,
        max: 1,
        step: 0.125,
        default: 0.5,
        format: value => `${value.toFixed(3)}s`,
        apply: (value, app) => {
          if (app.audio && app.audio.nodes && app.audio.nodes.delay) {
            app.audio.nodes.delay.delayTime.value = value;
          }
        }
      }
    ]
  },
  {
    group: 'LFO',
    description: 'Low frequency oscillators.',
    controls: [
      {
        id: 'lfo1Rate',
        label: 'LFO 1 Rate',
        type: 'range',
        min: 0.1,
        max: 10,
        step: 0.1,
        default: 0.5,
        format: value => `${value.toFixed(1)} Hz`,
        apply: (value, app) => {
          if (app.audio && app.audio.lfos && app.audio.lfos.lfo1) {
            app.audio.lfos.lfo1.frequency.value = value;
          }
        }
      },
      {
        id: 'lfo1Depth',
        label: 'LFO 1 Depth',
          if (app.audio && app.audio.buses && app.audio.buses.fx) {
            app.audio.buses.fx.gain.value = Tone.dbToGain(value);
          }
        }
      }
    ]
  },
  {
    group: 'Key Signature & Scales',
    description: 'Musical key, scale, and chord progression management.',
    controls: [
      {
        id: 'keySignatureEnabled',
        label: 'Enable Key Signature',
        type: 'select',
        options: [
          { value: true, label: 'On' },
          { value: false, label: 'Off' }
        ],
        default: true,
        apply: (value, app) => {
          if (app.keySignature) {
            app.keySignature.setEnabled(value);
          }
        }
      },
      {
        id: 'musicalKey',
        label: 'Musical Key',
        type: 'select',
        options: [
          { value: 'C', label: 'C Major' },
          { value: 'G', label: 'G Major' },
          { value: 'D', label: 'D Major' },
          { value: 'A', label: 'A Major' },
          { value: 'E', label: 'E Major' },
          { value: 'B', label: 'B Major' },
          { value: 'F#', label: 'F# Major' },
          { value: 'F', label: 'F Major' },
          { value: 'Bb', label: 'Bb Major' },
          { value: 'Eb', label: 'Eb Major' },
          { value: 'Ab', label: 'Ab Major' },
          { value: 'Db', label: 'Db Major' },
          { value: 'Am', label: 'A Minor' },
          { value: 'Em', label: 'E Minor' },
          { value: 'Bm', label: 'B Minor' },
          { value: 'F#m', label: 'F# Minor' },
          { value: 'C#m', label: 'C# Minor' },
          { value: 'G#m', label: 'G# Minor' },
          { value: 'D#m', label: 'D# Minor' },
          { value: 'Dm', label: 'D Minor' },
          { value: 'Gm', label: 'G Minor' },
          { value: 'Cm', label: 'C Minor' },
          { value: 'Fm', label: 'F Minor' },
          { value: 'Bbm', label: 'Bb Minor' },
          { value: 'Ebm', label: 'Eb Minor' },
          { value: 'Abm', label: 'Ab Minor' }
        ],
        default: 'C',
        apply: (value, app) => {
          if (app.keySignature) {
            const currentScale = app.keySignature.currentScale;
            app.keySignature.updateKeySignature(value, currentScale);
          }
        }
      },
      {
        id: 'scaleType',
        label: 'Scale Type',
        type: 'select',
        options: [
          { value: 'major', label: 'Major' },
          { value: 'minor', label: 'Minor' },
          { value: 'harmonicMinor', label: 'Harmonic Minor' },
          { value: 'melodicMinor', label: 'Melodic Minor' },
          { value: 'dorian', label: 'Dorian' },
          { value: 'phrygian', label: 'Phrygian' },
          { value: 'lydian', label: 'Lydian' },
          { value: 'mixolydian', label: 'Mixolydian' },
          { value: 'locrian', label: 'Locrian' },
          { value: 'pentatonicMajor', label: 'Pentatonic Major' },
          { value: 'pentatonicMinor', label: 'Pentatonic Minor' },
          { value: 'blues', label: 'Blues' },
          { value: 'chromatic', label: 'Chromatic' }
        ],
        default: 'major',
        apply: (value, app) => {
          if (app.keySignature) {
            const currentKey = app.keySignature.currentKey;
            app.keySignature.updateKeySignature(currentKey, value);
          }
        }
      },
      {
        id: 'chordProgression',
        label: 'Chord Progression',
        type: 'select',
        options: [
          { value: 'I-V-vi-IV', label: 'I-V-vi-IV (Pop)' },
          { value: 'vi-IV-I-V', label: 'vi-IV-I-V (Pop Alt)' },
          { value: 'I-vi-IV-V', label: 'I-vi-IV-V (Classic)' },
          { value: 'ii-V-I', label: 'ii-V-I (Jazz)' },
          { value: 'I-IV-V', label: 'I-IV-V (Blues)' },
          { value: 'I-vi-ii-V', label: 'I-vi-ii-V (Jazz)' },
          { value: 'vi-V-IV-V', label: 'vi-V-IV-V (Pop)' },
          { value: 'I-V-vi-iii-IV', label: 'I-V-vi-iii-IV (Extended)' },
          { value: 'i-iv-V', label: 'i-iv-V (Minor)' },
          { value: 'i-VI-VII-i', label: 'i-VI-VII-i (Minor)' },
          { value: 'i-iv-VII', label: 'i-iv-VII (Minor)' },
          { value: 'i-V-iv-i', label: 'i-V-iv-i (Minor)' }
        ],
        default: 'I-V-vi-IV',
        apply: (value, app) => {
          if (app.keySignature) {
            app.keySignature.setChordProgression(value);
          }
        }
      },
      {
        id: 'octave',
        label: 'Octave',
        type: 'range',
        min: 3,
        max: 6,
        step: 1,
        default: 4,
        format: value => `Octave ${value}`,
        apply: (value, app) => {
          if (app.keySignature) {
            app.keySignature.setOctave(value);
          }
        }
      },
      {
        id: 'melodicPatternType',
        label: 'Melodic Pattern',
        type: 'select',
        options: [
          { value: 'random', label: 'Random' },
          { value: 'ascending', label: 'Ascending' },
          { value: 'descending', label: 'Descending' },
          { value: 'arpeggio', label: 'Arpeggio' }
        ],
        default: 'random',
        apply: (value, app) => {
          if (app.keySignature) {
            app.keySignature.melodicPatternType = value;
          }
        }
      },
      {
        id: 'melodicPatternLength',
        label: 'Pattern Length',
        type: 'range',
        min: 4,
        max: 16,
        step: 1,
        default: 8,
        format: value => `${value} notes`,
        apply: (value, app) => {
          if (app.keySignature) {
            app.keySignature.melodicPatternLength = value;
          }
        }
      }
    ]
  },
  {
    group: 'Pattern Variations',
    description: 'A/B pattern switching and variation controls.',
    controls: [
      {
        id: 'patternSelect',
        label: 'Pattern',
        type: 'select',
        default: 'A',
        options: [
          { value: 'A', label: 'Pattern A' },
          { value: 'B', label: 'Pattern B' },
          { value: 'C', label: 'Pattern C' }
        ],
        apply: (value, app) => {
          if (app.patternVariation) {
            app.patternVariation.switchPattern(value);
          }
        }
      },
      {
        id: 'variationIntensity',
        label: 'Variation Intensity',
        type: 'range',
        min: 0,
        max: 1,
        step: 0.01,
        default: 0.28,
        format: value => `${Math.round(value * 100)}%`,
        apply: (value, app) => {
          app.audio.nodes.reverb.wet.value = value;
        default: 0.5,
        format: value => `${Math.round(value * 100)}%`,
        apply: (value, app) => {
          if (app.patternVariation) {
            app.patternVariation.setVariationIntensity(value);
          }
        }
      },
      {
        id: 'morphingEnabled',
        label: 'Pattern Morphing',
        type: 'select',
        default: 'off',
        options: [
          { value: 'off', label: 'Off' },
          { value: 'on', label: 'On' }
        ],
        apply: (value, app) => {
          if (app.patternVariation) {
            app.patternVariation.setMorphingEnabled(value === 'on');
          }
        }
      },
      {
        id: 'randomizationAmount',
        label: 'Randomization',
        type: 'range',
        min: 0,
        max: 1,
        step: 0.01,
        default: 0.25,
        format: value => `${Math.round(value * 100)}%`,
        apply: (value, app) => {
          if (app.lfo) {
            app.lfo.setLFODepth('lfo4', value);
          }
        }
      },
      {
        id: 'lfo4Waveform',
        label: 'LFO 4 Wave',
        default: 0.3,
        format: value => `${Math.round(value * 100)}%`,
        apply: (value, app) => {
          if (app.audio && app.audio.lfos && app.audio.lfos.lfo1) {
            app.audio.lfos.lfo1.depth = value;
          }
        }
      },
      {
        id: 'lfo1Waveform',
        label: 'LFO 1 Wave',
        type: 'select',
        options: [
          { value: 'sine', label: 'Sine' },
          { value: 'triangle', label: 'Triangle' },
          { value: 'square', label: 'Square' },
          { value: 'sawtooth', label: 'Sawtooth' }
        ],
        default: 'sawtooth',
        apply: (value, app) => {
          if (app.lfo) {
            app.lfo.setLFOWaveform('lfo4', value);
          }
        }
      },
      {
        id: 'lfo4Target',
        label: 'LFO 4 Target',
        type: 'select',
        options: [
          { value: 'leadFilter', label: 'Lead Filter' },
          { value: 'fxSend', label: 'FX Send' },
          { value: 'bassFilter', label: 'Bass Filter' },
          { value: 'reverbDecay', label: 'Reverb Decay' },
          { value: 'delayFeedback', label: 'Delay Feedback' },
          { value: 'bassDrive', label: 'Bass Drive' },
          { value: 'leadResonance', label: 'Lead Resonance' },
          { value: 'masterVolume', label: 'Master Volume' }
        ],
        default: 'reverbDecay',
        apply: (value, app) => {
          if (app.lfo) {
            app.lfo.setLFOTarget('lfo4', value);
          }
        }
      },
      {
        id: 'lfo4Enabled',
        label: 'LFO 4 On/Off',
        type: 'select',
        options: [
          { value: true, label: 'On' },
          { value: false, label: 'Off' }
        ],
        default: false,
        apply: (value, app) => {
          if (app.lfo) {
            app.lfo.setLFOEnabled('lfo4', value);
          { value: 'sawtooth', label: 'Saw' }
        ],
        default: 'sine',
        apply: (value, app) => {
          if (app.audio && app.audio.lfos && app.audio.lfos.lfo1) {
            app.audio.lfos.lfo1.type = value;
        default: 0.2,
        format: value => `${Math.round(value * 100)}%`,
        apply: (value, app) => {
          if (app.patternVariation) {
            app.patternVariation.setRandomizationAmount(value);
          }
        }
      }
    ]
  }
];<|MERGE_RESOLUTION|>--- conflicted
+++ resolved
@@ -474,43 +474,6 @@
 
 export const CONTROL_SCHEMA = [
   {
-<<<<<<< HEAD
-    group: 'Musical Key & Scale',
-    description: 'Set the global key and scale for note generation.',
-    controls: [
-      {
-        id: 'musicalKey',
-        label: 'Key',
-        type: 'select',
-        options: [
-          { value: 'C', label: 'C' }, { value: 'C#', label: 'C#' }, { value: 'D', label: 'D' },
-          { value: 'D#', label: 'D#' }, { value: 'E', label: 'E' }, { value: 'F', label: 'F' },
-          { value: 'F#', label: 'F#' }, { value: 'G', label: 'G' }, { value: 'G#', label: 'G#' },
-          { value: 'A', label: 'A' }, { value: 'A#', label: 'A#' }, { value: 'B', label: 'B' }
-        ],
-        default: 'C',
-        apply: (value, app) => {
-          if (app.audio) app.audio.setMusicalKey(value);
-        }
-      },
-      {
-        id: 'scaleType',
-        label: 'Scale',
-        type: 'select',
-        options: [
-          { value: 'major', label: 'Major' },
-          { value: 'natural_minor', label: 'Natural Minor' },
-          { value: 'dorian', label: 'Dorian' },
-          { value: 'mixolydian', label: 'Mixolydian' },
-          { value: 'harmonic_minor', label: 'Harmonic Minor' },
-          { value: 'melodic_minor', label: 'Melodic Minor' },
-          { value: 'major_pentatonic', label: 'Major Pentatonic' },
-          { value: 'minor_pentatonic', label: 'Minor Pentatonic' }
-        ],
-        default: 'major',
-        apply: (value, app) => {
-          if (app.audio) app.audio.setScaleType(value);
-=======
     group: 'Scale & Key Management',
     description: 'Musical scale and key management for chord progressions.',
     controls: [
@@ -754,7 +717,6 @@
             const exported = app.chordProgressionManager.exportProgression();
             console.log('Exported Progression:', exported);
           }
->>>>>>> c1c7bc41
         }
       }
     ]
