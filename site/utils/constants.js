// Константи та конфігурація
import { setBusLevel } from './helpers.js';

export const STEP_COUNT = 16;
export const STEP_DURATION = '1m';
export const LOOP_DURATION = Tone.Ticks(Tone.Time(STEP_DURATION).toTicks() * STEP_COUNT);

export const STORAGE_KEYS = {
  controlState: 'bodzin.controlState',
  preset: 'bodzin.preset',
  midi: 'bodzin.midiMappings',
  presetHistory: 'bodzin.presetHistory'
};

// Preset versioning
export const PRESET_VERSION = '1.0.0';
export const PRESET_SCHEMA_VERSION = 1;

export const PRESET_VERSIONS = {
  '1.0.0': {
    schemaVersion: 1,
    description: 'Initial preset format with controls, automation, and MIDI mappings',
    migration: null // No migration needed for initial version
  }
};

// Key Signature and Scale Management
export const MUSICAL_KEYS = {
  'C': { name: 'C Major', root: 'C', type: 'major', accidentals: 0 },
  'G': { name: 'G Major', root: 'G', type: 'major', accidentals: 1 },
  'D': { name: 'D Major', root: 'D', type: 'major', accidentals: 2 },
  'A': { name: 'A Major', root: 'A', type: 'major', accidentals: 3 },
  'E': { name: 'E Major', root: 'E', type: 'major', accidentals: 4 },
  'B': { name: 'B Major', root: 'B', type: 'major', accidentals: 5 },
  'F#': { name: 'F# Major', root: 'F#', type: 'major', accidentals: 6 },
  'C#': { name: 'C# Major', root: 'C#', type: 'major', accidentals: 7 },
  'F': { name: 'F Major', root: 'F', type: 'major', accidentals: -1 },
  'Bb': { name: 'Bb Major', root: 'Bb', type: 'major', accidentals: -2 },
  'Eb': { name: 'Eb Major', root: 'Eb', type: 'major', accidentals: -3 },
  'Ab': { name: 'Ab Major', root: 'Ab', type: 'major', accidentals: -4 },
  'Db': { name: 'Db Major', root: 'Db', type: 'major', accidentals: -5 },
  'Gb': { name: 'Gb Major', root: 'Gb', type: 'major', accidentals: -6 },
  'Cb': { name: 'Cb Major', root: 'Cb', type: 'major', accidentals: -7 },
  'Am': { name: 'A Minor', root: 'A', type: 'minor', accidentals: 0 },
  'Em': { name: 'E Minor', root: 'E', type: 'minor', accidentals: 1 },
  'Bm': { name: 'B Minor', root: 'B', type: 'minor', accidentals: 2 },
  'F#m': { name: 'F# Minor', root: 'F#', type: 'minor', accidentals: 3 },
  'C#m': { name: 'C# Minor', root: 'C#', type: 'minor', accidentals: 4 },
  'G#m': { name: 'G# Minor', root: 'G#', type: 'minor', accidentals: 5 },
  'D#m': { name: 'D# Minor', root: 'D#', type: 'minor', accidentals: 6 },
  'A#m': { name: 'A# Minor', root: 'A#', type: 'minor', accidentals: 7 },
  'Dm': { name: 'D Minor', root: 'D', type: 'minor', accidentals: -1 },
  'Gm': { name: 'G Minor', root: 'G', type: 'minor', accidentals: -2 },
  'Cm': { name: 'C Minor', root: 'C', type: 'minor', accidentals: -3 },
  'Fm': { name: 'F Minor', root: 'F', type: 'minor', accidentals: -4 },
  'Bbm': { name: 'Bb Minor', root: 'Bb', type: 'minor', accidentals: -5 },
  'Ebm': { name: 'Eb Minor', root: 'Eb', type: 'minor', accidentals: -6 },
  'Abm': { name: 'Ab Minor', root: 'Ab', type: 'minor', accidentals: -7 }
};

export const SCALE_PATTERNS = {
  major: [0, 2, 4, 5, 7, 9, 11], // W-W-H-W-W-W-H
  minor: [0, 2, 3, 5, 7, 8, 10], // W-H-W-W-H-W-W
  harmonicMinor: [0, 2, 3, 5, 7, 8, 11], // W-H-W-W-H-A2-H
  melodicMinor: [0, 2, 3, 5, 7, 9, 11], // W-H-W-W-W-W-H (ascending)
  dorian: [0, 2, 3, 5, 7, 9, 10], // W-H-W-W-W-H-W
  phrygian: [0, 1, 3, 5, 7, 8, 10], // H-W-W-W-H-W-W
  lydian: [0, 2, 4, 6, 7, 9, 11], // W-W-W-H-W-W-H
  mixolydian: [0, 2, 4, 5, 7, 9, 10], // W-W-H-W-W-H-W
  locrian: [0, 1, 3, 5, 6, 8, 10], // H-W-W-H-W-W-W
  pentatonicMajor: [0, 2, 4, 7, 9], // W-W-W+H-W
  pentatonicMinor: [0, 3, 5, 7, 10], // W+H-W-W-W+H
  blues: [0, 3, 5, 6, 7, 10], // W+H-W-H-H-W+H
  chromatic: [0, 1, 2, 3, 4, 5, 6, 7, 8, 9, 10, 11] // All semitones
};

export const CHORD_PROGRESSIONS = {
  // Common progressions in major keys
  major: {
    'I-V-vi-IV': ['I', 'V', 'vi', 'IV'], // C-G-Am-F
    'vi-IV-I-V': ['vi', 'IV', 'I', 'V'], // Am-F-C-G
    'I-vi-IV-V': ['I', 'vi', 'IV', 'V'], // C-Am-F-G
    'ii-V-I': ['ii', 'V', 'I'], // Dm-G-C
    'I-IV-V': ['I', 'IV', 'V'], // C-F-G
    'I-vi-ii-V': ['I', 'vi', 'ii', 'V'], // C-Am-Dm-G
    'vi-V-IV-V': ['vi', 'V', 'IV', 'V'], // Am-G-F-G
    'I-V-vi-iii-IV': ['I', 'V', 'vi', 'iii', 'IV'] // C-G-Am-Em-F
  },
  // Common progressions in minor keys
  minor: {
    'i-iv-V': ['i', 'iv', 'V'], // Am-Dm-E
    'i-VI-VII-i': ['i', 'VI', 'VII', 'i'], // Am-F-G-Am
    'i-iv-VII': ['i', 'iv', 'VII'], // Am-Dm-G
    'i-V-iv-i': ['i', 'V', 'iv', 'i'], // Am-E-Dm-Am
    'i-VI-III-VII': ['i', 'VI', 'III', 'VII'], // Am-F-C-G
    'i-iv-i-V': ['i', 'iv', 'i', 'V'], // Am-Dm-Am-E
    'i-VII-VI-V': ['i', 'VII', 'VI', 'V'], // Am-G-F-E
    'i-iv-V-i': ['i', 'iv', 'V', 'i'] // Am-Dm-E-Am
  }
};

export const CHORD_TYPES = {
  major: [0, 4, 7], // Root, Major 3rd, Perfect 5th
  minor: [0, 3, 7], // Root, Minor 3rd, Perfect 5th
  diminished: [0, 3, 6], // Root, Minor 3rd, Diminished 5th
  augmented: [0, 4, 8], // Root, Major 3rd, Augmented 5th
  sus2: [0, 2, 7], // Root, Major 2nd, Perfect 5th
  sus4: [0, 5, 7], // Root, Perfect 4th, Perfect 5th
  major7: [0, 4, 7, 11], // Root, Major 3rd, Perfect 5th, Major 7th
  minor7: [0, 3, 7, 10], // Root, Minor 3rd, Perfect 5th, Minor 7th
  dominant7: [0, 4, 7, 10], // Root, Major 3rd, Perfect 5th, Minor 7th
  diminished7: [0, 3, 6, 9], // Root, Minor 3rd, Diminished 5th, Diminished 7th
  halfDiminished7: [0, 3, 6, 10], // Root, Minor 3rd, Diminished 5th, Minor 7th
  augmented7: [0, 4, 8, 10], // Root, Major 3rd, Augmented 5th, Minor 7th
  major9: [0, 4, 7, 11, 2], // Root, Major 3rd, Perfect 5th, Major 7th, Major 9th
  minor9: [0, 3, 7, 10, 2], // Root, Minor 3rd, Perfect 5th, Minor 7th, Major 9th
  dominant9: [0, 4, 7, 10, 2], // Root, Major 3rd, Perfect 5th, Minor 7th, Major 9th
  add9: [0, 4, 7, 2], // Root, Major 3rd, Perfect 5th, Major 9th
  minorAdd9: [0, 3, 7, 2], // Root, Minor 3rd, Perfect 5th, Major 9th
  power: [0, 7] // Root, Perfect 5th (power chord)
};

export const NOTE_NAMES = ['C', 'C#', 'D', 'D#', 'E', 'F', 'F#', 'G', 'G#', 'A', 'A#', 'B'];
export const NOTE_NAMES_FLAT = ['C', 'Db', 'D', 'Eb', 'E', 'F', 'Gb', 'G', 'Ab', 'A', 'Bb', 'B'];

// MIDI note numbers for different octaves
export const MIDI_NOTES = {
  C0: 12, C1: 24, C2: 36, C3: 48, C4: 60, C5: 72, C6: 84, C7: 96, C8: 108,
  D0: 14, D1: 26, D2: 38, D3: 50, D4: 62, D5: 74, D6: 86, D7: 98, D8: 110,
  E0: 16, E1: 28, E2: 40, E3: 52, E4: 64, E5: 76, E6: 88, E7: 100, E8: 112,
  F0: 17, F1: 29, F2: 41, F3: 53, F4: 65, F5: 77, F6: 89, F7: 101, F8: 113,
  G0: 19, G1: 31, G2: 43, G3: 55, G4: 67, G5: 79, G6: 91, G7: 103, G8: 115,
  A0: 21, A1: 33, A2: 45, A3: 57, A4: 69, A5: 81, A6: 93, A7: 105, A8: 117,
  B0: 23, B1: 35, B2: 47, B3: 59, B4: 71, B5: 83, B6: 95, B7: 107, B8: 119
};

// Default key signature settings
export const DEFAULT_KEY_SIGNATURE = {
  key: 'C',
  scale: 'major',
  chordProgression: 'I-V-vi-IV',
  octave: 4,
  rootNote: 'C4',
  enabled: true
};

export const SECTION_DEFINITIONS = [
  { name: 'Intro', color: 'rgba(73, 169, 255, 0.05)' },
  { name: 'Lift', color: 'rgba(255, 73, 175, 0.04)' },
  { name: 'Peak', color: 'rgba(148, 255, 73, 0.04)' },
  { name: 'Break', color: 'rgba(255, 180, 73, 0.05)' }
];

export const CURVE_TYPES = {
  LINEAR: 'linear',
  BEZIER: 'bezier',
  EXPONENTIAL: 'exponential',
  LOGARITHMIC: 'logarithmic',
  SINE: 'sine'
};

export const AUTOMATION_TRACK_DEFINITIONS = [
  {
    id: 'leadFilter',
    label: 'Lead Filter',
    color: '#49a9ff',
    curve: [
      0.1, 0.12, 0.18, 0.24, 0.32, 0.38, 0.46, 0.52,
      0.6, 0.68, 0.76, 0.84, 0.88, 0.92, 0.96, 1
    ]
  },
  {
    id: 'fxSend',
    label: 'FX Send',
    color: '#ff49af',
    curve: [
      0.05, 0.08, 0.1, 0.14, 0.18, 0.22, 0.28, 0.32,
      0.35, 0.4, 0.46, 0.52, 0.58, 0.62, 0.68, 0.74
    ]
  },
  {
    id: 'bassFilter',
    label: 'Bass Filter',
    color: '#94ff49',
    curve: [
      0.24, 0.25, 0.26, 0.28, 0.34, 0.4, 0.48, 0.54,
      0.52, 0.46, 0.4, 0.34, 0.3, 0.28, 0.26, 0.24
    ]
  },
  {
    id: 'reverbDecay',
    label: 'Reverb Decay',
    color: '#ff6b35',
    curve: [
      0.3, 0.35, 0.4, 0.45, 0.5, 0.55, 0.6, 0.65,
      0.7, 0.75, 0.8, 0.85, 0.9, 0.95, 1, 0.95
    ]
  },
  {
    id: 'delayFeedback',
    label: 'Delay Feedback',
    color: '#4ecdc4',
    curve: [
      0.1, 0.15, 0.2, 0.25, 0.3, 0.35, 0.4, 0.45,
      0.5, 0.45, 0.4, 0.35, 0.3, 0.25, 0.2, 0.15
    ]
  },
  {
    id: 'bassDrive',
    label: 'Bass Drive',
    color: '#f7b731',
    curve: [
      0.2, 0.25, 0.3, 0.35, 0.4, 0.45, 0.5, 0.55,
      0.6, 0.65, 0.7, 0.75, 0.8, 0.75, 0.7, 0.65
    ]
  },
  {
    id: 'leadResonance',
    label: 'Lead Resonance',
    color: '#a55eea',
    curve: [
      0.1, 0.2, 0.3, 0.4, 0.5, 0.6, 0.7, 0.8,
      0.9, 1, 0.9, 0.8, 0.7, 0.6, 0.5, 0.4
    ]
  },
  {
    id: 'masterVolume',
    label: 'Master Volume',
    color: '#26de81',
    curve: [
      0.6, 0.65, 0.7, 0.75, 0.8, 0.85, 0.9, 0.95,
      1, 0.95, 0.9, 0.85, 0.8, 0.75, 0.7, 0.65
    ]
  },
  // Reverb automation tracks
  {
    id: 'reverbMix',
    label: 'Reverb Mix',
    color: '#ff8c42',
    curve: [
      0.1, 0.15, 0.2, 0.25, 0.3, 0.35, 0.4, 0.45,
      0.5, 0.45, 0.4, 0.35, 0.3, 0.25, 0.2, 0.15
    ]
  },
  {
    id: 'reverbPreDelay',
    label: 'Reverb PreDelay',
    color: '#ff6b6b',
    curve: [
      0.01, 0.015, 0.02, 0.025, 0.03, 0.035, 0.04, 0.045,
      0.05, 0.045, 0.04, 0.035, 0.03, 0.025, 0.02, 0.015
    ]
  },
  {
    id: 'reverbRoomSize',
    label: 'Reverb Room Size',
    color: '#ff9ff3',
    curve: [
      0.3, 0.4, 0.5, 0.6, 0.7, 0.8, 0.9, 1,
      0.9, 0.8, 0.7, 0.6, 0.5, 0.4, 0.3, 0.2
    ]
  },
  // Delay automation tracks
  {
    id: 'delayTime',
    label: 'Delay Time',
    color: '#54a0ff',
    curve: [
      0.125, 0.25, 0.375, 0.5, 0.625, 0.75, 0.875, 1,
      0.875, 0.75, 0.625, 0.5, 0.375, 0.25, 0.125, 0.1
    ]
  },
  {
    id: 'delayMix',
    label: 'Delay Mix',
    color: '#5f27cd',
    curve: [
      0.1, 0.2, 0.3, 0.4, 0.5, 0.4, 0.3, 0.2,
      0.1, 0.15, 0.2, 0.25, 0.3, 0.25, 0.2, 0.15
    ]
  },
  {
    id: 'delayFilter',
    label: 'Delay Filter',
    color: '#00d2d3',
    curve: [
      0.2, 0.3, 0.4, 0.5, 0.6, 0.7, 0.8, 0.9,
      1, 0.9, 0.8, 0.7, 0.6, 0.5, 0.4, 0.3
    ]
  },
  // Distortion automation tracks
  {
    id: 'distortionAmount',
    label: 'Distortion Amount',
    color: '#ff3838',
    curve: [
      0.1, 0.2, 0.3, 0.4, 0.5, 0.6, 0.7, 0.8,
      0.9, 0.8, 0.7, 0.6, 0.5, 0.4, 0.3, 0.2
    ]
  },
  {
    id: 'distortionTone',
    label: 'Distortion Tone',
    color: '#ff9f43',
    curve: [
      0.2, 0.3, 0.4, 0.5, 0.6, 0.7, 0.8, 0.9,
      1, 0.9, 0.8, 0.7, 0.6, 0.5, 0.4, 0.3
    ]
  },
  {
    id: 'distortionMix',
    label: 'Distortion Mix',
    color: '#ee5a24',
    curve: [
      0.1, 0.15, 0.2, 0.25, 0.3, 0.35, 0.4, 0.45,
      0.5, 0.45, 0.4, 0.35, 0.3, 0.25, 0.2, 0.15
  {
    id: 'sidechainAmount',
    label: 'Sidechain Amount',
    color: '#ff4757',
    curve: [
      0.8, 0.6, 0.4, 0.2, 0.1, 0.3, 0.5, 0.7,
      0.9, 0.7, 0.5, 0.3, 0.1, 0.2, 0.4, 0.6
    ]
  },
  {
    id: 'sidechainThreshold',
    label: 'Sidechain Threshold',
    color: '#ff6b35',
    curve: [
      -24, -22, -20, -18, -16, -18, -20, -22,
      -24, -26, -28, -26, -24, -22, -20, -18
    id: 'leadDistortion',
    label: 'Lead Distortion',
    color: '#ff4757',
    curve: [
      0.1, 0.15, 0.2, 0.25, 0.3, 0.35, 0.4, 0.45,
      0.5, 0.45, 0.4, 0.35, 0.3, 0.25, 0.2, 0.15
    ]
  },
  {
    id: 'leadOverdrive',
    label: 'Lead Overdrive',
    color: '#ff6b35',
    curve: [
      0.2, 0.25, 0.3, 0.35, 0.4, 0.45, 0.5, 0.55,
      0.6, 0.55, 0.5, 0.45, 0.4, 0.35, 0.3, 0.25
    ]
  },
  {
    id: 'drumDistortion',
    label: 'Drum Distortion',
    color: '#ffa502',
    curve: [
      0.1, 0.12, 0.15, 0.18, 0.2, 0.22, 0.25, 0.28,
      0.3, 0.28, 0.25, 0.22, 0.2, 0.18, 0.15, 0.12
    ]
  },
  {
    id: 'masterOverdrive',
    label: 'Master Overdrive',
    color: '#ff3838',
    curve: [
      0.05, 0.08, 0.1, 0.12, 0.15, 0.18, 0.2, 0.22,
      0.25, 0.22, 0.2, 0.18, 0.15, 0.12, 0.1, 0.08
    ]
  }
];

export const LFO_DEFINITIONS = [
  {
    id: 'lfo1',
    label: 'LFO 1',
    color: '#ff6b6b',
    rate: 0.5, // Hz
    depth: 0.3,
    waveform: 'sine',
    target: 'leadFilter',
    enabled: true
  },
  {
    id: 'lfo2',
    label: 'LFO 2',
    color: '#4ecdc4',
    rate: 0.25, // Hz
    depth: 0.2,
    waveform: 'triangle',
    target: 'fxSend',
    enabled: false
  },
  {
    id: 'lfo3',
    label: 'LFO 3',
    color: '#45b7d1',
    rate: 1.0, // Hz
    depth: 0.15,
    waveform: 'square',
    target: 'bassFilter',
    enabled: false
  },
  {
    id: 'lfo4',
    label: 'LFO 4',
    color: '#96ceb4',
    rate: 0.125, // Hz
    depth: 0.25,
    waveform: 'sawtooth',
    target: 'reverbDecay',
    enabled: false
  }
];

export const ENVELOPE_FOLLOWER_DEFINITIONS = [
  {
    id: 'envFollower1',
    label: 'Envelope Follower 1',
    color: '#ff9f43',
    source: 'lead', // Audio source to follow
    target: 'leadFilter', // Parameter to modulate
    attackTime: 0.01, // 10ms
    releaseTime: 0.1, // 100ms
    sensitivity: 1.0,
    threshold: 0.0,
    gate: false,
    enabled: false
  },
  {
    id: 'envFollower2',
    label: 'Envelope Follower 2',
    color: '#ff6348',
    source: 'bass',
    target: 'bassFilter',
    attackTime: 0.005, // 5ms
    releaseTime: 0.05, // 50ms
    sensitivity: 1.2,
    threshold: 0.1,
    gate: true,
    enabled: false
  },
  {
    id: 'envFollower3',
    label: 'Envelope Follower 3',
    color: '#ff7675',
    source: 'drums',
    target: 'fxSend',
    attackTime: 0.02, // 20ms
    releaseTime: 0.2, // 200ms
    sensitivity: 0.8,
    threshold: 0.05,
    gate: false,
    enabled: false
  },
  {
    id: 'envFollower4',
    label: 'Envelope Follower 4',
    color: '#fd79a8',
    source: 'lead',
    target: 'reverbDecay',
    attackTime: 0.05, // 50ms
    releaseTime: 0.5, // 500ms
    sensitivity: 0.6,
    threshold: 0.15,
    gate: true,
    enabled: false
  }
];

export const SECTION_SEQUENCE_ACTIVITY = {
  Intro: { drums: true, bass: false, lead: false, fx: false },
  Lift: { drums: true, bass: true, lead: false, fx: true },
  Peak: { drums: true, bass: true, lead: true, fx: true },
  Break: { drums: true, bass: false, lead: false, fx: true }
};

export const CONTROL_SCHEMA = [
  {
    group: 'Scale & Key Management',
    description: 'Musical scale and key management for chord progressions.',
    controls: [
      {
        id: 'scaleType',
        label: 'Scale Type',
        type: 'select',
        options: [
          { value: 'major', label: 'Major' },
          { value: 'natural_minor', label: 'Natural Minor' },
          { value: 'harmonic_minor', label: 'Harmonic Minor' },
          { value: 'melodic_minor', label: 'Melodic Minor' },
          { value: 'dorian', label: 'Dorian' },
          { value: 'phrygian', label: 'Phrygian' },
          { value: 'lydian', label: 'Lydian' },
          { value: 'mixolydian', label: 'Mixolydian' },
          { value: 'locrian', label: 'Locrian' },
          { value: 'major_pentatonic', label: 'Major Pentatonic' },
          { value: 'minor_pentatonic', label: 'Minor Pentatonic' },
          { value: 'blues', label: 'Blues' },
          { value: 'major_blues', label: 'Major Blues' },
          { value: 'whole_tone', label: 'Whole Tone' },
          { value: 'diminished', label: 'Diminished' },
          { value: 'augmented', label: 'Augmented' },
          { value: 'chromatic', label: 'Chromatic' },
          { value: 'phrygian_dominant', label: 'Phrygian Dominant' },
          { value: 'double_harmonic', label: 'Double Harmonic' },
          { value: 'hungarian_minor', label: 'Hungarian Minor' }
        ],
        default: 'major',
        apply: (value, app) => {
          if (app.scaleManager) {
            app.scaleManager.setScaleType(value);
          }
        }
      },
      {
        id: 'keySignature',
        label: 'Key Signature',
        type: 'select',
        options: [
          { value: 'C', label: 'C' },
          { value: 'G', label: 'G' },
          { value: 'D', label: 'D' },
          { value: 'A', label: 'A' },
          { value: 'E', label: 'E' },
          { value: 'B', label: 'B' },
          { value: 'F#', label: 'F#' },
          { value: 'C#', label: 'C#' },
          { value: 'F', label: 'F' },
          { value: 'Bb', label: 'Bb' },
          { value: 'Eb', label: 'Eb' },
          { value: 'Ab', label: 'Ab' },
          { value: 'Db', label: 'Db' },
          { value: 'Gb', label: 'Gb' },
          { value: 'Cb', label: 'Cb' }
        ],
        default: 'C',
        apply: (value, app) => {
          if (app.keyManager) {
            app.keyManager.setKey(value);
          }
          if (app.scaleManager) {
            app.scaleManager.setKey(value);
          }
        }
      },
      {
        id: 'keyMode',
        label: 'Key Mode',
        type: 'select',
        options: [
          { value: 'major', label: 'Major' },
          { value: 'minor', label: 'Minor' }
        ],
        default: 'major',
        apply: (value, app) => {
          if (app.keyManager) {
            app.keyManager.setMode(value);
          }
        }
      },
      {
        id: 'scaleOctave',
        label: 'Scale Octave',
        type: 'range',
        min: 2,
        max: 6,
        step: 1,
        default: 4,
        format: value => `Octave ${value}`,
        apply: (value, app) => {
          if (app.scaleManager) {
            app.scaleManager.setOctave(value);
          }
        }
      },
      {
        id: 'transposeKey',
        label: 'Transpose Key',
        type: 'range',
        min: -12,
        max: 12,
        step: 1,
        default: 0,
        format: value => value === 0 ? 'No Transpose' : `${value > 0 ? '+' : ''}${value} semitones`,
        apply: (value, app) => {
          if (app.keyManager && value !== 0) {
            app.keyManager.transposeBySemitones(value);
          }
        }
      },
      {
        id: 'switchToRelative',
        label: 'Switch to Relative',
        type: 'button',
        apply: (value, app) => {
          if (app.keyManager) {
            app.keyManager.switchToRelativeKey();
          }
        }
      },
      {
        id: 'switchToParallel',
        label: 'Switch to Parallel',
        type: 'button',
        apply: (value, app) => {
          if (app.keyManager) {
            app.keyManager.switchToParallelKey();
          }
        }
      }
    ]
  },
  {
    group: 'Chord Progression Tools',
    description: 'Advanced chord progression generation and management.',
    controls: [
      {
        id: 'progressionType',
        label: 'Progression Type',
        type: 'select',
        options: [
          { value: 'major_2_5_1', label: 'II-V-I (Major)' },
          { value: 'major_1_6_4_5', label: 'I-vi-IV-V' },
          { value: 'major_1_5_6_4', label: 'I-V-vi-IV' },
          { value: 'major_1_4_5', label: 'I-IV-V' },
          { value: 'major_2_5_1_6', label: 'II-V-I-vi' },
          { value: 'minor_2_5_1', label: 'II-V-i (Minor)' },
          { value: 'minor_1_6_4_5', label: 'i-vi-IV-V' },
          { value: 'minor_1_4_5', label: 'i-iv-V' },
          { value: 'minor_1_5_6_4', label: 'i-V-vi-IV' },
          { value: 'electronic_1_5_6_4', label: 'I-V-vi-IV (Electronic)' },
          { value: 'electronic_minor_1_5_6_4', label: 'i-V-vi-IV (Minor Electronic)' },
          { value: 'electronic_1_4_1_5', label: 'I-IV-I-V' },
          { value: 'electronic_1_6_2_5', label: 'I-vi-ii-V' },
          { value: 'dorian_1_4_1_5', label: 'I-IV-I-V (Dorian)' },
          { value: 'phrygian_1_2_3_4', label: 'i-II-III-iv (Phrygian)' },
          { value: 'lydian_1_2_1_5', label: 'I-II-I-V (Lydian)' },
          { value: 'mixolydian_1_4_1_5', label: 'I-IV-I-v (Mixolydian)' }
        ],
        default: 'major_1_6_4_5',
        apply: (value, app) => {
          if (app.chordProgressionManager) {
            app.chordProgressionManager.generateProgression(value);
          }
        }
      },
      {
        id: 'progressionLength',
        label: 'Progression Length',
        type: 'range',
        min: 2,
        max: 8,
        step: 1,
        default: 4,
        format: value => `${value} chords`,
        apply: (value, app) => {
          if (app.chordProgressionManager) {
            app.chordProgressionManager.generateRandomProgression(value);
          }
        }
      },
      {
        id: 'generateRandomProgression',
        label: 'Generate Random',
        type: 'button',
        apply: (value, app) => {
          if (app.chordProgressionManager) {
            app.chordProgressionManager.generateRandomProgression();
          }
        }
      },
      {
        id: 'transposeProgression',
        label: 'Transpose Progression',
        type: 'range',
        min: -12,
        max: 12,
        step: 1,
        default: 0,
        format: value => value === 0 ? 'No Transpose' : `${value > 0 ? '+' : ''}${value} semitones`,
        apply: (value, app) => {
          if (app.chordProgressionManager && value !== 0) {
            app.chordProgressionManager.transposeProgression(value);
          }
        }
      },
      {
        id: 'progressionOctave',
        label: 'Progression Octave',
        type: 'range',
        min: 2,
        max: 6,
        step: 1,
        default: 4,
        format: value => `Octave ${value}`,
        apply: (value, app) => {
          if (app.chordProgressionManager) {
            app.chordProgressionManager.setOctave(value);
          }
        }
      },
      {
        id: 'analyzeProgression',
        label: 'Analyze Progression',
        type: 'button',
        apply: (value, app) => {
          if (app.chordProgressionManager) {
            const analysis = app.chordProgressionManager.analyzeProgression();
            console.log('Progression Analysis:', analysis);
          }
        }
      },
      {
        id: 'exportProgression',
        label: 'Export Progression',
        type: 'button',
        apply: (value, app) => {
          if (app.chordProgressionManager) {
            const exported = app.chordProgressionManager.exportProgression();
            console.log('Exported Progression:', exported);
          }
        }
      }
    ]
  },
  {
    group: 'Transport',
    description: 'Tempo and groove foundation.',
    controls: [
      {
        id: 'tempo',
        label: 'Tempo',
        type: 'range',
        min: 110,
        max: 136,
        step: 1,
        default: 124,
        format: value => `${Math.round(value)} BPM`,
        apply: (value) => Tone.Transport.bpm.rampTo(value, 0.1)
      },
      {
        id: 'swing',
        label: 'Swing Amount',
        type: 'range',
        min: 0,
        max: 0.45,
        step: 0.01,
        default: 0.08,
        format: value => `${Math.round(value * 100)}%`,
        apply: (value) => {
          Tone.Transport.swing = value;
          Tone.Transport.swingSubdivision = '8n';
        }
      }
    ]
  },
  {
    group: 'Bus Levels',
    description: 'Mix bus trims for the core stems.',
    controls: [
      {
        id: 'drumLevel',
        label: 'Drums Level',
        type: 'range',
        min: -24,
        max: 6,
        step: 0.5,
        default: -4,
        format: value => `${value.toFixed(1)} dB`,
        apply: (value, app) => setBusLevel(app.audio.buses.drums, value)
      },
      {
        id: 'bassLevel',
        label: 'Bass Level',
        type: 'range',
        min: -24,
        max: 6,
        step: 0.5,
        default: -6,
        format: value => `${value.toFixed(1)} dB`,
        apply: (value, app) => setBusLevel(app.audio.buses.bass, value)
      },
      {
        id: 'leadLevel',
        label: 'Lead Level',
        type: 'range',
        min: -24,
        max: 6,
        step: 0.5,
        default: -3,
        format: value => `${value.toFixed(1)} dB`,
        apply: (value, app) => setBusLevel(app.audio.buses.lead, value)
      },
      {
        id: 'fxLevel',
        label: 'FX Return',
        type: 'range',
        min: -24,
        max: 6,
        step: 0.5,
        default: -8,
        format: value => `${value.toFixed(1)} dB`,
        apply: (value, app) => setBusLevel(app.audio.buses.fx, value)
      }
    ]
  },
  {
    group: 'Compressor/Limiter',
    description: 'Dynamic range control and limiting.',
    controls: [
      {
        id: 'compressorThreshold',
        label: 'Compressor Threshold',
        type: 'range',
        min: -40,
        max: 0,
        step: 0.5,
        default: -12,
        format: value => `${value.toFixed(1)} dB`,
        apply: (value, app) => {
          if (app.audio.compressor) {
            app.audio.compressor.threshold.value = value;
          }
        }
      },
      {
        id: 'compressorRatio',
        label: 'Compressor Ratio',
        type: 'range',
        min: 1,
        max: 20,
        step: 0.1,
        default: 4,
        format: value => `${value.toFixed(1)}:1`,
        apply: (value, app) => {
          if (app.audio.compressor) {
            app.audio.compressor.ratio.value = value;
          }
        }
      },
      {
        id: 'compressorAttack',
        label: 'Attack Time',
        type: 'range',
        min: 0.001,
        max: 1,
        step: 0.001,
        default: 0.003,
        format: value => `${(value * 1000).toFixed(1)} ms`,
        apply: (value, app) => {
          if (app.audio.compressor) {
            app.audio.compressor.attack.value = value;
          }
        }
      },
      {
        id: 'compressorRelease',
        label: 'Release Time',
        type: 'range',
        min: 0.01,
        max: 2,
        step: 0.01,
        default: 0.25,
        format: value => `${(value * 1000).toFixed(0)} ms`,
        apply: (value, app) => {
          if (app.audio.compressor) {
            app.audio.compressor.release.value = value;
          }
        }
      },
      {
        id: 'compressorKnee',
        label: 'Knee',
        type: 'range',
        min: 0,
        max: 40,
        step: 0.5,
        default: 30,
        format: value => `${value.toFixed(1)} dB`,
        apply: (value, app) => {
          if (app.audio.compressor) {
            app.audio.compressor.knee.value = value;
          }
        }
      },
      {
        id: 'limiterThreshold',
        label: 'Limiter Threshold',
        type: 'range',
        min: -6,
        max: 0,
        step: 0.1,
        default: -1,
        format: value => `${value.toFixed(1)} dB`,
        apply: (value, app) => {
          if (app.audio.limiter) {
            app.audio.limiter.threshold.value = value;
          }
        }
      },
      {
        id: 'compressorMakeup',
        label: 'Makeup Gain',
        type: 'range',
        min: 0,
        max: 12,
        step: 0.1,
        default: 0,
        format: value => `+${value.toFixed(1)} dB`,
        apply: (value, app) => {
          if (app.audio.compressorMakeup) {
            app.audio.compressorMakeup.gain.value = Tone.dbToGain(value);
          }
        }
      },
      {
        id: 'compressorSidechain',
        label: 'Sidechain Source',
        type: 'select',
        options: [
          { value: 'none', label: 'None' },
          { value: 'drums', label: 'Drums' },
          { value: 'bass', label: 'Bass' },
          { value: 'lead', label: 'Lead' }
        ],
        default: 'none',
        apply: (value, app) => {
          // Disconnect existing sidechain
          if (app.audio.sidechainGain) {
            app.audio.sidechainGain.disconnect();
          }
          
          if (value !== 'none' && app.audio.buses[value]) {
            // Create sidechain gain control
            app.audio.sidechainGain = new Tone.Gain(0.3);
            app.audio.buses[value].connect(app.audio.sidechainGain);
            app.audio.sidechainGain.connect(app.audio.compressor);
          }
        }
      },
      {
        id: 'compressorLookahead',
        label: 'Lookahead',
        type: 'range',
        min: 0,
        max: 50,
        step: 1,
        default: 0,
        format: value => `${value} ms`,
        apply: (value, app) => {
          if (app.audio.lookahead) {
            // Simple lookahead implementation using delay
            const delayTime = value / 1000; // Convert ms to seconds
            app.audio.lookahead.gain.value = delayTime > 0 ? 1 : 1;
          }
        }
      },
      {
        id: 'compressorBypass',
        label: 'Bypass',
        type: 'select',
        options: [
          { value: 'off', label: 'Off' },
          { value: 'on', label: 'On' }
        ],
        default: 'off',
        apply: (value, app) => {
          if (app.audio.compressor) {
            app.audio.compressor.wet.value = value === 'on' ? 1 : 0;
          }
        }
      },
      {
        id: 'compressorPreset',
        label: 'Preset',
        type: 'select',
        options: [
          { value: 'custom', label: 'Custom' },
          { value: 'gentle', label: 'Gentle' },
          { value: 'aggressive', label: 'Aggressive' },
          { value: 'mastering', label: 'Mastering' },
          { value: 'sidechain', label: 'Sidechain' }
        ],
        default: 'custom',
        apply: (value, app) => {
          if (app.audio && value !== 'custom') {
            app.audio.applyCompressorPreset(value);
          }
        }
      },
      {
        id: 'compressorAutoMakeup',
        label: 'Auto Makeup',
        type: 'select',
        options: [
          { value: 'off', label: 'Off' },
          { value: 'on', label: 'On' }
        ],
        default: 'off',
        apply: (value, app) => {
          if (app.audio && value === 'on') {
            const makeupGain = app.audio.applyAutoMakeup();
            // Update the makeup gain control value
            const makeupControl = app.uiControls.getControlDefinition('compressorMakeup');
            if (makeupControl) {
              app.uiControls.setControlValue(makeupControl, makeupGain, { silent: true });
            }
          }
        }
      },
      {
        id: 'compressorMode',
        label: 'Mode',
        type: 'select',
        options: [
          { value: 'standard', label: 'Standard' },
          { value: 'soft', label: 'Soft' },
          { value: 'hard', label: 'Hard' },
          { value: 'vintage', label: 'Vintage' }
        ],
        default: 'standard',
        apply: (value, app) => {
          if (app.audio && app.audio.compressor) {
            const modes = {
              'standard': { knee: 30, attack: 0.003, release: 0.25 },
              'soft': { knee: 50, attack: 0.01, release: 0.1 },
              'hard': { knee: 0, attack: 0.001, release: 0.5 },
              'vintage': { knee: 20, attack: 0.005, release: 0.3 }
            };
            
            const settings = modes[value];
            if (settings) {
              app.audio.compressor.knee.value = settings.knee;
              app.audio.compressor.attack.value = settings.attack;
              app.audio.compressor.release.value = settings.release;
            }
    group: 'Probability Triggers',
    description: 'Dynamic trigger system with probability-based patterns.',
    controls: [
      {
        id: 'probabilityEnabled',
        label: 'Enable Probability Triggers',
        type: 'select',
        options: [
          { value: false, label: 'Fixed Patterns' },
          { value: true, label: 'Probability Based' }
        ],
        default: false,
        apply: (value, app) => {
          app.audio.setProbabilityTriggersEnabled(value);
        }
      },
      {
        id: 'probabilityEntropy',
        label: 'Randomness',
        type: 'range',
        min: 0,
        max: 1,
        step: 0.01,
        default: 0.5,
        format: value => `${Math.round(value * 100)}%`,
        apply: (value, app) => {
          app.audio.setEntropy(value);
        }
      },
      {
        id: 'kickProbability',
        label: 'Kick Probability',
        type: 'range',
        min: 0,
        max: 1,
        step: 0.01,
        default: 0.8,
        format: value => `${Math.round(value * 100)}%`,
        apply: (value, app) => {
          app.audio.setBaseProbability('kick', value);
        }
      },
      {
        id: 'snareProbability',
        label: 'Snare Probability',
        type: 'range',
        min: 0,
        max: 1,
        step: 0.01,
        default: 0.6,
        format: value => `${Math.round(value * 100)}%`,
        apply: (value, app) => {
          app.audio.setBaseProbability('snare', value);
        }
      },
      {
        id: 'hatsProbability',
        label: 'Hats Probability',
        type: 'range',
        min: 0,
        max: 1,
        step: 0.01,
        default: 0.7,
        format: value => `${Math.round(value * 100)}%`,
        apply: (value, app) => {
          app.audio.setBaseProbability('hats', value);
        }
      },
      {
        id: 'bassProbability',
        label: 'Bass Probability',
    group: 'Bus Levels',
    description: 'Mix bus trims for the core stems.',
    controls: [
      {
        id: 'drumLevel',
        label: 'Drums Level',
        type: 'range',
        min: -24,
        max: 6,
        step: 0.5,
        default: -4,
        format: value => `${value.toFixed(1)} dB`,
        apply: (value, app) => {
          if (app.audio && app.audio.buses && app.audio.buses.drums) {
            app.audio.buses.drums.volume.value = value;
          }
        }
      },
      {
        id: 'bassLevel',
        label: 'Bass Level',
        type: 'range',
        min: -24,
        max: 6,
        step: 0.5,
        default: -6,
        format: value => `${value.toFixed(1)} dB`,
        apply: (value, app) => {
          if (app.audio && app.audio.buses && app.audio.buses.bass) {
            app.audio.buses.bass.volume.value = value;
          }
        }
      },
      {
        id: 'leadLevel',
        label: 'Lead Level',
        type: 'range',
        min: -24,
        max: 6,
        step: 0.5,
        default: -3,
        format: value => `${value.toFixed(1)} dB`,
        apply: (value, app) => {
          if (app.audio && app.audio.buses && app.audio.buses.lead) {
            app.audio.buses.lead.volume.value = value;
          }
        }
      },
      {
        id: 'fxLevel',
        label: 'FX Return',
        type: 'range',
        min: -24,
        max: 6,
        step: 0.5,
        default: -8,
        format: value => `${value.toFixed(1)} dB`,
        apply: (value, app) => {
          if (app.audio && app.audio.buses && app.audio.buses.fx) {
            app.audio.buses.fx.volume.value = value;
          }
        }
      }
    ]
  },
  {
    group: 'Bass Synth',
    description: 'Low-end sculpting.',
    controls: [
      {
        id: 'bassFilterBase',
        label: 'Filter Base',
        type: 'range',
        min: 80,
        max: 420,
        step: 1,
        default: 140,
        format: value => `${Math.round(value)} Hz`,
        affectsAutomation: true,
        apply: (value, app) => {
          if (app.audio && app.audio.nodes && app.audio.nodes.bassFilter) {
            app.audio.nodes.bassFilter.frequency.value = value;
          }
        }
      },
      {
        id: 'bassFilterMod',
        label: 'Filter Movement',
        type: 'range',
        min: 0,
        max: 520,
        step: 1,
        default: 260,
        format: value => `${Math.round(value)} Hz`,
        affectsAutomation: true,
        apply: () => {}
      },
      {
        id: 'bassResonance',
        label: 'Resonance',
        type: 'range',
        min: 0.3,
        max: 1.5,
        step: 0.01,
        default: 0.7,
        format: value => value.toFixed(2),
        apply: (value, app) => {
          if (app.audio && app.audio.nodes && app.audio.nodes.bassFilter) {
            app.audio.nodes.bassFilter.Q.value = value * 6;
          }
        }
      },
      {
        id: 'bassDrive',
        label: 'Drive',
        type: 'range',
        min: 0,
        max: 1,
        step: 0.01,
        default: 0.6,
        format: value => `${Math.round(value * 100)}%`,
        apply: (value, app) => {
          app.audio.setBaseProbability('bass', value);
        }
      },
      {
        id: 'leadProbability',
        label: 'Lead Probability',
        type: 'range',
        min: 0,
        max: 1,
        step: 0.01,
        default: 0.5,
        format: value => `${Math.round(value * 100)}%`,
        apply: (value, app) => {
          app.audio.setBaseProbability('lead', value);
        }
      },
      {
        id: 'fxProbability',
        label: 'FX Probability',
        default: 0.35,
        format: value => `${Math.round(value * 100)}%`,
        apply: (value, app) => {
          if (app.audio && app.audio.nodes && app.audio.nodes.bassDrive) {
            app.audio.nodes.bassDrive.wet.value = value;
          }
        }
      }
    ]
  },
  {
    group: 'Lead Synth',
    description: 'Top line motion and tone.',
    controls: [
      {
        id: 'leadWave',
        label: 'Waveform',
        type: 'select',
        options: [
          { value: 'sawtooth', label: 'Saw' },
          { value: 'square', label: 'Square' },
          { value: 'triangle', label: 'Triangle' }
        ],
        default: 'sawtooth',
        apply: (value, app) => {
          if (app.audio && app.audio.instruments && app.audio.instruments.lead) {
            app.audio.instruments.lead.set({ oscillator: { type: value } });
          }
        }
      },
      {
        id: 'leadFilterBase',
        label: 'Filter Base',
        type: 'range',
        min: 240,
        max: 2200,
        step: 1,
        default: 520,
        format: value => `${Math.round(value)} Hz`,
        affectsAutomation: true,
        apply: (value, app) => {
          if (app.audio && app.audio.nodes && app.audio.nodes.leadFilter) {
            app.audio.nodes.leadFilter.frequency.value = value;
          }
        }
      },
      {
        id: 'leadFilterMod',
        label: 'Filter Movement',
        type: 'range',
        min: 0,
        max: 5200,
        step: 1,
        default: 2600,
        format: value => `${Math.round(value)} Hz`,
        affectsAutomation: true,
        apply: () => {}
      },
      {
        id: 'leadDetune',
        label: 'Detune',
        type: 'range',
        min: -12,
        max: 12,
        step: 0.1,
        default: 3,
        format: value => `${value.toFixed(1)} cents`,
        apply: (value, app) => {
          if (app.audio && app.audio.instruments && app.audio.instruments.lead) {
            app.audio.instruments.lead.set({ detune: value });
          }
        }
      },
      {
        id: 'leadFxSend',
        label: 'FX Send',
        type: 'range',
        min: 0,
        max: 1,
        step: 0.01,
        default: 0.3,
        format: value => `${Math.round(value * 100)}%`,
        apply: (value, app) => {
          app.audio.setBaseProbability('fx', value);
        affectsAutomation: true,
        apply: (value, app) => {
          if (app.audio && app.audio.nodes && app.audio.nodes.leadFxSend) {
            app.audio.nodes.leadFxSend.gain.value = value;
          }
        }
      }
    ]
  },
  {
    group: 'Effects',
    description: 'Time-based and spatial effects.',
    controls: [
      {
        id: 'delayTime',
        label: 'Delay Time',
        type: 'select',
        options: [
          { value: '16n', label: '1/16' },
          { value: '8n', label: '1/8' },
          { value: '4n', label: '1/4' }
        ],
        default: '8n',
        apply: (value, app) => {
          if (app.audio?.nodes?.delay) {
            app.audio.nodes.delay.delayTime.value = value;
          }
        }
      },
      {
        id: 'delayFeedback',
        label: 'Delay Feedback',
        type: 'range',
        min: 0,
        max: 0.9,
        step: 0.01,
        default: 0.38,
        format: value => `${Math.round(value * 100)}%`,
        apply: (value, app) => {
          if (app.audio?.nodes?.delay) {
            app.audio.nodes.delay.feedback.value = value;
          }
        }
      },
      {
        id: 'delayWet',
        label: 'Delay Wet',
        type: 'range',
        min: 0,
        max: 1,
        step: 0.01,
        default: 0.3,
        format: value => `${Math.round(value * 100)}%`,
        apply: (value, app) => {
          if (app.audio?.nodes?.delay) {
            app.audio.nodes.delay.wet.value = value;
          }
        }
      },
      {
        id: 'reverbDecay',
        label: 'Reverb Decay',
        type: 'range',
        min: 1,
        max: 12,
        step: 0.1,
        default: 6,
        format: value => `${value.toFixed(1)} s`,
        apply: (value, app) => {
          if (app.audio?.nodes?.reverb) {
            app.audio.nodes.reverb.decay = value;
          }
        }
      },
      {
        id: 'reverbWet',
        label: 'Reverb Wet',
        type: 'range',
        min: 0,
        max: 1,
        step: 0.01,
        default: 0.28,
        format: value => `${Math.round(value * 100)}%`,
        apply: (value, app) => {
          if (app.audio?.nodes?.reverb) {
            app.audio.nodes.reverb.wet.value = value;
          }
        }
      }
    ]
  },
  {
    group: 'LFO Modulation',
    description: 'Low-frequency oscillators for dynamic parameter modulation.',
    controls: [
      {
        id: 'lfo1Rate',
        label: 'LFO 1 Rate',
        type: 'range',
        min: 0.1,
        max: 8.0,
        step: 0.1,
        default: 0.5,
        format: value => `${value.toFixed(1)} Hz`,
        apply: (value, app) => {
          if (app.lfo) {
            app.lfo.setLFORate('lfo1', value);
          }
        }
      },
      {
        id: 'lfo1Depth',
        label: 'LFO 1 Depth',
        type: 'range',
        min: 0,
        max: 1,
        step: 0.01,
        default: 0.3,
        format: value => `${Math.round(value * 100)}%`,
        apply: (value, app) => {
          if (app.lfo) {
            app.lfo.setLFODepth('lfo1', value);
          }
        }
      },
      {
        id: 'lfo1Waveform',
        label: 'LFO 1 Wave',
        type: 'select',
        options: [
          { value: 'sine', label: 'Sine' },
          { value: 'triangle', label: 'Triangle' },
          { value: 'square', label: 'Square' },
          { value: 'sawtooth', label: 'Sawtooth' }
        ],
        default: 'sine',
        apply: (value, app) => {
          if (app.lfo) {
            app.lfo.setLFOWaveform('lfo1', value);
          }
        }
      },
      {
        id: 'lfo1Target',
        label: 'LFO 1 Target',
        type: 'select',
        options: [
          { value: 'leadFilter', label: 'Lead Filter' },
          { value: 'fxSend', label: 'FX Send' },
          { value: 'bassFilter', label: 'Bass Filter' },
          { value: 'reverbDecay', label: 'Reverb Decay' },
          { value: 'delayFeedback', label: 'Delay Feedback' },
          { value: 'bassDrive', label: 'Bass Drive' },
          { value: 'leadResonance', label: 'Lead Resonance' },
          { value: 'masterVolume', label: 'Master Volume' }
        ],
        default: 'leadFilter',
        apply: (value, app) => {
          if (app.lfo) {
            app.lfo.setLFOTarget('lfo1', value);
          }
        }
      },
      {
        id: 'lfo1Enabled',
        label: 'LFO 1 On/Off',
        type: 'select',
        options: [
          { value: true, label: 'On' },
          { value: false, label: 'Off' }
        ],
        default: true,
        apply: (value, app) => {
          if (app.lfo) {
            app.lfo.setLFOEnabled('lfo1', value);
          }
        }
      },
      {
        id: 'lfo2Rate',
        label: 'LFO 2 Rate',
        type: 'range',
        min: 0.1,
        max: 8.0,
        step: 0.1,
        default: 0.25,
        format: value => `${value.toFixed(1)} Hz`,
        apply: (value, app) => {
          if (app.lfo) {
            app.lfo.setLFORate('lfo2', value);
          }
        }
      },
      {
        id: 'lfo2Depth',
        label: 'LFO 2 Depth',
        type: 'range',
        min: 0,
        max: 1,
        step: 0.01,
        default: 0.2,
        format: value => `${Math.round(value * 100)}%`,
        apply: (value, app) => {
          if (app.lfo) {
            app.lfo.setLFODepth('lfo2', value);
          }
        }
      },
      {
        id: 'lfo2Waveform',
        label: 'LFO 2 Wave',
        type: 'select',
        options: [
          { value: 'sine', label: 'Sine' },
          { value: 'triangle', label: 'Triangle' },
          { value: 'square', label: 'Square' },
          { value: 'sawtooth', label: 'Sawtooth' }
        ],
        default: 'triangle',
        apply: (value, app) => {
          if (app.lfo) {
            app.lfo.setLFOWaveform('lfo2', value);
          }
        }
      },
      {
        id: 'lfo2Target',
        label: 'LFO 2 Target',
        type: 'select',
        options: [
          { value: 'leadFilter', label: 'Lead Filter' },
          { value: 'fxSend', label: 'FX Send' },
          { value: 'bassFilter', label: 'Bass Filter' },
          { value: 'reverbDecay', label: 'Reverb Decay' },
          { value: 'delayFeedback', label: 'Delay Feedback' },
          { value: 'bassDrive', label: 'Bass Drive' },
          { value: 'leadResonance', label: 'Lead Resonance' },
          { value: 'masterVolume', label: 'Master Volume' }
        ],
        default: 'fxSend',
        apply: (value, app) => {
          if (app.lfo) {
            app.lfo.setLFOTarget('lfo2', value);
          }
        }
      },
      {
        id: 'lfo2Enabled',
        label: 'LFO 2 On/Off',
        type: 'select',
        options: [
          { value: true, label: 'On' },
          { value: false, label: 'Off' }
        ],
        default: false,
        apply: (value, app) => {
          if (app.lfo) {
            app.lfo.setLFOEnabled('lfo2', value);
          }
        }
      },
      {
        id: 'lfo3Rate',
        label: 'LFO 3 Rate',
        type: 'range',
        min: 0.1,
        max: 8.0,
        step: 0.1,
        default: 1.0,
        format: value => `${value.toFixed(1)} Hz`,
        apply: (value, app) => {
          if (app.lfo) {
            app.lfo.setLFORate('lfo3', value);
          }
        }
      },
      {
        id: 'lfo3Depth',
        label: 'LFO 3 Depth',
        type: 'range',
        min: 0,
        max: 1,
        step: 0.01,
        default: 0.15,
        format: value => `${Math.round(value * 100)}%`,
        apply: (value, app) => {
          if (app.lfo) {
            app.lfo.setLFODepth('lfo3', value);
          }
        }
      },
      {
        id: 'lfo3Waveform',
        label: 'LFO 3 Wave',
        type: 'select',
        options: [
          { value: 'sine', label: 'Sine' },
          { value: 'triangle', label: 'Triangle' },
          { value: 'square', label: 'Square' },
          { value: 'sawtooth', label: 'Sawtooth' }
        ],
        default: 'square',
        apply: (value, app) => {
          if (app.lfo) {
            app.lfo.setLFOWaveform('lfo3', value);
          }
        }
      },
      {
        id: 'lfo3Target',
        label: 'LFO 3 Target',
        type: 'select',
        options: [
          { value: 'leadFilter', label: 'Lead Filter' },
          { value: 'fxSend', label: 'FX Send' },
          { value: 'bassFilter', label: 'Bass Filter' },
          { value: 'reverbDecay', label: 'Reverb Decay' },
          { value: 'delayFeedback', label: 'Delay Feedback' },
          { value: 'bassDrive', label: 'Bass Drive' },
          { value: 'leadResonance', label: 'Lead Resonance' },
          { value: 'masterVolume', label: 'Master Volume' }
        ],
        default: 'bassFilter',
        apply: (value, app) => {
          if (app.lfo) {
            app.lfo.setLFOTarget('lfo3', value);
          }
        }
      },
      {
        id: 'lfo3Enabled',
        label: 'LFO 3 On/Off',
        type: 'select',
        options: [
          { value: true, label: 'On' },
          { value: false, label: 'Off' }
        ],
        default: false,
        apply: (value, app) => {
          if (app.lfo) {
            app.lfo.setLFOEnabled('lfo3', value);
          }
        }
      },
      {
        id: 'lfo4Rate',
        label: 'LFO 4 Rate',
        type: 'range',
        min: 0.1,
        max: 8.0,
        step: 0.1,
        default: 0.125,
        format: value => `${value.toFixed(1)} Hz`,
        apply: (value, app) => {
          if (app.lfo) {
            app.lfo.setLFORate('lfo4', value);
          }
        }
      },
      {
        id: 'lfo4Depth',
        label: 'LFO 4 Depth',
    group: 'Drums',
    description: 'Rhythmic foundation.',
    controls: [
      {
        id: 'kickLevel',
        label: 'Kick Level',
    group: 'Pattern Morphing',
    description: 'Smooth transitions between sections.',
    controls: [
      {
        id: 'morphingEnabled',
        label: 'Enable Morphing',
        type: 'checkbox',
        default: false,
        apply: (value, app) => {
          if (app.patternMorphing) {
            if (value) {
              app.patternMorphing.startMorphing('Intro', 'Lift', 4, 'easeInOut');
            } else {
              app.patternMorphing.resetMorphing();
            }
          }
        }
      },
      {
        id: 'morphSource',
        label: 'Source Section',
        type: 'select',
        options: SECTION_DEFINITIONS.map(section => ({
          value: section.name,
          label: section.name
        })),
        default: 'Intro',
        apply: (value, app) => {
          if (app.patternMorphing && app.patternMorphing.morphingState.isActive) {
            app.patternMorphing.morphingState.sourceSection = value;
          }
        }
      },
      {
        id: 'morphTarget',
        label: 'Target Section',
        type: 'select',
        options: SECTION_DEFINITIONS.map(section => ({
          value: section.name,
          label: section.name
        })),
        default: 'Lift',
        apply: (value, app) => {
          if (app.patternMorphing && app.patternMorphing.morphingState.isActive) {
            app.patternMorphing.morphingState.targetSection = value;
          }
        }
      },
      {
        id: 'morphDuration',
        label: 'Morph Duration',
        type: 'range',
        min: 1,
        max: 8,
        step: 1,
        default: 4,
        format: value => `${value} steps`,
        apply: (value, app) => {
          if (app.patternMorphing) {
            app.patternMorphing.morphingState.morphDuration = value;
          }
        }
      },
      {
        id: 'morphType',
        label: 'Morph Type',
        type: 'select',
        options: [
          { value: 'linear', label: 'Linear' },
          { value: 'easeInOut', label: 'Ease In/Out' },
          { value: 'easeIn', label: 'Ease In' },
          { value: 'easeOut', label: 'Ease Out' },
          { value: 'bezier', label: 'Bezier' },
          { value: 'exponential', label: 'Exponential' },
          { value: 'logarithmic', label: 'Logarithmic' },
          { value: 'sine', label: 'Sine' }
        ],
        default: 'easeInOut',
        apply: (value, app) => {
          if (app.patternMorphing) {
            app.patternMorphing.morphingState.easingFunction = value;
          }
        }
      }
    ]
  },
  {
    group: 'Bus Levels',
    description: 'Mix bus trims for the core stems.',
    controls: [
      {
        id: 'drumLevel',
        label: 'Drums Level',
        type: 'range',
        min: -24,
        max: 6,
        step: 0.5,
        default: -4,
        format: value => `${value.toFixed(1)} dB`,
        apply: (value, app) => {
          if (app.audio && app.audio.buses && app.audio.buses.drums) {
            app.audio.buses.drums.gain.value = Tone.dbToGain(value);
          }
        }
      },
      {
        id: 'bassLevel',
        label: 'Bass Level',
        type: 'range',
        min: -24,
        max: 6,
        step: 0.5,
        default: -6,
        format: value => `${Math.round(value)} dB`,
        apply: (value, app) => {
          const db = 20 * Math.log10(Math.max(0.001, Math.pow(10, value / 20)));
          app.audio.buses.bass.gain.value = db;
        default: -2,
        format: value => `${value.toFixed(1)} dB`,
        apply: (value, app) => {
          if (app.audio && app.audio.nodes && app.audio.nodes.kick) {
            app.audio.nodes.kick.volume.value = value;
          }
        }
      },
      {
        id: 'snareLevel',
        label: 'Snare Level',
        default: -6,
        format: value => `${value.toFixed(1)} dB`,
        apply: (value, app) => {
          if (app.audio && app.audio.buses && app.audio.buses.bass) {
            app.audio.buses.bass.gain.value = Tone.dbToGain(value);
          }
        }
      },
      {
        id: 'leadLevel',
        label: 'Lead Level',
        type: 'range',
        min: -24,
        max: 6,
        step: 0.5,
        default: -4,
        format: value => `${value.toFixed(1)} dB`,
        apply: (value, app) => {
          if (app.audio && app.audio.nodes && app.audio.nodes.snare) {
            app.audio.nodes.snare.volume.value = value;
          }
        }
      },
      {
        id: 'hihatLevel',
        label: 'Hi-hat Level',
        default: -3,
        format: value => `${value.toFixed(1)} dB`,
        apply: (value, app) => {
          if (app.audio && app.audio.buses && app.audio.buses.lead) {
            app.audio.buses.lead.gain.value = Tone.dbToGain(value);
          }
        }
      },
      {
        id: 'fxLevel',
        label: 'FX Return',
        type: 'range',
        min: -24,
        max: 6,
        step: 0.5,
        default: -8,
        format: value => `${value.toFixed(1)} dB`,
        apply: (value, app) => {
          if (app.audio && app.audio.nodes && app.audio.nodes.hihat) {
            app.audio.nodes.hihat.volume.value = value;
          }
        }
      }
    ]
  },
  {
    group: 'FX',
    description: 'Effects and processing.',
    controls: [
      {
        id: 'reverbDecay',
        label: 'Reverb Decay',
        type: 'range',
        min: 0.1,
        max: 3,
        step: 0.01,
        default: 1.2,
        format: value => `${value.toFixed(2)}s`,
        affectsAutomation: true,
        apply: (value, app) => {
          if (app.audio && app.audio.nodes && app.audio.nodes.reverb) {
            app.audio.nodes.reverb.decay = value;
          }
        }
      },
      {
        id: 'delayFeedback',
        label: 'Delay Feedback',
        type: 'range',
        min: 0,
        max: 0.95,
        step: 0.01,
        default: 0.38,
        format: value => `${Math.round(value * 100)}%`,
        affectsAutomation: true,
        apply: (value, app) => {
          app.audio.nodes.delay.feedback.value = value;
        }
      },
      {
        id: 'reverbDecay',
        label: 'Reverb Decay',
        type: 'range',
        min: 0.5,
        max: 20,
        step: 0.1,
        default: 6,
        format: value => `${value.toFixed(1)}s`,
        affectsAutomation: true,
        apply: (value, app) => {
          app.audio.nodes.reverb.decay = value;
        }
      },
      {
        id: 'reverbWet',
        label: 'Reverb Amount',
        max: 0.9,
        step: 0.01,
        default: 0.3,
        format: value => `${Math.round(value * 100)}%`,
        affectsAutomation: true,
        apply: (value, app) => {
          if (app.audio && app.audio.nodes && app.audio.nodes.delay) {
            app.audio.nodes.delay.feedback.value = value;
          }
        }
      },
      {
        id: 'delayTime',
        label: 'Delay Time',
        type: 'range',
        min: 0.125,
        max: 1,
        step: 0.125,
        default: 0.5,
        format: value => `${value.toFixed(3)}s`,
        apply: (value, app) => {
          if (app.audio && app.audio.nodes && app.audio.nodes.delay) {
            app.audio.nodes.delay.delayTime.value = value;
          }
        }
      }
    ]
  },
  {
    group: 'LFO',
    description: 'Low frequency oscillators.',
    controls: [
      {
        id: 'lfo1Rate',
        label: 'LFO 1 Rate',
        type: 'range',
        min: 0.1,
        max: 10,
        step: 0.1,
        default: 0.5,
        format: value => `${value.toFixed(1)} Hz`,
        apply: (value, app) => {
          if (app.audio && app.audio.lfos && app.audio.lfos.lfo1) {
            app.audio.lfos.lfo1.frequency.value = value;
          }
        }
      },
      {
        id: 'lfo1Depth',
        label: 'LFO 1 Depth',
          if (app.audio && app.audio.buses && app.audio.buses.fx) {
            app.audio.buses.fx.gain.value = Tone.dbToGain(value);
          }
        }
      }
    ]
  },
  {
<<<<<<< HEAD
    group: 'Scale & Key Management',
    description: 'Musical scale and key selection for intelligent note generation.',
    controls: [
      {
        id: 'scaleAwareEnabled',
        label: 'Scale-Aware Generation',
        type: 'select',
        options: [
          { value: false, label: 'Off' },
          { value: true, label: 'On' }
        ],
        default: false,
        apply: (value, app) => {
          if (app.audio) {
            app.audio.enableScaleAwareGeneration(value);
=======
    group: 'Key Signature & Scales',
    description: 'Musical key, scale, and chord progression management.',
    controls: [
      {
        id: 'keySignatureEnabled',
        label: 'Enable Key Signature',
        type: 'select',
        options: [
          { value: true, label: 'On' },
          { value: false, label: 'Off' }
        ],
        default: true,
        apply: (value, app) => {
          if (app.keySignature) {
            app.keySignature.setEnabled(value);
>>>>>>> 2996695e
          }
        }
      },
      {
        id: 'musicalKey',
<<<<<<< HEAD
        label: 'Key',
        type: 'select',
        options: [
          { value: 'C', label: 'C' },
          { value: 'C#', label: 'C#' },
          { value: 'Db', label: 'Db' },
          { value: 'D', label: 'D' },
          { value: 'D#', label: 'D#' },
          { value: 'Eb', label: 'Eb' },
          { value: 'E', label: 'E' },
          { value: 'F', label: 'F' },
          { value: 'F#', label: 'F#' },
          { value: 'Gb', label: 'Gb' },
          { value: 'G', label: 'G' },
          { value: 'G#', label: 'G#' },
          { value: 'Ab', label: 'Ab' },
          { value: 'A', label: 'A' },
          { value: 'A#', label: 'A#' },
          { value: 'Bb', label: 'Bb' },
          { value: 'B', label: 'B' }
        ],
        default: 'C',
        apply: (value, app) => {
          if (app.audio && app.audio.scaleAwareGeneration.enabled) {
            const currentScale = app.audio.scaleAwareGeneration.currentScale;
            app.audio.setScaleAndKey(value, currentScale);
          }
        }
      },
      {
        id: 'musicalScale',
        label: 'Scale',
        type: 'select',
        options: [
          { value: 'major', label: 'Major' },
          { value: 'minor', label: 'Natural Minor' },
          { value: 'harmonic_minor', label: 'Harmonic Minor' },
          { value: 'melodic_minor', label: 'Melodic Minor' },
=======
        label: 'Musical Key',
        type: 'select',
        options: [
          { value: 'C', label: 'C Major' },
          { value: 'G', label: 'G Major' },
          { value: 'D', label: 'D Major' },
          { value: 'A', label: 'A Major' },
          { value: 'E', label: 'E Major' },
          { value: 'B', label: 'B Major' },
          { value: 'F#', label: 'F# Major' },
          { value: 'F', label: 'F Major' },
          { value: 'Bb', label: 'Bb Major' },
          { value: 'Eb', label: 'Eb Major' },
          { value: 'Ab', label: 'Ab Major' },
          { value: 'Db', label: 'Db Major' },
          { value: 'Am', label: 'A Minor' },
          { value: 'Em', label: 'E Minor' },
          { value: 'Bm', label: 'B Minor' },
          { value: 'F#m', label: 'F# Minor' },
          { value: 'C#m', label: 'C# Minor' },
          { value: 'G#m', label: 'G# Minor' },
          { value: 'D#m', label: 'D# Minor' },
          { value: 'Dm', label: 'D Minor' },
          { value: 'Gm', label: 'G Minor' },
          { value: 'Cm', label: 'C Minor' },
          { value: 'Fm', label: 'F Minor' },
          { value: 'Bbm', label: 'Bb Minor' },
          { value: 'Ebm', label: 'Eb Minor' },
          { value: 'Abm', label: 'Ab Minor' }
        ],
        default: 'C',
        apply: (value, app) => {
          if (app.keySignature) {
            const currentScale = app.keySignature.currentScale;
            app.keySignature.updateKeySignature(value, currentScale);
          }
        }
      },
      {
        id: 'scaleType',
        label: 'Scale Type',
        type: 'select',
        options: [
          { value: 'major', label: 'Major' },
          { value: 'minor', label: 'Minor' },
          { value: 'harmonicMinor', label: 'Harmonic Minor' },
          { value: 'melodicMinor', label: 'Melodic Minor' },
>>>>>>> 2996695e
          { value: 'dorian', label: 'Dorian' },
          { value: 'phrygian', label: 'Phrygian' },
          { value: 'lydian', label: 'Lydian' },
          { value: 'mixolydian', label: 'Mixolydian' },
          { value: 'locrian', label: 'Locrian' },
<<<<<<< HEAD
          { value: 'pentatonic_major', label: 'Pentatonic Major' },
          { value: 'pentatonic_minor', label: 'Pentatonic Minor' },
          { value: 'blues', label: 'Blues Scale' },
=======
          { value: 'pentatonicMajor', label: 'Pentatonic Major' },
          { value: 'pentatonicMinor', label: 'Pentatonic Minor' },
          { value: 'blues', label: 'Blues' },
>>>>>>> 2996695e
          { value: 'chromatic', label: 'Chromatic' }
        ],
        default: 'major',
        apply: (value, app) => {
<<<<<<< HEAD
          if (app.audio && app.audio.scaleAwareGeneration.enabled) {
            const currentKey = app.audio.scaleAwareGeneration.currentKey;
            app.audio.setScaleAndKey(currentKey, value);
          }
        }
      },
      {
        id: 'generationStyle',
        label: 'Generation Style',
        type: 'select',
        options: [
          { value: 'classical', label: 'Classical' },
          { value: 'jazz', label: 'Jazz' },
          { value: 'pop', label: 'Pop' },
          { value: 'electronic', label: 'Electronic' }
        ],
        default: 'classical',
        apply: (value, app) => {
          if (app.audio && app.audio.scaleAwareGeneration.enabled) {
            const currentMood = app.audio.scaleAwareGeneration.mood;
            app.audio.setGenerationStyle(value, currentMood);
          }
        }
      },
      {
        id: 'musicalMood',
        label: 'Musical Mood',
        type: 'select',
        options: [
          { value: 'balanced', label: 'Balanced' },
          { value: 'happy', label: 'Happy' },
          { value: 'sad', label: 'Sad' },
          { value: 'energetic', label: 'Energetic' },
          { value: 'calm', label: 'Calm' },
          { value: 'mysterious', label: 'Mysterious' },
          { value: 'dramatic', label: 'Dramatic' }
        ],
        default: 'balanced',
        apply: (value, app) => {
          if (app.audio && app.audio.scaleAwareGeneration.enabled) {
            const currentStyle = app.audio.scaleAwareGeneration.generationStyle;
            app.audio.setGenerationStyle(currentStyle, value);
          }
        }
      },
      {
        id: 'harmonicComplexity',
        label: 'Harmonic Complexity',
        type: 'range',
        min: 0,
        max: 1,
        step: 0.01,
        default: 0.6,
        format: value => `${Math.round(value * 100)}%`,
        apply: (value, app) => {
          if (app.audio && app.audio.scaleAwareGeneration.enabled) {
            app.audio.setGenerationComplexity({ harmonicComplexity: value });
          }
        }
      },
      {
        id: 'melodicComplexity',
        label: 'Melodic Complexity',
        type: 'range',
        min: 0,
        max: 1,
        step: 0.01,
        default: 0.5,
        format: value => `${Math.round(value * 100)}%`,
        apply: (value, app) => {
          if (app.audio && app.audio.scaleAwareGeneration.enabled) {
            app.audio.setGenerationComplexity({ melodicComplexity: value });
          }
        }
      },
      {
        id: 'rhythmComplexity',
        label: 'Rhythm Complexity',
        type: 'range',
        min: 0,
        max: 1,
        step: 0.01,
        default: 0.5,
        format: value => `${Math.round(value * 100)}%`,
        apply: (value, app) => {
          if (app.audio && app.audio.scaleAwareGeneration.enabled) {
            app.audio.setGenerationComplexity({ rhythmComplexity: value });
=======
          if (app.keySignature) {
            const currentKey = app.keySignature.currentKey;
            app.keySignature.updateKeySignature(currentKey, value);
          }
        }
      },
      {
        id: 'chordProgression',
        label: 'Chord Progression',
        type: 'select',
        options: [
          { value: 'I-V-vi-IV', label: 'I-V-vi-IV (Pop)' },
          { value: 'vi-IV-I-V', label: 'vi-IV-I-V (Pop Alt)' },
          { value: 'I-vi-IV-V', label: 'I-vi-IV-V (Classic)' },
          { value: 'ii-V-I', label: 'ii-V-I (Jazz)' },
          { value: 'I-IV-V', label: 'I-IV-V (Blues)' },
          { value: 'I-vi-ii-V', label: 'I-vi-ii-V (Jazz)' },
          { value: 'vi-V-IV-V', label: 'vi-V-IV-V (Pop)' },
          { value: 'I-V-vi-iii-IV', label: 'I-V-vi-iii-IV (Extended)' },
          { value: 'i-iv-V', label: 'i-iv-V (Minor)' },
          { value: 'i-VI-VII-i', label: 'i-VI-VII-i (Minor)' },
          { value: 'i-iv-VII', label: 'i-iv-VII (Minor)' },
          { value: 'i-V-iv-i', label: 'i-V-iv-i (Minor)' }
        ],
        default: 'I-V-vi-IV',
        apply: (value, app) => {
          if (app.keySignature) {
            app.keySignature.setChordProgression(value);
          }
        }
      },
      {
        id: 'octave',
        label: 'Octave',
        type: 'range',
        min: 3,
        max: 6,
        step: 1,
        default: 4,
        format: value => `Octave ${value}`,
        apply: (value, app) => {
          if (app.keySignature) {
            app.keySignature.setOctave(value);
          }
        }
      },
      {
        id: 'melodicPatternType',
        label: 'Melodic Pattern',
        type: 'select',
        options: [
          { value: 'random', label: 'Random' },
          { value: 'ascending', label: 'Ascending' },
          { value: 'descending', label: 'Descending' },
          { value: 'arpeggio', label: 'Arpeggio' }
        ],
        default: 'random',
        apply: (value, app) => {
          if (app.keySignature) {
            app.keySignature.melodicPatternType = value;
          }
        }
      },
      {
        id: 'melodicPatternLength',
        label: 'Pattern Length',
        type: 'range',
        min: 4,
        max: 16,
        step: 1,
        default: 8,
        format: value => `${value} notes`,
        apply: (value, app) => {
          if (app.keySignature) {
            app.keySignature.melodicPatternLength = value;
>>>>>>> 2996695e
          }
        }
      }
    ]
  },
  {
    group: 'Pattern Variations',
    description: 'A/B pattern switching and variation controls.',
    controls: [
      {
        id: 'patternSelect',
        label: 'Pattern',
        type: 'select',
        default: 'A',
        options: [
          { value: 'A', label: 'Pattern A' },
          { value: 'B', label: 'Pattern B' },
          { value: 'C', label: 'Pattern C' }
        ],
        apply: (value, app) => {
          if (app.patternVariation) {
            app.patternVariation.switchPattern(value);
          }
        }
      },
      {
        id: 'variationIntensity',
        label: 'Variation Intensity',
        type: 'range',
        min: 0,
        max: 1,
        step: 0.01,
        default: 0.28,
        format: value => `${Math.round(value * 100)}%`,
        apply: (value, app) => {
          app.audio.nodes.reverb.wet.value = value;
        default: 0.5,
        format: value => `${Math.round(value * 100)}%`,
        apply: (value, app) => {
          if (app.patternVariation) {
            app.patternVariation.setVariationIntensity(value);
          }
        }
      },
      {
        id: 'morphingEnabled',
        label: 'Pattern Morphing',
        type: 'select',
        default: 'off',
        options: [
          { value: 'off', label: 'Off' },
          { value: 'on', label: 'On' }
        ],
        apply: (value, app) => {
          if (app.patternVariation) {
            app.patternVariation.setMorphingEnabled(value === 'on');
          }
        }
      },
      {
        id: 'randomizationAmount',
        label: 'Randomization',
        type: 'range',
        min: 0,
        max: 1,
        step: 0.01,
        default: 0.25,
        format: value => `${Math.round(value * 100)}%`,
        apply: (value, app) => {
          if (app.lfo) {
            app.lfo.setLFODepth('lfo4', value);
          }
        }
      },
      {
        id: 'lfo4Waveform',
        label: 'LFO 4 Wave',
        default: 0.3,
        format: value => `${Math.round(value * 100)}%`,
        apply: (value, app) => {
          if (app.audio && app.audio.lfos && app.audio.lfos.lfo1) {
            app.audio.lfos.lfo1.depth = value;
          }
        }
      },
      {
        id: 'lfo1Waveform',
        label: 'LFO 1 Wave',
        type: 'select',
        options: [
          { value: 'sine', label: 'Sine' },
          { value: 'triangle', label: 'Triangle' },
          { value: 'square', label: 'Square' },
          { value: 'sawtooth', label: 'Sawtooth' }
        ],
        default: 'sawtooth',
        apply: (value, app) => {
          if (app.lfo) {
            app.lfo.setLFOWaveform('lfo4', value);
          }
        }
      },
      {
        id: 'lfo4Target',
        label: 'LFO 4 Target',
        type: 'select',
        options: [
          { value: 'leadFilter', label: 'Lead Filter' },
          { value: 'fxSend', label: 'FX Send' },
          { value: 'bassFilter', label: 'Bass Filter' },
          { value: 'reverbDecay', label: 'Reverb Decay' },
          { value: 'delayFeedback', label: 'Delay Feedback' },
          { value: 'bassDrive', label: 'Bass Drive' },
          { value: 'leadResonance', label: 'Lead Resonance' },
          { value: 'masterVolume', label: 'Master Volume' }
        ],
        default: 'reverbDecay',
        apply: (value, app) => {
          if (app.lfo) {
            app.lfo.setLFOTarget('lfo4', value);
          }
        }
      },
      {
        id: 'lfo4Enabled',
        label: 'LFO 4 On/Off',
        type: 'select',
        options: [
          { value: true, label: 'On' },
          { value: false, label: 'Off' }
        ],
        default: false,
        apply: (value, app) => {
          if (app.lfo) {
            app.lfo.setLFOEnabled('lfo4', value);
          { value: 'sawtooth', label: 'Saw' }
        ],
        default: 'sine',
        apply: (value, app) => {
          if (app.audio && app.audio.lfos && app.audio.lfos.lfo1) {
            app.audio.lfos.lfo1.type = value;
        default: 0.2,
        format: value => `${Math.round(value * 100)}%`,
        apply: (value, app) => {
          if (app.patternVariation) {
            app.patternVariation.setRandomizationAmount(value);
          }
        }
      }
    ]
  }
];<|MERGE_RESOLUTION|>--- conflicted
+++ resolved
@@ -1984,23 +1984,6 @@
     ]
   },
   {
-<<<<<<< HEAD
-    group: 'Scale & Key Management',
-    description: 'Musical scale and key selection for intelligent note generation.',
-    controls: [
-      {
-        id: 'scaleAwareEnabled',
-        label: 'Scale-Aware Generation',
-        type: 'select',
-        options: [
-          { value: false, label: 'Off' },
-          { value: true, label: 'On' }
-        ],
-        default: false,
-        apply: (value, app) => {
-          if (app.audio) {
-            app.audio.enableScaleAwareGeneration(value);
-=======
     group: 'Key Signature & Scales',
     description: 'Musical key, scale, and chord progression management.',
     controls: [
@@ -2016,52 +1999,11 @@
         apply: (value, app) => {
           if (app.keySignature) {
             app.keySignature.setEnabled(value);
->>>>>>> 2996695e
           }
         }
       },
       {
         id: 'musicalKey',
-<<<<<<< HEAD
-        label: 'Key',
-        type: 'select',
-        options: [
-          { value: 'C', label: 'C' },
-          { value: 'C#', label: 'C#' },
-          { value: 'Db', label: 'Db' },
-          { value: 'D', label: 'D' },
-          { value: 'D#', label: 'D#' },
-          { value: 'Eb', label: 'Eb' },
-          { value: 'E', label: 'E' },
-          { value: 'F', label: 'F' },
-          { value: 'F#', label: 'F#' },
-          { value: 'Gb', label: 'Gb' },
-          { value: 'G', label: 'G' },
-          { value: 'G#', label: 'G#' },
-          { value: 'Ab', label: 'Ab' },
-          { value: 'A', label: 'A' },
-          { value: 'A#', label: 'A#' },
-          { value: 'Bb', label: 'Bb' },
-          { value: 'B', label: 'B' }
-        ],
-        default: 'C',
-        apply: (value, app) => {
-          if (app.audio && app.audio.scaleAwareGeneration.enabled) {
-            const currentScale = app.audio.scaleAwareGeneration.currentScale;
-            app.audio.setScaleAndKey(value, currentScale);
-          }
-        }
-      },
-      {
-        id: 'musicalScale',
-        label: 'Scale',
-        type: 'select',
-        options: [
-          { value: 'major', label: 'Major' },
-          { value: 'minor', label: 'Natural Minor' },
-          { value: 'harmonic_minor', label: 'Harmonic Minor' },
-          { value: 'melodic_minor', label: 'Melodic Minor' },
-=======
         label: 'Musical Key',
         type: 'select',
         options: [
@@ -2109,114 +2051,18 @@
           { value: 'minor', label: 'Minor' },
           { value: 'harmonicMinor', label: 'Harmonic Minor' },
           { value: 'melodicMinor', label: 'Melodic Minor' },
->>>>>>> 2996695e
           { value: 'dorian', label: 'Dorian' },
           { value: 'phrygian', label: 'Phrygian' },
           { value: 'lydian', label: 'Lydian' },
           { value: 'mixolydian', label: 'Mixolydian' },
           { value: 'locrian', label: 'Locrian' },
-<<<<<<< HEAD
-          { value: 'pentatonic_major', label: 'Pentatonic Major' },
-          { value: 'pentatonic_minor', label: 'Pentatonic Minor' },
-          { value: 'blues', label: 'Blues Scale' },
-=======
           { value: 'pentatonicMajor', label: 'Pentatonic Major' },
           { value: 'pentatonicMinor', label: 'Pentatonic Minor' },
           { value: 'blues', label: 'Blues' },
->>>>>>> 2996695e
           { value: 'chromatic', label: 'Chromatic' }
         ],
         default: 'major',
         apply: (value, app) => {
-<<<<<<< HEAD
-          if (app.audio && app.audio.scaleAwareGeneration.enabled) {
-            const currentKey = app.audio.scaleAwareGeneration.currentKey;
-            app.audio.setScaleAndKey(currentKey, value);
-          }
-        }
-      },
-      {
-        id: 'generationStyle',
-        label: 'Generation Style',
-        type: 'select',
-        options: [
-          { value: 'classical', label: 'Classical' },
-          { value: 'jazz', label: 'Jazz' },
-          { value: 'pop', label: 'Pop' },
-          { value: 'electronic', label: 'Electronic' }
-        ],
-        default: 'classical',
-        apply: (value, app) => {
-          if (app.audio && app.audio.scaleAwareGeneration.enabled) {
-            const currentMood = app.audio.scaleAwareGeneration.mood;
-            app.audio.setGenerationStyle(value, currentMood);
-          }
-        }
-      },
-      {
-        id: 'musicalMood',
-        label: 'Musical Mood',
-        type: 'select',
-        options: [
-          { value: 'balanced', label: 'Balanced' },
-          { value: 'happy', label: 'Happy' },
-          { value: 'sad', label: 'Sad' },
-          { value: 'energetic', label: 'Energetic' },
-          { value: 'calm', label: 'Calm' },
-          { value: 'mysterious', label: 'Mysterious' },
-          { value: 'dramatic', label: 'Dramatic' }
-        ],
-        default: 'balanced',
-        apply: (value, app) => {
-          if (app.audio && app.audio.scaleAwareGeneration.enabled) {
-            const currentStyle = app.audio.scaleAwareGeneration.generationStyle;
-            app.audio.setGenerationStyle(currentStyle, value);
-          }
-        }
-      },
-      {
-        id: 'harmonicComplexity',
-        label: 'Harmonic Complexity',
-        type: 'range',
-        min: 0,
-        max: 1,
-        step: 0.01,
-        default: 0.6,
-        format: value => `${Math.round(value * 100)}%`,
-        apply: (value, app) => {
-          if (app.audio && app.audio.scaleAwareGeneration.enabled) {
-            app.audio.setGenerationComplexity({ harmonicComplexity: value });
-          }
-        }
-      },
-      {
-        id: 'melodicComplexity',
-        label: 'Melodic Complexity',
-        type: 'range',
-        min: 0,
-        max: 1,
-        step: 0.01,
-        default: 0.5,
-        format: value => `${Math.round(value * 100)}%`,
-        apply: (value, app) => {
-          if (app.audio && app.audio.scaleAwareGeneration.enabled) {
-            app.audio.setGenerationComplexity({ melodicComplexity: value });
-          }
-        }
-      },
-      {
-        id: 'rhythmComplexity',
-        label: 'Rhythm Complexity',
-        type: 'range',
-        min: 0,
-        max: 1,
-        step: 0.01,
-        default: 0.5,
-        format: value => `${Math.round(value * 100)}%`,
-        apply: (value, app) => {
-          if (app.audio && app.audio.scaleAwareGeneration.enabled) {
-            app.audio.setGenerationComplexity({ rhythmComplexity: value });
-=======
           if (app.keySignature) {
             const currentKey = app.keySignature.currentKey;
             app.keySignature.updateKeySignature(currentKey, value);
@@ -2292,7 +2138,6 @@
         apply: (value, app) => {
           if (app.keySignature) {
             app.keySignature.melodicPatternLength = value;
->>>>>>> 2996695e
           }
         }
       }
